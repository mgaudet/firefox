--- conflicted
+++ resolved
@@ -664,7 +664,6 @@
   nsresult rv = mDBConn->GetSchemaVersion(&DBSchemaVersion);
   NS_ENSURE_SUCCESS(rv, rv);
   bool databaseInitialized = (DBSchemaVersion > 0);
-<<<<<<< HEAD
 
   if (!databaseInitialized) {
     // IMPORTANT NOTE:
@@ -695,38 +694,6 @@
     pageSize = statement->AsInt32(0);
   }
 
-=======
-
-  if (!databaseInitialized) {
-    // IMPORTANT NOTE:
-    // setting page_size must happen first, see bug #401985 for details
-    //
-    // Set the database page size.
-    // This will only have any effect on empty files, so must be done before
-    // anything else. If the file already exists, we'll get that file's page
-    // size and this would have no effect.
-    nsCAutoString pageSizePragma("PRAGMA page_size = ");
-    pageSizePragma.AppendInt(pageSize);
-    rv = mDBConn->ExecuteSimpleSQL(pageSizePragma);
-    NS_ENSURE_SUCCESS(rv, rv);
-  }
-  else {
-    // Get the page size.  This may be different than the default if the
-    // database file already existed with a different page size.
-    nsCOMPtr<mozIStorageStatement> statement;
-    rv = mDBConn->CreateStatement(NS_LITERAL_CSTRING(
-        "PRAGMA page_size"),
-      getter_AddRefs(statement));
-    NS_ENSURE_SUCCESS(rv, rv);
-
-    PRBool hasResult;
-    rv = statement->ExecuteStep(&hasResult);
-    NS_ENSURE_SUCCESS(rv, rv);
-    NS_ENSURE_TRUE(hasResult, NS_ERROR_FAILURE);
-    pageSize = statement->AsInt32(0);
-  }
-
->>>>>>> 3803bf3e
   // Ensure that temp tables are held in memory, not on disk.  We use temp
   // tables mainly for fsync and I/O reduction.
   rv = mDBConn->ExecuteSimpleSQL(NS_LITERAL_CSTRING(
@@ -3769,7 +3736,6 @@
         nsPrintfCString("(%d,%d) ", nsINavHistoryService::TRANSITION_REDIRECT_PERMANENT,
                                     nsINavHistoryService::TRANSITION_REDIRECT_TEMPORARY) +
       NS_LITERAL_CSTRING(") ");
-<<<<<<< HEAD
   }
 
   if (!mIncludeHidden) {
@@ -3780,18 +3746,6 @@
       "AND hidden <> 1 ");
   }
 
-=======
-  }
-
-  if (!mIncludeHidden) {
-    additionalVisitsConditions += NS_LITERAL_CSTRING(
-      "AND visit_type NOT IN ") +
-      nsPrintfCString("(0,%d) ", nsINavHistoryService::TRANSITION_EMBED);
-    additionalPlacesConditions += NS_LITERAL_CSTRING(
-      "AND hidden <> 1 ");
-  }
-
->>>>>>> 3803bf3e
   mQueryString.ReplaceSubstring("{QUERY_OPTIONS_VISITS}",
                                 additionalVisitsConditions.get());
   mQueryString.ReplaceSubstring("{QUERY_OPTIONS_PLACES}",
