/* -*- Mode: C++; tab-width: 8; indent-tabs-mode: nil; c-basic-offset: 2 -*- */
/* vim: set sw=4 ts=8 et tw=80 : */
/* This Source Code Form is subject to the terms of the Mozilla Public
 * License, v. 2.0. If a copy of the MPL was not distributed with this
 * file, You can obtain one at http://mozilla.org/MPL/2.0/. */

#include "CompositorParent.h"
#include "mozilla/gfx/2D.h"
#include "mozilla/ClearOnShutdown.h"
#include "mozilla/Constants.h"
#include "mozilla/Util.h"
#include "mozilla/XPCOM.h"
#include "mozilla/Monitor.h"
#include "mozilla/StaticPtr.h"
#include "AsyncPanZoomController.h"
#include "GestureEventListener.h"
#include "nsIThreadManager.h"
#include "nsThreadUtils.h"
#include "Layers.h"
#include "AnimationCommon.h"

using namespace mozilla::css;

namespace mozilla {
namespace layers {

const float AsyncPanZoomController::TOUCH_START_TOLERANCE = 1.0f/16.0f;

static const float EPSILON = 0.0001;

/**
 * Maximum amount of time while panning before sending a viewport change. This
 * will asynchronously repaint the page. It is also forced when panning stops.
 */
static const int32_t PAN_REPAINT_INTERVAL = 250;

/**
 * Maximum amount of time flinging before sending a viewport change. This will
 * asynchronously repaint the page.
 */
static const int32_t FLING_REPAINT_INTERVAL = 75;

/**
 * Minimum amount of speed along an axis before we begin painting far ahead by
 * adjusting the displayport.
 */
static const float MIN_SKATE_SPEED = 0.5f;

/**
 * Angle from axis within which we stay axis-locked.
 */
static const float AXIS_LOCK_ANGLE = M_PI / 9.0;

/**
 * Duration of a zoom to animation.
 */
static const TimeDuration ZOOM_TO_DURATION = TimeDuration::FromSeconds(0.25);

/**
 * Computed time function used for sampling frames of a zoom to animation.
 */
StaticAutoPtr<ComputedTimingFunction> gComputedTimingFunction;

/**
 * Maximum zoom amount, always used, even if a page asks for higher.
 */
static const double MAX_ZOOM = 8.0;

/**
 * Minimum zoom amount, always used, even if a page asks for lower.
 */
static const double MIN_ZOOM = 0.125;

/**
 * Amount of time before we timeout touch event listeners. For example, if
 * content is being unruly/slow and we don't get a response back within this
 * time, we will just pretend that content did not preventDefault any touch
 * events we dispatched to it.
 */
static const int TOUCH_LISTENER_TIMEOUT = 300;

AsyncPanZoomController::AsyncPanZoomController(GeckoContentController* aGeckoContentController,
                                               GestureBehavior aGestures)
  :  mGeckoContentController(aGeckoContentController),
     mTouchListenerTimeoutTask(nullptr),
     mX(this),
     mY(this),
     mMonitor("AsyncPanZoomController"),
     mLastSampleTime(TimeStamp::Now()),
     mState(NOTHING),
     mDPI(72),
     mContentPainterStatus(CONTENT_IDLE),
     mDisableNextTouchBatch(false),
     mHandlingTouchQueue(false)
{
  if (aGestures == USE_GESTURE_DETECTOR) {
    mGestureEventListener = new GestureEventListener(this);
  }

  SetDPI(mDPI);

  if (!gComputedTimingFunction) {
    gComputedTimingFunction = new ComputedTimingFunction();
    gComputedTimingFunction->Init(
      nsTimingFunction(NS_STYLE_TRANSITION_TIMING_FUNCTION_EASE));
    ClearOnShutdown(&gComputedTimingFunction);
  }
}

AsyncPanZoomController::~AsyncPanZoomController() {

}

static gfx::Point
WidgetSpaceToCompensatedViewportSpace(const gfx::Point& aPoint,
                                      gfxFloat aCurrentZoom)
{
  // Transform the input point from local widget space to the content document
  // space that the user is seeing, from last composite.
  gfx::Point pt(aPoint);
  pt = pt / aCurrentZoom;

  // FIXME/bug 775451: this doesn't attempt to compensate for content transforms
  // in effect on the compositor.  The problem is that it's very hard for us to
  // know what content CSS pixel is at widget point 0,0 based on information
  // available here.  So we use this hacky implementation for now, which works
  // in quiescent states.

  return pt;
}

nsEventStatus
AsyncPanZoomController::ReceiveInputEvent(const nsInputEvent& aEvent,
                                          nsInputEvent* aOutEvent)
{
  float currentZoom;
  gfx::Point currentScrollOffset, lastScrollOffset;
  {
    MonitorAutoLock monitor(mMonitor);
    currentZoom = mFrameMetrics.mResolution.width;
    currentScrollOffset = gfx::Point(mFrameMetrics.mViewportScrollOffset.x,
                                     mFrameMetrics.mViewportScrollOffset.y);
    lastScrollOffset = gfx::Point(mLastContentPaintMetrics.mViewportScrollOffset.x,
                                  mLastContentPaintMetrics.mViewportScrollOffset.y);
  }

  nsEventStatus status;
  switch (aEvent.eventStructType) {
  case NS_TOUCH_EVENT: {
    MultiTouchInput event(static_cast<const nsTouchEvent&>(aEvent));
    status = ReceiveInputEvent(event);
    break;
  }
  case NS_MOUSE_EVENT: {
    MultiTouchInput event(static_cast<const nsMouseEvent&>(aEvent));
    status = ReceiveInputEvent(event);
    break;
  }
  default:
    status = nsEventStatus_eIgnore;
    break;
  }

  switch (aEvent.eventStructType) {
  case NS_TOUCH_EVENT: {
    nsTouchEvent* touchEvent = static_cast<nsTouchEvent*>(aOutEvent);
    const nsTArray<nsCOMPtr<nsIDOMTouch> >& touches = touchEvent->touches;
    for (uint32_t i = 0; i < touches.Length(); ++i) {
      nsIDOMTouch* touch = touches[i];
      if (touch) {
        gfx::Point refPoint = WidgetSpaceToCompensatedViewportSpace(
          gfx::Point(touch->mRefPoint.x, touch->mRefPoint.y),
          currentZoom);
        touch->mRefPoint = nsIntPoint(refPoint.x, refPoint.y);
      }
    }
    break;
  }
  default: {
    gfx::Point refPoint = WidgetSpaceToCompensatedViewportSpace(
      gfx::Point(aOutEvent->refPoint.x, aOutEvent->refPoint.y),
      currentZoom);
    aOutEvent->refPoint = nsIntPoint(refPoint.x, refPoint.y);
    break;
  }
  }

  return status;
}

nsEventStatus AsyncPanZoomController::ReceiveInputEvent(const InputData& aEvent) {
  // If we may have touch listeners, we enable the machinery that allows touch
  // listeners to preventDefault any touch inputs. This should not happen unless
  // there are actually touch listeners as it introduces potentially unbounded
  // lag because it causes a round-trip through content.  Usually, if content is
  // responding in a timely fashion, this only introduces a nearly constant few
  // hundred ms of lag.
  if (mFrameMetrics.mMayHaveTouchListeners && aEvent.mInputType == MULTITOUCH_INPUT &&
      (mState == NOTHING || mState == TOUCHING || mState == PANNING)) {
    const MultiTouchInput& multiTouchInput = aEvent.AsMultiTouchInput();
    if (multiTouchInput.mType == MultiTouchInput::MULTITOUCH_START) {
      SetState(WAITING_LISTENERS);
    }
  }

  if (mState == WAITING_LISTENERS || mHandlingTouchQueue) {
    if (aEvent.mInputType == MULTITOUCH_INPUT) {
      const MultiTouchInput& multiTouchInput = aEvent.AsMultiTouchInput();
      mTouchQueue.AppendElement(multiTouchInput);

      if (!mTouchListenerTimeoutTask) {
        mTouchListenerTimeoutTask =
          NewRunnableMethod(this, &AsyncPanZoomController::TimeoutTouchListeners);

        MessageLoop::current()->PostDelayedTask(
          FROM_HERE,
          mTouchListenerTimeoutTask,
          TOUCH_LISTENER_TIMEOUT);
      }
    }
    return nsEventStatus_eConsumeNoDefault;
  }

  return HandleInputEvent(aEvent);
}

nsEventStatus AsyncPanZoomController::HandleInputEvent(const InputData& aEvent) {
  nsEventStatus rv = nsEventStatus_eIgnore;

  if (mGestureEventListener && !mDisableNextTouchBatch) {
    rv = mGestureEventListener->HandleInputEvent(aEvent);
    if (rv == nsEventStatus_eConsumeNoDefault)
      return rv;
  }

  switch (aEvent.mInputType) {
  case MULTITOUCH_INPUT: {
    const MultiTouchInput& multiTouchInput = aEvent.AsMultiTouchInput();
    switch (multiTouchInput.mType) {
      case MultiTouchInput::MULTITOUCH_START: rv = OnTouchStart(multiTouchInput); break;
      case MultiTouchInput::MULTITOUCH_MOVE: rv = OnTouchMove(multiTouchInput); break;
      case MultiTouchInput::MULTITOUCH_END: rv = OnTouchEnd(multiTouchInput); break;
      case MultiTouchInput::MULTITOUCH_CANCEL: rv = OnTouchCancel(multiTouchInput); break;
      default: NS_WARNING("Unhandled multitouch"); break;
    }
    break;
  }
  case PINCHGESTURE_INPUT: {
    const PinchGestureInput& pinchGestureInput = aEvent.AsPinchGestureInput();
    switch (pinchGestureInput.mType) {
      case PinchGestureInput::PINCHGESTURE_START: rv = OnScaleBegin(pinchGestureInput); break;
      case PinchGestureInput::PINCHGESTURE_SCALE: rv = OnScale(pinchGestureInput); break;
      case PinchGestureInput::PINCHGESTURE_END: rv = OnScaleEnd(pinchGestureInput); break;
      default: NS_WARNING("Unhandled pinch gesture"); break;
    }
    break;
  }
  case TAPGESTURE_INPUT: {
    const TapGestureInput& tapGestureInput = aEvent.AsTapGestureInput();
    switch (tapGestureInput.mType) {
      case TapGestureInput::TAPGESTURE_LONG: rv = OnLongPress(tapGestureInput); break;
      case TapGestureInput::TAPGESTURE_UP: rv = OnSingleTapUp(tapGestureInput); break;
      case TapGestureInput::TAPGESTURE_CONFIRMED: rv = OnSingleTapConfirmed(tapGestureInput); break;
      case TapGestureInput::TAPGESTURE_DOUBLE: rv = OnDoubleTap(tapGestureInput); break;
      case TapGestureInput::TAPGESTURE_CANCEL: rv = OnCancelTap(tapGestureInput); break;
      default: NS_WARNING("Unhandled tap gesture"); break;
    }
    break;
  }
  default: NS_WARNING("Unhandled input event"); break;
  }

  mLastEventTime = aEvent.mTime;
  return rv;
}

nsEventStatus AsyncPanZoomController::OnTouchStart(const MultiTouchInput& aEvent) {
  SingleTouchData& touch = GetFirstSingleTouch(aEvent);

  nsIntPoint point = touch.mScreenPoint;
  int32_t xPos = point.x, yPos = point.y;

  switch (mState) {
    case ANIMATING_ZOOM:
      // We just interrupted a double-tap animation, so force a redraw in case
      // this touchstart is just a tap that doesn't end up triggering a redraw.
      RequestContentRepaint();
      ScheduleComposite();
      // Fall through.
    case FLING:
      CancelAnimation();
      // Fall through.
    case NOTHING:
      mX.StartTouch(xPos);
      mY.StartTouch(yPos);
      SetState(TOUCHING);
      break;
    case TOUCHING:
    case PANNING:
    case PINCHING:
    case WAITING_LISTENERS:
      NS_WARNING("Received impossible touch in OnTouchStart");
      break;
    default:
      NS_WARNING("Unhandled case in OnTouchStart");
      break;
  }

  return nsEventStatus_eConsumeNoDefault;
}

nsEventStatus AsyncPanZoomController::OnTouchMove(const MultiTouchInput& aEvent) {
  if (mDisableNextTouchBatch) {
    return nsEventStatus_eIgnore;
  }

  switch (mState) {
    case FLING:
    case NOTHING:
    case ANIMATING_ZOOM:
      // May happen if the user double-taps and drags without lifting after the
      // second tap. Ignore the move if this happens.
      return nsEventStatus_eIgnore;

    case TOUCHING: {
      float panThreshold = TOUCH_START_TOLERANCE * mDPI;
      UpdateWithTouchAtDevicePoint(aEvent);

      if (PanDistance() < panThreshold) {
        return nsEventStatus_eIgnore;
      }

      StartPanning(aEvent);

      return nsEventStatus_eConsumeNoDefault;
    }

    case PANNING:
      TrackTouch(aEvent);
      return nsEventStatus_eConsumeNoDefault;

    case PINCHING:
      // The scale gesture listener should have handled this.
      NS_WARNING("Gesture listener should have handled pinching in OnTouchMove.");
      return nsEventStatus_eIgnore;

    case WAITING_LISTENERS:
      NS_WARNING("Received impossible touch in OnTouchMove");
      break;
  }

  return nsEventStatus_eConsumeNoDefault;
}

nsEventStatus AsyncPanZoomController::OnTouchEnd(const MultiTouchInput& aEvent) {
  if (mDisableNextTouchBatch) {
    mDisableNextTouchBatch = false;
    return nsEventStatus_eIgnore;
  }

  switch (mState) {
  case FLING:
    // Should never happen.
    NS_WARNING("Received impossible touch end in OnTouchEnd.");
    // Fall through.
  case ANIMATING_ZOOM:
  case NOTHING:
    // May happen if the user double-taps and drags without lifting after the
    // second tap. Ignore if this happens.
    return nsEventStatus_eIgnore;

  case TOUCHING:
    SetState(NOTHING);
    return nsEventStatus_eIgnore;

  case PANNING:
    {
      MonitorAutoLock monitor(mMonitor);
      ScheduleComposite();
      RequestContentRepaint();
    }
    mX.EndTouch();
    mY.EndTouch();
    SetState(FLING);
    return nsEventStatus_eConsumeNoDefault;

  case PINCHING:
    SetState(NOTHING);
    // Scale gesture listener should have handled this.
    NS_WARNING("Gesture listener should have handled pinching in OnTouchEnd.");
    return nsEventStatus_eIgnore;

  case WAITING_LISTENERS:
    NS_WARNING("Received impossible touch in OnTouchEnd");
    break;
  }

  return nsEventStatus_eConsumeNoDefault;
}

nsEventStatus AsyncPanZoomController::OnTouchCancel(const MultiTouchInput& aEvent) {
  SetState(NOTHING);
  return nsEventStatus_eConsumeNoDefault;
}

nsEventStatus AsyncPanZoomController::OnScaleBegin(const PinchGestureInput& aEvent) {
  SetState(PINCHING);
  mLastZoomFocus = aEvent.mFocusPoint;

  return nsEventStatus_eConsumeNoDefault;
}

nsEventStatus AsyncPanZoomController::OnScale(const PinchGestureInput& aEvent) {
  float prevSpan = aEvent.mPreviousSpan;
  if (fabsf(prevSpan) <= EPSILON || fabsf(aEvent.mCurrentSpan) <= EPSILON) {
    // We're still handling it; we've just decided to throw this event away.
    return nsEventStatus_eConsumeNoDefault;
  }

  float spanRatio = aEvent.mCurrentSpan / aEvent.mPreviousSpan;

  {
    MonitorAutoLock monitor(mMonitor);

    float scale = mFrameMetrics.mResolution.width;

    nsIntPoint focusPoint = aEvent.mFocusPoint;
<<<<<<< HEAD
    float xFocusChange = (mLastZoomFocus.x - focusPoint.x) / scale, yFocusChange = (mLastZoomFocus.y - focusPoint.y) / scale;
=======
    int32_t xFocusChange = (mLastZoomFocus.x - focusPoint.x) / scale, yFocusChange = (mLastZoomFocus.y - focusPoint.y) / scale;
>>>>>>> 9ce84aec
    // If displacing by the change in focus point will take us off page bounds,
    // then reduce the displacement such that it doesn't.
    if (mX.DisplacementWillOverscroll(xFocusChange) != Axis::OVERSCROLL_NONE) {
      xFocusChange -= mX.DisplacementWillOverscrollAmount(xFocusChange);
    }
    if (mY.DisplacementWillOverscroll(yFocusChange) != Axis::OVERSCROLL_NONE) {
      yFocusChange -= mY.DisplacementWillOverscrollAmount(yFocusChange);
    }
    ScrollBy(gfx::Point(xFocusChange, yFocusChange));

    // When we zoom in with focus, we can zoom too much towards the boundaries
    // that we actually go over them. These are the needed displacements along
    // either axis such that we don't overscroll the boundaries when zooming.
<<<<<<< HEAD
    float neededDisplacementX = 0, neededDisplacementY = 0;
=======
    int32_t neededDisplacementX = 0, neededDisplacementY = 0;
>>>>>>> 9ce84aec

    // Only do the scaling if we won't go over 8x zoom in or out.
    bool doScale = (scale < MAX_ZOOM && spanRatio > 1.0f) || (scale > MIN_ZOOM && spanRatio < 1.0f);

    // If this zoom will take it over 8x zoom in either direction, but it's not
    // already there, then normalize it.
    if (scale * spanRatio > MAX_ZOOM) {
      spanRatio = scale / MAX_ZOOM;
    } else if (scale * spanRatio < MIN_ZOOM) {
      spanRatio = scale / MIN_ZOOM;
    }

    if (doScale) {
      switch (mX.ScaleWillOverscroll(spanRatio, focusPoint.x))
      {
        case Axis::OVERSCROLL_NONE:
          break;
        case Axis::OVERSCROLL_MINUS:
        case Axis::OVERSCROLL_PLUS:
          neededDisplacementX = -mX.ScaleWillOverscrollAmount(spanRatio, focusPoint.x);
          break;
        case Axis::OVERSCROLL_BOTH:
          // If scaling this way will make us overscroll in both directions, then
          // we must already be at the maximum zoomed out amount. In this case, we
          // don't want to allow this scaling to go through and instead clamp it
          // here.
          doScale = false;
          break;
      }
    }

    if (doScale) {
      switch (mY.ScaleWillOverscroll(spanRatio, focusPoint.y))
      {
        case Axis::OVERSCROLL_NONE:
          break;
        case Axis::OVERSCROLL_MINUS:
        case Axis::OVERSCROLL_PLUS:
          neededDisplacementY = -mY.ScaleWillOverscrollAmount(spanRatio, focusPoint.y);
          break;
        case Axis::OVERSCROLL_BOTH:
          doScale = false;
          break;
      }
    }

    if (doScale) {
      ScaleWithFocus(scale * spanRatio,
                     focusPoint);

      if (neededDisplacementX != 0 || neededDisplacementY != 0) {
        ScrollBy(gfx::Point(neededDisplacementX, neededDisplacementY));
      }

      ScheduleComposite();
      // We don't want to redraw on every scale, so don't use
      // RequestContentRepaint()
    }

    mLastZoomFocus = focusPoint;
  }

  return nsEventStatus_eConsumeNoDefault;
}

nsEventStatus AsyncPanZoomController::OnScaleEnd(const PinchGestureInput& aEvent) {
  SetState(PANNING);
  mX.StartTouch(aEvent.mFocusPoint.x);
  mY.StartTouch(aEvent.mFocusPoint.y);
  {
    MonitorAutoLock monitor(mMonitor);
    ScheduleComposite();
    RequestContentRepaint();
  }

  return nsEventStatus_eConsumeNoDefault;
}

nsEventStatus AsyncPanZoomController::OnLongPress(const TapGestureInput& aEvent) {
  // XXX: Implement this.
  return nsEventStatus_eIgnore;
}

nsEventStatus AsyncPanZoomController::OnSingleTapUp(const TapGestureInput& aEvent) {
  // XXX: Implement this.
  return nsEventStatus_eIgnore;
}

nsEventStatus AsyncPanZoomController::OnSingleTapConfirmed(const TapGestureInput& aEvent) {
  // XXX: Implement this.
  return nsEventStatus_eIgnore;
}

nsEventStatus AsyncPanZoomController::OnDoubleTap(const TapGestureInput& aEvent) {
  if (mGeckoContentController) {
    MonitorAutoLock monitor(mMonitor);

    gfx::Point point = WidgetSpaceToCompensatedViewportSpace(
      gfx::Point(aEvent.mPoint.x, aEvent.mPoint.y),
      mFrameMetrics.mResolution.width);
    mGeckoContentController->HandleDoubleTap(nsIntPoint(NS_lround(point.x), NS_lround(point.y)));
    return nsEventStatus_eConsumeNoDefault;
  }
  return nsEventStatus_eIgnore;
}

nsEventStatus AsyncPanZoomController::OnCancelTap(const TapGestureInput& aEvent) {
  // XXX: Implement this.
  return nsEventStatus_eIgnore;
}

float AsyncPanZoomController::PanDistance() {
  MonitorAutoLock monitor(mMonitor);
  return NS_hypot(mX.PanDistance(), mY.PanDistance());
}

const gfx::Point AsyncPanZoomController::GetVelocityVector() {
  return gfx::Point(mX.GetVelocity(), mY.GetVelocity());
}

void AsyncPanZoomController::StartPanning(const MultiTouchInput& aEvent) {
  float dx = mX.PanDistance(),
        dy = mY.PanDistance();

  double angle = atan2(dy, dx); // range [-pi, pi]
  angle = fabs(angle); // range [0, pi]

  SetState(PANNING);

  if (angle < AXIS_LOCK_ANGLE || angle > (M_PI - AXIS_LOCK_ANGLE)) {
    mY.LockPanning();
  } else if (fabsf(angle - M_PI / 2) < AXIS_LOCK_ANGLE) {
    mX.LockPanning();
  }
}

void AsyncPanZoomController::UpdateWithTouchAtDevicePoint(const MultiTouchInput& aEvent) {
  SingleTouchData& touch = GetFirstSingleTouch(aEvent);
  nsIntPoint point = touch.mScreenPoint;
  int32_t xPos = point.x, yPos = point.y;
  TimeDuration timeDelta = TimeDuration().FromMilliseconds(aEvent.mTime - mLastEventTime);

  // Probably a duplicate event, just throw it away.
  if (timeDelta.ToMilliseconds() <= EPSILON) {
    return;
  }

  mX.UpdateWithTouchAtDevicePoint(xPos, timeDelta);
  mY.UpdateWithTouchAtDevicePoint(yPos, timeDelta);
}

void AsyncPanZoomController::TrackTouch(const MultiTouchInput& aEvent) {
  TimeDuration timeDelta = TimeDuration().FromMilliseconds(aEvent.mTime - mLastEventTime);

  // Probably a duplicate event, just throw it away.
  if (timeDelta.ToMilliseconds() <= EPSILON) {
    return;
  }

  UpdateWithTouchAtDevicePoint(aEvent);

  {
    MonitorAutoLock monitor(mMonitor);

    // We want to inversely scale it because when you're zoomed further in, a
    // larger swipe should move you a shorter distance.
    float inverseScale = 1 / mFrameMetrics.mResolution.width;

    int32_t xDisplacement = mX.GetDisplacementForDuration(inverseScale, timeDelta);
    int32_t yDisplacement = mY.GetDisplacementForDuration(inverseScale, timeDelta);
    if (!xDisplacement && !yDisplacement) {
      return;
    }

    ScrollBy(gfx::Point(xDisplacement, yDisplacement));
    ScheduleComposite();

    RequestContentRepaint();
  }
}

SingleTouchData& AsyncPanZoomController::GetFirstSingleTouch(const MultiTouchInput& aEvent) {
  return (SingleTouchData&)aEvent.mTouches[0];
}

bool AsyncPanZoomController::DoFling(const TimeDuration& aDelta) {
  if (mState != FLING) {
    return false;
  }

  bool shouldContinueFlingX = mX.FlingApplyFrictionOrCancel(aDelta),
       shouldContinueFlingY = mY.FlingApplyFrictionOrCancel(aDelta);
  // If we shouldn't continue the fling, let's just stop and repaint.
  if (!shouldContinueFlingX && !shouldContinueFlingY) {
    RequestContentRepaint();
    mState = NOTHING;
    return false;
  }

  // We want to inversely scale it because when you're zoomed further in, a
  // larger swipe should move you a shorter distance.
  float inverseScale = 1 / mFrameMetrics.mResolution.width;

  ScrollBy(gfx::Point(
    mX.GetDisplacementForDuration(inverseScale, aDelta),
    mY.GetDisplacementForDuration(inverseScale, aDelta)
  ));
  RequestContentRepaint();

  return true;
}

void AsyncPanZoomController::CancelAnimation() {
  mState = NOTHING;
}

void AsyncPanZoomController::SetCompositorParent(CompositorParent* aCompositorParent) {
  mCompositorParent = aCompositorParent;
}

void AsyncPanZoomController::ScrollBy(const gfx::Point& aOffset) {
  gfx::Point newOffset(mFrameMetrics.mViewportScrollOffset.x + aOffset.x,
                       mFrameMetrics.mViewportScrollOffset.y + aOffset.y);
  FrameMetrics metrics(mFrameMetrics);
  metrics.mViewportScrollOffset = newOffset;
  mFrameMetrics = metrics;
}

void AsyncPanZoomController::SetPageRect(const gfx::Rect& aCSSPageRect) {
  FrameMetrics metrics = mFrameMetrics;
  gfx::Rect pageSize = aCSSPageRect;
  float scale = mFrameMetrics.mResolution.width;

  // The page rect is the css page rect scaled by the current zoom.
  pageSize.ScaleRoundOut(1 / scale);

  // Round the page rect so we don't get any truncation, then get the nsIntRect
  // from this.
  metrics.mContentRect = nsIntRect(pageSize.x, pageSize.y, pageSize.width, pageSize.height);
  metrics.mCSSContentRect = aCSSPageRect;

  mFrameMetrics = metrics;
}

void AsyncPanZoomController::ScaleWithFocus(float aScale, const nsIntPoint& aFocus) {
  FrameMetrics metrics(mFrameMetrics);

  // Don't set the scale to the inputted value, but rather multiply it in.
  float scaleFactor = aScale / metrics.mResolution.width,
        oldScale = metrics.mResolution.width;

  metrics.mResolution.width = metrics.mResolution.height = aScale;

  // Force a recalculation of the page rect based on the new zoom and the
  // current CSS page rect (which is unchanged since it's not affected by zoom).
  SetPageRect(mFrameMetrics.mCSSContentRect);

  gfx::Point scrollOffset = metrics.mViewportScrollOffset;

  scrollOffset.x += float(aFocus.x) * (scaleFactor - 1.0f) / oldScale;
  scrollOffset.y += float(aFocus.y) * (scaleFactor - 1.0f) / oldScale;

  metrics.mViewportScrollOffset = scrollOffset;

  mFrameMetrics = metrics;
}

bool AsyncPanZoomController::EnlargeDisplayPortAlongAxis(float aViewport,
                                                         float aVelocity,
                                                         float* aDisplayPortOffset,
                                                         float* aDisplayPortLength)
{
  const float MIN_SKATE_SIZE_MULTIPLIER = 2.0f;
  const float MAX_SKATE_SIZE_MULTIPLIER = 4.0f;

  if (fabsf(aVelocity) > MIN_SKATE_SPEED) {
    *aDisplayPortLength = aViewport * clamped(fabsf(aVelocity),
      MIN_SKATE_SIZE_MULTIPLIER, MAX_SKATE_SIZE_MULTIPLIER);
    *aDisplayPortOffset = aVelocity > 0 ? 0 : aViewport - *aDisplayPortLength;
    return true;
  }
  return false;
}

const nsIntRect AsyncPanZoomController::CalculatePendingDisplayPort() {
  float scale = mFrameMetrics.mResolution.width;
  nsIntRect viewport = mFrameMetrics.mViewport;
  viewport.ScaleRoundIn(1 / scale);

  gfx::Point scrollOffset = mFrameMetrics.mViewportScrollOffset;
  gfx::Point velocity = GetVelocityVector();

  // The displayport is relative to the current scroll offset. Here's a little
  // diagram to make it easier to see:
  //
  //       - - - -
  //       |     |
  //    *************
  //    *  |     |  *
  // - -*- @------ -*- -
  // |  *  |=====|  *  |
  //    *  |=====|  *
  // |  *  |=====|  *  |
  // - -*- ------- -*- -
  //    *  |     |  *
  //    *************
  //       |     |
  //       - - - -
  //
  // The full --- area with === inside it is the actual viewport rect, the *** area
  // is the displayport, and the - - - area is an imaginary additional page on all 4
  // borders of the actual page. Notice that the displayport intersects half-way with
  // each of the imaginary extra pages. The @ symbol at the top left of the
  // viewport marks the current scroll offset. From the @ symbol to the far left
  // and far top, it is clear that this distance is 1/4 of the displayport's
  // height/width dimension.
  const float STATIONARY_SIZE_MULTIPLIER = 2.0f;
  gfx::Rect displayPort(0, 0,
                        viewport.width * STATIONARY_SIZE_MULTIPLIER,
                        viewport.height * STATIONARY_SIZE_MULTIPLIER);

  // If there's motion along an axis of movement, and it's above a threshold,
  // then we want to paint a larger area in the direction of that motion so that
  // it's less likely to checkerboard.
  bool enlargedX = EnlargeDisplayPortAlongAxis(
    viewport.width, velocity.x, &displayPort.x, &displayPort.width);
  bool enlargedY = EnlargeDisplayPortAlongAxis(
    viewport.height, velocity.y, &displayPort.y, &displayPort.height);

  if (!enlargedX && !enlargedY) {
    displayPort.x = -displayPort.width / 4;
    displayPort.y = -displayPort.height / 4;
  } else if (!enlargedX) {
    displayPort.width = viewport.width;
  } else if (!enlargedY) {
    displayPort.height = viewport.height;
  }

  gfx::Rect shiftedDisplayPort = displayPort;
  shiftedDisplayPort.MoveBy(scrollOffset.x, scrollOffset.y);
  displayPort = shiftedDisplayPort.Intersect(mFrameMetrics.mCSSContentRect);
  displayPort.MoveBy(-scrollOffset.x, -scrollOffset.y);

  // Round the displayport so we don't get any truncation, then get the nsIntRect
  // from this.
  displayPort.Round();
  return nsIntRect(displayPort.x, displayPort.y, displayPort.width, displayPort.height);
}

void AsyncPanZoomController::SetDPI(int aDPI) {
  mDPI = aDPI;
}

int AsyncPanZoomController::GetDPI() {
  return mDPI;
}

void AsyncPanZoomController::ScheduleComposite() {
  if (mCompositorParent) {
    mCompositorParent->ScheduleRenderOnCompositorThread();
  }
}

void AsyncPanZoomController::RequestContentRepaint() {
  mFrameMetrics.mDisplayPort = CalculatePendingDisplayPort();

  gfx::Point oldScrollOffset = mLastPaintRequestMetrics.mViewportScrollOffset,
             newScrollOffset = mFrameMetrics.mViewportScrollOffset;

  // If we're trying to paint what we already think is painted, discard this
  // request since it's a pointless paint.
  nsRect oldDisplayPort = nsRect(
    mLastPaintRequestMetrics.mDisplayPort.x,
    mLastPaintRequestMetrics.mDisplayPort.y,
    mLastPaintRequestMetrics.mDisplayPort.width,
    mLastPaintRequestMetrics.mDisplayPort.height);

  gfx::Rect newDisplayPort = gfx::Rect(
    mFrameMetrics.mDisplayPort.x,
    mFrameMetrics.mDisplayPort.y,
    mFrameMetrics.mDisplayPort.width,
    mFrameMetrics.mDisplayPort.height);

  oldDisplayPort.MoveBy(oldScrollOffset.x, oldScrollOffset.y);
  newDisplayPort.MoveBy(newScrollOffset.x, newScrollOffset.y);

  if (fabsf(oldDisplayPort.x - newDisplayPort.x) < EPSILON &&
      fabsf(oldDisplayPort.y - newDisplayPort.y) < EPSILON &&
      fabsf(oldDisplayPort.width - newDisplayPort.width) < EPSILON &&
      fabsf(oldDisplayPort.height - newDisplayPort.height) < EPSILON &&
      mFrameMetrics.mResolution.width == mLastPaintRequestMetrics.mResolution.width) {
    return;
  }

  if (mContentPainterStatus == CONTENT_IDLE) {
    mContentPainterStatus = CONTENT_PAINTING;
    mLastPaintRequestMetrics = mFrameMetrics;
    mGeckoContentController->RequestContentRepaint(mFrameMetrics);
  } else {
    mContentPainterStatus = CONTENT_PAINTING_AND_PAINT_PENDING;
  }
}

bool AsyncPanZoomController::SampleContentTransformForFrame(const TimeStamp& aSampleTime,
                                                            ContainerLayer* aLayer,
                                                            gfx3DMatrix* aNewTransform) {
  // The eventual return value of this function. The compositor needs to know
  // whether or not to advance by a frame as soon as it can. For example, if a
  // fling is happening, it has to keep compositing so that the animation is
  // smooth. If an animation frame is requested, it is the compositor's
  // responsibility to schedule a composite.
  bool requestAnimationFrame = false;

  const gfx3DMatrix& currentTransform = aLayer->GetTransform();

  // Scales on the root layer, on what's currently painted.
  float rootScaleX = currentTransform.GetXScale(),
        rootScaleY = currentTransform.GetYScale();

  gfx::Point metricsScrollOffset(0, 0);
  gfx::Point scrollOffset;
  float localScaleX, localScaleY;
  const FrameMetrics& frame = aLayer->GetFrameMetrics();
  {
    MonitorAutoLock mon(mMonitor);

    switch (mState)
    {
    case FLING:
      // If a fling is currently happening, apply it now. We can pull the updated
      // metrics afterwards.
      requestAnimationFrame |= DoFling(aSampleTime - mLastSampleTime);
      break;
    case ANIMATING_ZOOM: {
      double animPosition = (aSampleTime - mAnimationStartTime) / ZOOM_TO_DURATION;
      if (animPosition > 1.0) {
        animPosition = 1.0;
      }
      double sampledPosition = gComputedTimingFunction->GetValue(animPosition);

      mFrameMetrics.mResolution.width = mFrameMetrics.mResolution.height =
        mEndZoomToMetrics.mResolution.width * sampledPosition +
          mStartZoomToMetrics.mResolution.width * (1 - sampledPosition);

      mFrameMetrics.mViewportScrollOffset = gfx::Point(
        mEndZoomToMetrics.mViewportScrollOffset.x * sampledPosition +
          mStartZoomToMetrics.mViewportScrollOffset.x * (1 - sampledPosition),
        mEndZoomToMetrics.mViewportScrollOffset.y * sampledPosition +
          mStartZoomToMetrics.mViewportScrollOffset.y * (1 - sampledPosition)
      );

      requestAnimationFrame = true;

      if (aSampleTime - mAnimationStartTime >= ZOOM_TO_DURATION) {
        mState = NOTHING;
        RequestContentRepaint();
      }

      break;
    }
    default:
      break;
    }

    // Current local transform; this is not what's painted but rather what PZC has
    // transformed due to touches like panning or pinching. Eventually, the root
    // layer transform will become this during runtime, but we must wait for Gecko
    // to repaint.
    localScaleX = mFrameMetrics.mResolution.width;
    localScaleY = mFrameMetrics.mResolution.height;

    if (frame.IsScrollable()) {
      metricsScrollOffset = frame.mViewportScrollOffset;
    }

    scrollOffset = mFrameMetrics.mViewportScrollOffset;
  }

  nsIntPoint scrollCompensation(
    NS_lround((scrollOffset.x / rootScaleX - metricsScrollOffset.x) * localScaleX),
    NS_lround((scrollOffset.y / rootScaleY - metricsScrollOffset.y) * localScaleY));

  ViewTransform treeTransform(-scrollCompensation, localScaleX, localScaleY);
  *aNewTransform = gfx3DMatrix(treeTransform) * currentTransform;

  // The transform already takes the resolution scale into account.  Since we
  // will apply the resolution scale again when computing the effective
  // transform, we must apply the inverse resolution scale here.
  aNewTransform->Scale(1.0f/aLayer->GetPreXScale(),
                       1.0f/aLayer->GetPreYScale(),
                       1);
  aNewTransform->ScalePost(1.0f/aLayer->GetPostXScale(),
                           1.0f/aLayer->GetPostYScale(),
                           1);

  mLastSampleTime = aSampleTime;

  return requestAnimationFrame;
}

void AsyncPanZoomController::NotifyLayersUpdated(const FrameMetrics& aViewportFrame, bool aIsFirstPaint) {
  MonitorAutoLock monitor(mMonitor);

  mLastContentPaintMetrics = aViewportFrame;

  if (mContentPainterStatus != CONTENT_IDLE) {
    if (mContentPainterStatus == CONTENT_PAINTING_AND_PAINT_PENDING) {
      mContentPainterStatus = CONTENT_IDLE;
      RequestContentRepaint();
    } else {
      mContentPainterStatus = CONTENT_IDLE;
    }
  }

  if (aIsFirstPaint || mFrameMetrics.IsDefault()) {
    mContentPainterStatus = CONTENT_IDLE;

    mX.CancelTouch();
    mY.CancelTouch();
    mFrameMetrics = aViewportFrame;
    mFrameMetrics.mResolution.width = 1 / mFrameMetrics.mResolution.width;
    mFrameMetrics.mResolution.height = 1 / mFrameMetrics.mResolution.height;
    SetPageRect(mFrameMetrics.mCSSContentRect);

    // Bug 776413/fixme: Request a repaint as soon as a page is loaded so that
    // we get a larger displayport. This is very bad because we're wasting a
    // paint and not initializating the displayport correctly.
    RequestContentRepaint();
  } else if (!mFrameMetrics.mCSSContentRect.IsEqualEdges(aViewportFrame.mCSSContentRect)) {
    mFrameMetrics.mCSSContentRect = aViewportFrame.mCSSContentRect;
    SetPageRect(mFrameMetrics.mCSSContentRect);
  }
}

const FrameMetrics& AsyncPanZoomController::GetFrameMetrics() {
  mMonitor.AssertCurrentThreadOwns();
  return mFrameMetrics;
}

void AsyncPanZoomController::UpdateViewportSize(int aWidth, int aHeight) {
  MonitorAutoLock mon(mMonitor);
  FrameMetrics metrics = GetFrameMetrics();
  metrics.mViewport = nsIntRect(0, 0, aWidth, aHeight);
  mFrameMetrics = metrics;
}

void AsyncPanZoomController::CancelDefaultPanZoom() {
  mDisableNextTouchBatch = true;
  if (mGestureEventListener) {
    mGestureEventListener->CancelGesture();
  }
}

void AsyncPanZoomController::ZoomToRect(const gfxRect& aRect) {
  gfx::Rect zoomToRect(gfx::Rect(aRect.x, aRect.y, aRect.width, aRect.height));

  SetState(ANIMATING_ZOOM);

  {
    MonitorAutoLock mon(mMonitor);

    nsIntRect viewport = mFrameMetrics.mViewport;
    gfx::Rect cssPageRect = mFrameMetrics.mCSSContentRect;
    gfx::Point scrollOffset = mFrameMetrics.mViewportScrollOffset;

    // If the rect is empty, treat it as a request to zoom out to the full page
    // size.
    if (zoomToRect.IsEmpty()) {
      nsIntRect cssViewport = viewport;
      cssViewport.ScaleRoundIn(1 / mFrameMetrics.mResolution.width);
      cssViewport.MoveBy(nsIntPoint(NS_lround(scrollOffset.x), NS_lround(scrollOffset.y)));

      float y = mFrameMetrics.mViewportScrollOffset.y;
      float newHeight = cssViewport.height * cssPageRect.width / cssViewport.width;
      float dh = cssViewport.height - newHeight;

      zoomToRect = gfx::Rect(0.0f,
                             y + dh/2,
                             cssPageRect.width,
                             y + dh/2 + newHeight);
    } else {
      float targetRatio = float(viewport.width) / float(viewport.height);
      float rectRatio = zoomToRect.width / zoomToRect.height;

      if (fabsf(targetRatio - rectRatio) < EPSILON) {
        // All good, do nothing.
      } else if (targetRatio < rectRatio) {
        // Need to increase zoomToRect height.
        float newHeight = zoomToRect.height / targetRatio;
        zoomToRect.y -= (newHeight - zoomToRect.height) / 2;
        zoomToRect.height = newHeight;
      } else { // (targetRatio > rectRatio) {
        // Need to increase zoomToRect width.
        float newWidth = targetRatio * zoomToRect.width;
        zoomToRect.x -= (newWidth - zoomToRect.width) / 2;
        zoomToRect.width = newWidth;
      }

      zoomToRect = zoomToRect.Intersect(cssPageRect);
    }

    mEndZoomToMetrics.mResolution.width = mEndZoomToMetrics.mResolution.height =
      NS_MIN(viewport.width / zoomToRect.width, viewport.height / zoomToRect.height);

    mEndZoomToMetrics.mResolution.width = mEndZoomToMetrics.mResolution.height =
      clamped(mEndZoomToMetrics.mResolution.width, MIN_ZOOM, MAX_ZOOM);

    // Recalculate the zoom to rect using the new dimensions.
    zoomToRect.width = viewport.width / mEndZoomToMetrics.mResolution.width;
    zoomToRect.height = viewport.height / mEndZoomToMetrics.mResolution.height;

    // Clamp the zoom to rect to the CSS rect to make sure it fits.
    zoomToRect = zoomToRect.Intersect(cssPageRect);

    // Do one final recalculation to get the resolution.
    mEndZoomToMetrics.mResolution.width = mEndZoomToMetrics.mResolution.height =
      NS_MAX(viewport.width / zoomToRect.width, viewport.height / zoomToRect.height);

    mStartZoomToMetrics = mFrameMetrics;
    mEndZoomToMetrics.mViewportScrollOffset =
      gfx::Point(zoomToRect.x, zoomToRect.y);

    mAnimationStartTime = TimeStamp::Now();

    ScheduleComposite();
  }
}

void AsyncPanZoomController::ContentReceivedTouch(bool aPreventDefault) {
  if (!mFrameMetrics.mMayHaveTouchListeners) {
    mTouchQueue.Clear();
    return;
  }

  if (mTouchListenerTimeoutTask) {
    mTouchListenerTimeoutTask->Cancel();
    mTouchListenerTimeoutTask = nullptr;
  }

  if (mState == WAITING_LISTENERS) {
    if (!aPreventDefault) {
      SetState(NOTHING);
    }

    mHandlingTouchQueue = true;

    while (!mTouchQueue.IsEmpty()) {
      if (!aPreventDefault) {
        HandleInputEvent(mTouchQueue[0]);
      }

      if (mTouchQueue[0].mType == MultiTouchInput::MULTITOUCH_END ||
          mTouchQueue[0].mType == MultiTouchInput::MULTITOUCH_CANCEL) {
        mTouchQueue.RemoveElementAt(0);
        break;
      }

      mTouchQueue.RemoveElementAt(0);
    }

    mHandlingTouchQueue = false;
  }
}

void AsyncPanZoomController::SetState(PanZoomState aState) {
  MonitorAutoLock monitor(mMonitor);
  mState = aState;
}

void AsyncPanZoomController::TimeoutTouchListeners() {
  ContentReceivedTouch(false);
}

}
}<|MERGE_RESOLUTION|>--- conflicted
+++ resolved
@@ -425,11 +425,7 @@
     float scale = mFrameMetrics.mResolution.width;
 
     nsIntPoint focusPoint = aEvent.mFocusPoint;
-<<<<<<< HEAD
     float xFocusChange = (mLastZoomFocus.x - focusPoint.x) / scale, yFocusChange = (mLastZoomFocus.y - focusPoint.y) / scale;
-=======
-    int32_t xFocusChange = (mLastZoomFocus.x - focusPoint.x) / scale, yFocusChange = (mLastZoomFocus.y - focusPoint.y) / scale;
->>>>>>> 9ce84aec
     // If displacing by the change in focus point will take us off page bounds,
     // then reduce the displacement such that it doesn't.
     if (mX.DisplacementWillOverscroll(xFocusChange) != Axis::OVERSCROLL_NONE) {
@@ -443,11 +439,7 @@
     // When we zoom in with focus, we can zoom too much towards the boundaries
     // that we actually go over them. These are the needed displacements along
     // either axis such that we don't overscroll the boundaries when zooming.
-<<<<<<< HEAD
     float neededDisplacementX = 0, neededDisplacementY = 0;
-=======
-    int32_t neededDisplacementX = 0, neededDisplacementY = 0;
->>>>>>> 9ce84aec
 
     // Only do the scaling if we won't go over 8x zoom in or out.
     bool doScale = (scale < MAX_ZOOM && spanRatio > 1.0f) || (scale > MIN_ZOOM && spanRatio < 1.0f);
