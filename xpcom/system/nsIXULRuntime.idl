--- conflicted
+++ resolved
@@ -44,7 +44,7 @@
  *                    stable/frozen, please contact Benjamin Smedberg.
  */
 
-[scriptable, uuid(C61D0C09-05AD-4E72-BAC5-203F3F380352)]
+[scriptable, uuid(cb6078bb-c6b3-4f35-acfd-3b4efa934484)]
 interface nsIXULRuntime : nsISupports
 {
   /**
@@ -88,7 +88,6 @@
   readonly attribute AUTF8String widgetToolkit;
 
   /**
-<<<<<<< HEAD
    * The legal values of processType.
    */
   const unsigned long PROCESS_TYPE_DEFAULT = 0;
@@ -101,11 +100,11 @@
    * The type of the caller's process.  Returns one of the values above.
    */
   readonly attribute unsigned long processType;
-=======
+
+  /**
    * Signal the apprunner to invalidate caches on the next restart.
    * This will cause components to be autoregistered and all
    * fastload data to be re-created.
    */
   void invalidateCachesOnRestart();
->>>>>>> 7de42884
 };