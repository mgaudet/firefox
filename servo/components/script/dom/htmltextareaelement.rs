/* This Source Code Form is subject to the terms of the Mozilla Public
 * License, v. 2.0. If a copy of the MPL was not distributed with this
 * file, You can obtain one at http://mozilla.org/MPL/2.0/. */

use dom::attr::Attr;
use dom::bindings::cell::DomRefCell;
use dom::bindings::codegen::Bindings::EventBinding::EventMethods;
use dom::bindings::codegen::Bindings::HTMLFormElementBinding::SelectionMode;
use dom::bindings::codegen::Bindings::HTMLTextAreaElementBinding;
use dom::bindings::codegen::Bindings::HTMLTextAreaElementBinding::HTMLTextAreaElementMethods;
use dom::bindings::codegen::Bindings::NodeBinding::NodeMethods;
use dom::bindings::error::ErrorResult;
use dom::bindings::inheritance::Castable;
use dom::bindings::root::{DomRoot, LayoutDom, MutNullableDom};
use dom::bindings::str::DOMString;
use dom::document::Document;
use dom::element::{AttributeMutation, Element};
use dom::element::RawLayoutElementHelpers;
use dom::event::{Event, EventBubbles, EventCancelable};
use dom::globalscope::GlobalScope;
use dom::htmlelement::HTMLElement;
use dom::htmlfieldsetelement::HTMLFieldSetElement;
use dom::htmlformelement::{FormControl, HTMLFormElement};
use dom::keyboardevent::KeyboardEvent;
use dom::node::{ChildrenMutation, Node, NodeDamage, UnbindContext};
use dom::node::{document_from_node, window_from_node};
use dom::nodelist::NodeList;
use dom::textcontrol::{TextControlElement, TextControlSelection};
use dom::validation::Validatable;
use dom::virtualmethods::VirtualMethods;
use dom_struct::dom_struct;
use html5ever::{LocalName, Prefix};
use script_traits::ScriptToConstellationChan;
use std::cell::Cell;
use std::default::Default;
use std::ops::Range;
use style::attr::AttrValue;
use style::element_state::ElementState;
use textinput::{Direction, KeyReaction, Lines, SelectionDirection, TextInput};

#[dom_struct]
pub struct HTMLTextAreaElement {
    htmlelement: HTMLElement,
    #[ignore_malloc_size_of = "#7193"]
    textinput: DomRefCell<TextInput<ScriptToConstellationChan>>,
    placeholder: DomRefCell<DOMString>,
    // https://html.spec.whatwg.org/multipage/#concept-textarea-dirty
    value_dirty: Cell<bool>,
    form_owner: MutNullableDom<HTMLFormElement>,
}

pub trait LayoutHTMLTextAreaElementHelpers {
    #[allow(unsafe_code)]
    unsafe fn value_for_layout(self) -> String;
    #[allow(unsafe_code)]
    unsafe fn selection_for_layout(self) -> Option<Range<usize>>;
    #[allow(unsafe_code)]
    fn get_cols(self) -> u32;
    #[allow(unsafe_code)]
    fn get_rows(self) -> u32;
}

impl LayoutHTMLTextAreaElementHelpers for LayoutDom<HTMLTextAreaElement> {
    #[allow(unrooted_must_root)]
    #[allow(unsafe_code)]
    unsafe fn value_for_layout(self) -> String {
        let text = (*self.unsafe_get()).textinput.borrow_for_layout().get_content();
        if text.is_empty() {
            (*self.unsafe_get()).placeholder
                .borrow_for_layout()
                .replace("\r\n", "\n")
                .replace("\r", "\n")
        } else {
            text.into()
        }
    }

    #[allow(unrooted_must_root)]
    #[allow(unsafe_code)]
    unsafe fn selection_for_layout(self) -> Option<Range<usize>> {
        if !(*self.unsafe_get()).upcast::<Element>().focus_state() {
            return None;
        }
        let textinput = (*self.unsafe_get()).textinput.borrow_for_layout();
        Some(textinput.sorted_selection_offsets_range())
    }

    #[allow(unsafe_code)]
    fn get_cols(self) -> u32 {
        unsafe {
            (*self.upcast::<Element>().unsafe_get())
                .get_attr_for_layout(&ns!(), &local_name!("cols"))
                .map_or(DEFAULT_COLS, AttrValue::as_uint)
        }
    }

    #[allow(unsafe_code)]
    fn get_rows(self) -> u32 {
        unsafe {
            (*self.upcast::<Element>().unsafe_get())
                .get_attr_for_layout(&ns!(), &local_name!("rows"))
                .map_or(DEFAULT_ROWS, AttrValue::as_uint)
        }
    }
}

// https://html.spec.whatwg.org/multipage/#attr-textarea-cols-value
static DEFAULT_COLS: u32 = 20;

// https://html.spec.whatwg.org/multipage/#attr-textarea-rows-value
static DEFAULT_ROWS: u32 = 2;

impl HTMLTextAreaElement {
    fn new_inherited(local_name: LocalName,
                     prefix: Option<Prefix>,
                     document: &Document) -> HTMLTextAreaElement {
        let chan = document.window().upcast::<GlobalScope>().script_to_constellation_chan().clone();
        HTMLTextAreaElement {
            htmlelement:
                HTMLElement::new_inherited_with_state(ElementState::IN_ENABLED_STATE |
                                                      ElementState::IN_READ_WRITE_STATE,
                                                      local_name, prefix, document),
            placeholder: DomRefCell::new(DOMString::new()),
            textinput: DomRefCell::new(TextInput::new(
                    Lines::Multiple, DOMString::new(), chan, None, None, SelectionDirection::None)),
            value_dirty: Cell::new(false),
            form_owner: Default::default(),
        }
    }

    #[allow(unrooted_must_root)]
    pub fn new(local_name: LocalName,
               prefix: Option<Prefix>,
               document: &Document) -> DomRoot<HTMLTextAreaElement> {
        Node::reflect_node(Box::new(HTMLTextAreaElement::new_inherited(local_name, prefix, document)),
                           document,
                           HTMLTextAreaElementBinding::Wrap)
    }

    fn update_placeholder_shown_state(&self) {
        let has_placeholder = !self.placeholder.borrow().is_empty();
        let has_value = !self.textinput.borrow().is_empty();
        let el = self.upcast::<Element>();
        el.set_placeholder_shown_state(has_placeholder && !has_value);
    }
}

impl TextControlElement for HTMLTextAreaElement {
    fn selection_api_applies(&self) -> bool {
        true
    }

    fn has_selectable_text(&self) -> bool {
        true
    }

    fn set_dirty_value_flag(&self, value: bool) {
        self.value_dirty.set(value)
    }
}

impl HTMLTextAreaElementMethods for HTMLTextAreaElement {
    // TODO A few of these attributes have default values and additional
    // constraints

    // https://html.spec.whatwg.org/multipage/#dom-textarea-cols
    make_uint_getter!(Cols, "cols", DEFAULT_COLS);

    // https://html.spec.whatwg.org/multipage/#dom-textarea-cols
    make_limited_uint_setter!(SetCols, "cols", DEFAULT_COLS);

    // https://html.spec.whatwg.org/multipage/#dom-fe-disabled
    make_bool_getter!(Disabled, "disabled");

    // https://html.spec.whatwg.org/multipage/#dom-fe-disabled
    make_bool_setter!(SetDisabled, "disabled");

    // https://html.spec.whatwg.org/multipage/#dom-fae-form
    fn GetForm(&self) -> Option<DomRoot<HTMLFormElement>> {
        self.form_owner()
    }

    // https://html.spec.whatwg.org/multipage/#attr-fe-name
    make_getter!(Name, "name");

    // https://html.spec.whatwg.org/multipage/#attr-fe-name
    make_setter!(SetName, "name");

    // https://html.spec.whatwg.org/multipage/#dom-textarea-placeholder
    make_getter!(Placeholder, "placeholder");

    // https://html.spec.whatwg.org/multipage/#dom-textarea-placeholder
    make_setter!(SetPlaceholder, "placeholder");

    // https://html.spec.whatwg.org/multipage/#attr-textarea-readonly
    make_bool_getter!(ReadOnly, "readonly");

    // https://html.spec.whatwg.org/multipage/#attr-textarea-readonly
    make_bool_setter!(SetReadOnly, "readonly");

    // https://html.spec.whatwg.org/multipage/#dom-textarea-required
    make_bool_getter!(Required, "required");

    // https://html.spec.whatwg.org/multipage/#dom-textarea-required
    make_bool_setter!(SetRequired, "required");

    // https://html.spec.whatwg.org/multipage/#dom-textarea-rows
    make_uint_getter!(Rows, "rows", DEFAULT_ROWS);

    // https://html.spec.whatwg.org/multipage/#dom-textarea-rows
    make_limited_uint_setter!(SetRows, "rows", DEFAULT_ROWS);

    // https://html.spec.whatwg.org/multipage/#dom-textarea-wrap
    make_getter!(Wrap, "wrap");

    // https://html.spec.whatwg.org/multipage/#dom-textarea-wrap
    make_setter!(SetWrap, "wrap");

    // https://html.spec.whatwg.org/multipage/#dom-textarea-type
    fn Type(&self) -> DOMString {
        DOMString::from("textarea")
    }

    // https://html.spec.whatwg.org/multipage/#dom-textarea-defaultvalue
    fn DefaultValue(&self) -> DOMString {
        self.upcast::<Node>().GetTextContent().unwrap()
    }

    // https://html.spec.whatwg.org/multipage/#dom-textarea-defaultvalue
    fn SetDefaultValue(&self, value: DOMString) {
        self.upcast::<Node>().SetTextContent(Some(value));

        // if the element's dirty value flag is false, then the element's
        // raw value must be set to the value of the element's textContent IDL attribute
        if !self.value_dirty.get() {
            self.reset();
        }
    }

    // https://html.spec.whatwg.org/multipage/#dom-textarea-value
    fn Value(&self) -> DOMString {
        self.textinput.borrow().get_content()
    }

    // https://html.spec.whatwg.org/multipage/#dom-textarea-value
    fn SetValue(&self, value: DOMString) {
        let mut textinput = self.textinput.borrow_mut();

        // Step 1
        let old_value = textinput.get_content();

        // Step 2
        textinput.set_content(value);

        // Step 3
        self.value_dirty.set(true);

        if old_value != textinput.get_content() {
            // Step 4
            textinput.clear_selection_to_limit(Direction::Forward);
        }

        self.upcast::<Node>().dirty(NodeDamage::OtherNodeDamage);
    }

    // https://html.spec.whatwg.org/multipage/#dom-lfe-labels
    fn Labels(&self) -> DomRoot<NodeList> {
        self.upcast::<HTMLElement>().labels()
    }

    // https://html.spec.whatwg.org/multipage/#dom-textarea/input-select
    fn Select(&self) {
        self.selection().dom_select();
    }

    // https://html.spec.whatwg.org/multipage/#dom-textarea/input-selectionstart
    fn GetSelectionStart(&self) -> Option<u32> {
        self.selection().dom_start()
    }

    // https://html.spec.whatwg.org/multipage/#dom-textarea/input-selectionstart
    fn SetSelectionStart(&self, start: Option<u32>) -> ErrorResult {
        self.selection().set_dom_start(start)
    }

    // https://html.spec.whatwg.org/multipage/#dom-textarea/input-selectionend
    fn GetSelectionEnd(&self) -> Option<u32> {
        self.selection().dom_end()
    }

    // https://html.spec.whatwg.org/multipage/#dom-textarea/input-selectionend
    fn SetSelectionEnd(&self, end: Option<u32>) -> ErrorResult {
        self.selection().set_dom_end(end)
    }

    // https://html.spec.whatwg.org/multipage/#dom-textarea/input-selectiondirection
    fn GetSelectionDirection(&self) -> Option<DOMString> {
        self.selection().dom_direction()
    }

    // https://html.spec.whatwg.org/multipage/#dom-textarea/input-selectiondirection
    fn SetSelectionDirection(&self, direction: Option<DOMString>) -> ErrorResult {
        self.selection().set_dom_direction(direction)
    }

    // https://html.spec.whatwg.org/multipage/#dom-textarea/input-setselectionrange
    fn SetSelectionRange(&self, start: u32, end: u32, direction: Option<DOMString>) -> ErrorResult {
        self.selection().set_dom_range(start, end, direction)
    }

    // https://html.spec.whatwg.org/multipage/#dom-textarea/input-setrangetext
    fn SetRangeText(&self, replacement: DOMString) -> ErrorResult {
        self.selection().set_dom_range_text(replacement, None, None, Default::default())
    }

    // https://html.spec.whatwg.org/multipage/#dom-textarea/input-setrangetext
    fn SetRangeText_(&self, replacement: DOMString, start: u32, end: u32,
                     selection_mode: SelectionMode) -> ErrorResult {
        self.selection().set_dom_range_text(replacement, Some(start), Some(end), selection_mode)
    }
}


impl HTMLTextAreaElement {
    pub fn reset(&self) {
        // https://html.spec.whatwg.org/multipage/#the-textarea-element:concept-form-reset-control
        let mut textinput = self.textinput.borrow_mut();
        textinput.set_content(self.DefaultValue());
        self.value_dirty.set(false);
    }

    #[allow(unrooted_must_root)]
    fn selection(&self) -> TextControlSelection<Self> {
        TextControlSelection::new(&self, &self.textinput)
    }
<<<<<<< HEAD

    // Helper function to check if text_cursor is to be updated or not
    fn update_text_contents(&self, value: DOMString, update_text_cursor: bool) {
        let mut textinput = self.textinput.borrow_mut();

        // Step 1
        let old_value = textinput.get_content();

        // Step 2
        textinput.set_content(value, update_text_cursor);

        // Step 3
        self.value_dirty.set(true);

        if old_value != textinput.get_content() {
            // Step 4
            textinput.clear_selection_to_limit(Direction::Forward, update_text_cursor);
        }

        self.upcast::<Node>().dirty(NodeDamage::OtherNodeDamage);
    }
=======
>>>>>>> 0b88721f
}


impl VirtualMethods for HTMLTextAreaElement {
    fn super_type(&self) -> Option<&VirtualMethods> {
        Some(self.upcast::<HTMLElement>() as &VirtualMethods)
    }

    fn attribute_mutated(&self, attr: &Attr, mutation: AttributeMutation) {
        self.super_type().unwrap().attribute_mutated(attr, mutation);
        match *attr.local_name() {
            local_name!("disabled") => {
                let el = self.upcast::<Element>();
                match mutation {
                    AttributeMutation::Set(_) => {
                        el.set_disabled_state(true);
                        el.set_enabled_state(false);

                        el.set_read_write_state(false);
                    },
                    AttributeMutation::Removed => {
                        el.set_disabled_state(false);
                        el.set_enabled_state(true);
                        el.check_ancestors_disabled_state_for_form_control();

                        if !el.disabled_state() && !el.read_write_state() {
                            el.set_read_write_state(true);
                        }
                    }
                }
            },
            local_name!("placeholder") => {
                {
                    let mut placeholder = self.placeholder.borrow_mut();
                    placeholder.clear();
                    if let AttributeMutation::Set(_) = mutation {
                        placeholder.push_str(&attr.value());
                    }
                }
                self.update_placeholder_shown_state();
            },
            local_name!("readonly") => {
                let el = self.upcast::<Element>();
                match mutation {
                    AttributeMutation::Set(_) => {
                        el.set_read_write_state(false);
                    },
                    AttributeMutation::Removed => {
                        el.set_read_write_state(!el.disabled_state());
                    }
                }
            },
            local_name!("form") => {
                self.form_attribute_mutated(mutation);
            },
            _ => {},
        }
    }

    fn bind_to_tree(&self, tree_in_doc: bool) {
        if let Some(ref s) = self.super_type() {
            s.bind_to_tree(tree_in_doc);
        }

        self.upcast::<Element>().check_ancestors_disabled_state_for_form_control();
    }

    fn parse_plain_attribute(&self, name: &LocalName, value: DOMString) -> AttrValue {
        match *name {
            local_name!("cols") => AttrValue::from_limited_u32(value.into(), DEFAULT_COLS),
            local_name!("rows") => AttrValue::from_limited_u32(value.into(), DEFAULT_ROWS),
            _ => self.super_type().unwrap().parse_plain_attribute(name, value),
        }
    }

    fn unbind_from_tree(&self, context: &UnbindContext) {
        self.super_type().unwrap().unbind_from_tree(context);

        let node = self.upcast::<Node>();
        let el = self.upcast::<Element>();
        if node.ancestors().any(|ancestor| ancestor.is::<HTMLFieldSetElement>()) {
            el.check_ancestors_disabled_state_for_form_control();
        } else {
            el.check_disabled_attribute();
        }
    }

    fn children_changed(&self, mutation: &ChildrenMutation) {
        if let Some(ref s) = self.super_type() {
            s.children_changed(mutation);
        }
        if !self.value_dirty.get() {
            self.reset();
        }
    }

    // copied and modified from htmlinputelement.rs
    fn handle_event(&self, event: &Event) {
        if let Some(s) = self.super_type() {
            s.handle_event(event);
        }

        if event.type_() == atom!("click") && !event.DefaultPrevented() {
            //TODO: set the editing position for text inputs

            document_from_node(self).request_focus(self.upcast());
        } else if event.type_() == atom!("keydown") && !event.DefaultPrevented() {
            if let Some(kevent) = event.downcast::<KeyboardEvent>() {
                // This can't be inlined, as holding on to textinput.borrow_mut()
                // during self.implicit_submission will cause a panic.
                let action = self.textinput.borrow_mut().handle_keydown(kevent);
                match action {
                    KeyReaction::TriggerDefaultAction => (),
                    KeyReaction::DispatchInput => {
                        self.value_dirty.set(true);
                        self.update_placeholder_shown_state();
                        self.upcast::<Node>().dirty(NodeDamage::OtherNodeDamage);
                        event.mark_as_handled();
                    }
                    KeyReaction::RedrawSelection => {
                        self.upcast::<Node>().dirty(NodeDamage::OtherNodeDamage);
                        event.mark_as_handled();
                    }
                    KeyReaction::Nothing => (),
                }
            }
        } else if event.type_() == atom!("keypress") && !event.DefaultPrevented() {
            if event.IsTrusted() {
                let window = window_from_node(self);
                let _ = window.user_interaction_task_source()
                              .queue_event(&self.upcast(),
                                           atom!("input"),
                                           EventBubbles::Bubbles,
                                           EventCancelable::NotCancelable,
                                           &window);
            }
        }
    }

    fn pop(&self) {
        self.super_type().unwrap().pop();

        // https://html.spec.whatwg.org/multipage/#the-textarea-element:stack-of-open-elements
        self.reset();
    }
}

impl FormControl for HTMLTextAreaElement {
    fn form_owner(&self) -> Option<DomRoot<HTMLFormElement>> {
        self.form_owner.get()
    }

    fn set_form_owner(&self, form: Option<&HTMLFormElement>) {
        self.form_owner.set(form);
    }

    fn to_element<'a>(&'a self) -> &'a Element {
        self.upcast::<Element>()
    }
}


impl Validatable for HTMLTextAreaElement {}<|MERGE_RESOLUTION|>--- conflicted
+++ resolved
@@ -333,30 +333,6 @@
     fn selection(&self) -> TextControlSelection<Self> {
         TextControlSelection::new(&self, &self.textinput)
     }
-<<<<<<< HEAD
-
-    // Helper function to check if text_cursor is to be updated or not
-    fn update_text_contents(&self, value: DOMString, update_text_cursor: bool) {
-        let mut textinput = self.textinput.borrow_mut();
-
-        // Step 1
-        let old_value = textinput.get_content();
-
-        // Step 2
-        textinput.set_content(value, update_text_cursor);
-
-        // Step 3
-        self.value_dirty.set(true);
-
-        if old_value != textinput.get_content() {
-            // Step 4
-            textinput.clear_selection_to_limit(Direction::Forward, update_text_cursor);
-        }
-
-        self.upcast::<Node>().dirty(NodeDamage::OtherNodeDamage);
-    }
-=======
->>>>>>> 0b88721f
 }
 
 
