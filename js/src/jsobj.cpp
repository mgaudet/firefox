--- conflicted
+++ resolved
@@ -3707,11 +3707,7 @@
         Value v = shape->hasSlot() ? obj->getSlot(shape->slot()) : UndefinedValue();
         if (!cx->compartment->wrap(cx, &v))
             return false;
-<<<<<<< HEAD
-        if (!defineProperty(cx, shape->propid(), v, getter, setter, attrs))
-=======
-        if (!target->defineProperty(cx, shape->propid, v, getter, setter, attrs))
->>>>>>> 32830d05
+        if (!target->defineProperty(cx, shape->propid(), v, getter, setter, attrs))
             return false;
     }
     return true;
