/* -*- Mode: C++; tab-width: 4; indent-tabs-mode: nil; c-basic-offset: 4 -*-
 * vim: set sw=4 ts=8 et tw=99:
 *
 * This Source Code Form is subject to the terms of the Mozilla Public
 * License, v. 2.0. If a copy of the MPL was not distributed with this
 * file, You can obtain one at http://mozilla.org/MPL/2.0/. */

/*
 * JS bytecode descriptors, disassemblers, and decompilers.
 */

#include "mozilla/FloatingPoint.h"
#include "mozilla/Util.h"

#ifdef HAVE_MEMORY_H
#include <memory.h>
#endif
#include <stdarg.h>
#include <stdio.h>
#include <stdlib.h>
#include <string.h>

#include "jstypes.h"
#include "jsutil.h"
#include "jsprf.h"
#include "jsapi.h"
#include "jsarray.h"
#include "jsatom.h"
#include "jscntxt.h"
#include "jsversion.h"
#include "jsfun.h"
#include "jsiter.h"
#include "jsnum.h"
#include "jsobj.h"
#include "jsopcode.h"
#include "jsscope.h"
#include "jsscript.h"
#include "jsstr.h"

#include "ds/Sort.h"

#include "frontend/BytecodeEmitter.h"
#include "frontend/TokenStream.h"
#include "vm/Debugger.h"
#include "vm/StringBuffer.h"

#include "jscntxtinlines.h"
#include "jsobjinlines.h"
#include "jsopcodeinlines.h"

#include "jsautooplen.h"

#include "vm/RegExpObject-inl.h"

using namespace mozilla;
using namespace js;
using namespace js::gc;
using js::frontend::IsIdentifier;
using js::frontend::LetDataToGroupAssign;
using js::frontend::LetDataToOffset;

/*
 * Index limit must stay within 32 bits.
 */
JS_STATIC_ASSERT(sizeof(uint32_t) * JS_BITS_PER_BYTE >= INDEX_LIMIT_LOG2 + 1);

/* Verify JSOP_XXX_LENGTH constant definitions. */
#define OPDEF(op,val,name,token,length,nuses,ndefs,prec,format)               \
    JS_STATIC_ASSERT(op##_LENGTH == length);
#include "jsopcode.tbl"
#undef OPDEF

static const char js_incop_strs[][3] = {"++", "--"};
static const char js_for_each_str[]  = "for each";

const JSCodeSpec js_CodeSpec[] = {
#define OPDEF(op,val,name,token,length,nuses,ndefs,prec,format) \
    {length,nuses,ndefs,prec,format},
#include "jsopcode.tbl"
#undef OPDEF
};

unsigned js_NumCodeSpecs = JS_ARRAY_LENGTH(js_CodeSpec);

/*
 * Each element of the array is either a source literal associated with JS
 * bytecode or null.
 */
static const char *CodeToken[] = {
#define OPDEF(op,val,name,token,length,nuses,ndefs,prec,format) \
    token,
#include "jsopcode.tbl"
#undef OPDEF
};

/*
 * Array of JS bytecode names used by PC count JSON, DEBUG-only js_Disassemble
 * and JIT debug spew.
 */
const char *js_CodeName[] = {
#define OPDEF(op,val,name,token,length,nuses,ndefs,prec,format) \
    name,
#include "jsopcode.tbl"
#undef OPDEF
};

/************************************************************************/

#define COUNTS_LEN 16

typedef Vector<char, 8> DupBuffer;

static bool
Dup(const char *chars, DupBuffer *cb)
{
    return cb->append(chars, strlen(chars) + 1);
}

size_t
js_GetVariableBytecodeLength(jsbytecode *pc)
{
    unsigned ncases;
    int32_t low, high;

    JSOp op = JSOp(*pc);
    JS_ASSERT(js_CodeSpec[op].length == -1);
    switch (op) {
      case JSOP_TABLESWITCH:
        /* Structure: default-jump case-low case-high case1-jump ... */
        pc += JUMP_OFFSET_LEN;
        low = GET_JUMP_OFFSET(pc);
        pc += JUMP_OFFSET_LEN;
        high = GET_JUMP_OFFSET(pc);
        ncases = (unsigned)(high - low + 1);
        return 1 + 3 * JUMP_OFFSET_LEN + ncases * JUMP_OFFSET_LEN;

      default:
        /* Structure: default-jump case-count (case1-value case1-jump) ... */
        JS_ASSERT(op == JSOP_LOOKUPSWITCH);
        pc += JUMP_OFFSET_LEN;
        ncases = GET_UINT16(pc);
        return 1 + JUMP_OFFSET_LEN + UINT16_LEN + ncases * (UINT32_INDEX_LEN + JUMP_OFFSET_LEN);
    }
}

static uint32_t
NumBlockSlots(JSScript *script, jsbytecode *pc)
{
    JS_ASSERT(*pc == JSOP_ENTERBLOCK || *pc == JSOP_ENTERLET0 || *pc == JSOP_ENTERLET1);
    JS_STATIC_ASSERT(JSOP_ENTERBLOCK_LENGTH == JSOP_ENTERLET0_LENGTH);
    JS_STATIC_ASSERT(JSOP_ENTERBLOCK_LENGTH == JSOP_ENTERLET1_LENGTH);

    return script->getObject(GET_UINT32_INDEX(pc))->asStaticBlock().slotCount();
}

unsigned
js::StackUses(JSScript *script, jsbytecode *pc)
{
    JSOp op = (JSOp) *pc;
    const JSCodeSpec &cs = js_CodeSpec[op];
    if (cs.nuses >= 0)
        return cs.nuses;

    JS_ASSERT(js_CodeSpec[op].nuses == -1);
    switch (op) {
      case JSOP_POPN:
        return GET_UINT16(pc);
      case JSOP_LEAVEBLOCK:
        return GET_UINT16(pc);
      case JSOP_LEAVEBLOCKEXPR:
        return GET_UINT16(pc) + 1;
      case JSOP_ENTERLET0:
        return NumBlockSlots(script, pc);
      case JSOP_ENTERLET1:
        return NumBlockSlots(script, pc) + 1;
      default:
        /* stack: fun, this, [argc arguments] */
        JS_ASSERT(op == JSOP_NEW || op == JSOP_CALL || op == JSOP_EVAL ||
                  op == JSOP_FUNCALL || op == JSOP_FUNAPPLY);
        return 2 + GET_ARGC(pc);
    }
}

unsigned
js::StackDefs(JSScript *script, jsbytecode *pc)
{
    JSOp op = (JSOp) *pc;
    const JSCodeSpec &cs = js_CodeSpec[op];
    if (cs.ndefs >= 0)
        return cs.ndefs;

    uint32_t n = NumBlockSlots(script, pc);
    return op == JSOP_ENTERLET1 ? n + 1 : n;
}

static const char * countBaseNames[] = {
    "interp",
    "mjit",
    "mjit_calls",
    "mjit_code",
    "mjit_pics"
};

JS_STATIC_ASSERT(JS_ARRAY_LENGTH(countBaseNames) == PCCounts::BASE_LIMIT);

static const char * countAccessNames[] = {
    "infer_mono",
    "infer_di",
    "infer_poly",
    "infer_barrier",
    "infer_nobarrier",
    "observe_undefined",
    "observe_null",
    "observe_boolean",
    "observe_int32",
    "observe_double",
    "observe_string",
    "observe_object"
};

JS_STATIC_ASSERT(JS_ARRAY_LENGTH(countBaseNames) +
                 JS_ARRAY_LENGTH(countAccessNames) == PCCounts::ACCESS_LIMIT);

static const char * countElementNames[] = {
    "id_int",
    "id_double",
    "id_other",
    "id_unknown",
    "elem_typed",
    "elem_packed",
    "elem_dense",
    "elem_other"
};

JS_STATIC_ASSERT(JS_ARRAY_LENGTH(countBaseNames) +
                 JS_ARRAY_LENGTH(countAccessNames) +
                 JS_ARRAY_LENGTH(countElementNames) == PCCounts::ELEM_LIMIT);

static const char * countPropertyNames[] = {
    "prop_static",
    "prop_definite",
    "prop_other"
};

JS_STATIC_ASSERT(JS_ARRAY_LENGTH(countBaseNames) +
                 JS_ARRAY_LENGTH(countAccessNames) +
                 JS_ARRAY_LENGTH(countPropertyNames) == PCCounts::PROP_LIMIT);

static const char * countArithNames[] = {
    "arith_int",
    "arith_double",
    "arith_other",
    "arith_unknown",
};

JS_STATIC_ASSERT(JS_ARRAY_LENGTH(countBaseNames) +
                 JS_ARRAY_LENGTH(countArithNames) == PCCounts::ARITH_LIMIT);

/* static */ const char *
PCCounts::countName(JSOp op, size_t which)
{
    JS_ASSERT(which < numCounts(op));

    if (which < BASE_LIMIT)
        return countBaseNames[which];

    if (accessOp(op)) {
        if (which < ACCESS_LIMIT)
            return countAccessNames[which - BASE_LIMIT];
        if (elementOp(op))
            return countElementNames[which - ACCESS_LIMIT];
        if (propertyOp(op))
            return countPropertyNames[which - ACCESS_LIMIT];
        JS_NOT_REACHED("bad op");
        return NULL;
    }

    if (arithOp(op))
        return countArithNames[which - BASE_LIMIT];

    JS_NOT_REACHED("bad op");
    return NULL;
}

#ifdef DEBUG

void
js_DumpPCCounts(JSContext *cx, HandleScript script, js::Sprinter *sp)
{
    JS_ASSERT(script->hasScriptCounts);

    jsbytecode *pc = script->code;
    while (pc < script->code + script->length) {
        JSOp op = JSOp(*pc);

        int len = js_CodeSpec[op].length;
        jsbytecode *next = (len != -1) ? pc + len : pc + js_GetVariableBytecodeLength(pc);

        if (!js_Disassemble1(cx, script, pc, pc - script->code, true, sp))
            return;

        size_t total = PCCounts::numCounts(op);
        double *raw = script->getPCCounts(pc).rawCounts();

        Sprint(sp, "                  {");
        bool printed = false;
        for (size_t i = 0; i < total; i++) {
            double val = raw[i];
            if (val) {
                if (printed)
                    Sprint(sp, ", ");
                Sprint(sp, "\"%s\": %.0f", PCCounts::countName(op, i), val);
                printed = true;
            }
        }
        Sprint(sp, "}\n");

        pc = next;
    }
}

/*
 * If pc != NULL, include a prefix indicating whether the PC is at the current line.
 * If counts != NULL, include a counter of the number of times each op was executed.
 */
JS_FRIEND_API(JSBool)
js_DisassembleAtPC(JSContext *cx, JSScript *script_, JSBool lines, jsbytecode *pc, Sprinter *sp)
{
    Rooted<JSScript*> script(cx, script_);

    jsbytecode *next, *end;
    unsigned len;

    sp->put("loc   ");
    if (lines)
        sp->put("line");
    sp->put("  op\n");
    sp->put("----- ");
    if (lines)
        sp->put("----");
    sp->put("  --\n");

    next = script->code;
    end = next + script->length;
    while (next < end) {
        if (next == script->main())
            sp->put("main:\n");
        if (pc != NULL) {
            if (pc == next)
                sp->put("--> ");
            else
                sp->put("    ");
        }
        len = js_Disassemble1(cx, script, next, next - script->code, lines, sp);
        if (!len)
            return JS_FALSE;
        next += len;
    }
    return JS_TRUE;
}

JSBool
js_Disassemble(JSContext *cx, HandleScript script, JSBool lines, Sprinter *sp)
{
    return js_DisassembleAtPC(cx, script, lines, NULL, sp);
}

JS_FRIEND_API(JSBool)
js_DumpPC(JSContext *cx)
{
    Sprinter sprinter(cx);
    if (!sprinter.init())
        return JS_FALSE;
    JSBool ok = js_DisassembleAtPC(cx, cx->fp()->script(), true, cx->regs().pc, &sprinter);
    fprintf(stdout, "%s", sprinter.string());
    return ok;
}

JS_FRIEND_API(JSBool)
js_DumpScript(JSContext *cx, JSScript *script_)
{
    Sprinter sprinter(cx);
    if (!sprinter.init())
        return JS_FALSE;
    RootedScript script(cx, script_);
    JSBool ok = js_Disassemble(cx, script, true, &sprinter);
    fprintf(stdout, "%s", sprinter.string());
    return ok;
}

static char *
QuoteString(Sprinter *sp, JSString *str, uint32_t quote);

static bool
ToDisassemblySource(JSContext *cx, jsval v, JSAutoByteString *bytes)
{
    if (JSVAL_IS_STRING(v)) {
        Sprinter sprinter(cx);
        if (!sprinter.init())
            return false;
        char *nbytes = QuoteString(&sprinter, JSVAL_TO_STRING(v), '"');
        if (!nbytes)
            return false;
        nbytes = JS_sprintf_append(NULL, "%s", nbytes);
        if (!nbytes)
            return false;
        bytes->initBytes(nbytes);
        return true;
    }

    if (cx->runtime->isHeapBusy() || cx->runtime->noGCOrAllocationCheck) {
        char *source = JS_sprintf_append(NULL, "<value>");
        if (!source)
            return false;
        bytes->initBytes(source);
        return true;
    }

    if (!JSVAL_IS_PRIMITIVE(v)) {
        JSObject *obj = JSVAL_TO_OBJECT(v);
        if (obj->isBlock()) {
            char *source = JS_sprintf_append(NULL, "depth %d {", obj->asBlock().stackDepth());
            if (!source)
                return false;

            Shape::Range r = obj->lastProperty()->all();
            Shape::Range::AutoRooter root(cx, &r);

            while (!r.empty()) {
                Rooted<Shape*> shape(cx, &r.front());
                JSAtom *atom = JSID_IS_INT(shape->propid())
                               ? cx->runtime->atomState.emptyAtom
                               : JSID_TO_ATOM(shape->propid());

                JSAutoByteString bytes;
                if (!js_AtomToPrintableString(cx, atom, &bytes))
                    return false;

                r.popFront();
                source = JS_sprintf_append(source, "%s: %d%s",
                                           bytes.ptr(), shape->shortid(),
                                           !r.empty() ? ", " : "");
                if (!source)
                    return false;
            }

            source = JS_sprintf_append(source, "}");
            if (!source)
                return false;
            bytes->initBytes(source);
            return true;
        }

        if (obj->isFunction()) {
            JSString *str = JS_DecompileFunction(cx, obj->toFunction(), JS_DONT_PRETTY_PRINT);
            if (!str)
                return false;
            return bytes->encode(cx, str);
        }

        if (obj->isRegExp()) {
            JSString *source = obj->asRegExp().toString(cx);
            if (!source)
                return false;
            JS::Anchor<JSString *> anchor(source);
            return bytes->encode(cx, source);
        }
    }

    return !!js_ValueToPrintable(cx, v, bytes, true);
}

unsigned
js_Disassemble1(JSContext *cx, HandleScript script, jsbytecode *pc,
                unsigned loc, JSBool lines, Sprinter *sp)
{
    JSOp op = (JSOp)*pc;
    if (op >= JSOP_LIMIT) {
        char numBuf1[12], numBuf2[12];
        JS_snprintf(numBuf1, sizeof numBuf1, "%d", op);
        JS_snprintf(numBuf2, sizeof numBuf2, "%d", JSOP_LIMIT);
        JS_ReportErrorNumber(cx, js_GetErrorMessage, NULL,
                             JSMSG_BYTECODE_TOO_BIG, numBuf1, numBuf2);
        return 0;
    }
    const JSCodeSpec *cs = &js_CodeSpec[op];
    ptrdiff_t len = (ptrdiff_t) cs->length;
    Sprint(sp, "%05u:", loc);
    if (lines)
        Sprint(sp, "%4u", JS_PCToLineNumber(cx, script, pc));
    Sprint(sp, "  %s", js_CodeName[op]);

    switch (JOF_TYPE(cs->format)) {
      case JOF_BYTE:
          // Scan the trynotes to find the associated catch block
          // and make the try opcode look like a jump instruction
          // with an offset. This simplifies code coverage analysis
          // based on this disassembled output.
          if (op == JSOP_TRY) {
              TryNoteArray *trynotes = script->trynotes();
              uint32_t i;
              for(i = 0; i < trynotes->length; i++) {
                  JSTryNote note = trynotes->vector[i];
                  if (note.kind == JSTRY_CATCH && note.start == loc + 1) {
                      Sprint(sp, " %u (%+d)",
                             (unsigned int) (loc+note.length+1),
                             (int) (note.length+1));
                      break;
                  }
              }
          }
        break;

      case JOF_JUMP: {
        ptrdiff_t off = GET_JUMP_OFFSET(pc);
        Sprint(sp, " %u (%+d)", loc + (int) off, (int) off);
        break;
      }

      case JOF_SCOPECOORD: {
        Value v = StringValue(ScopeCoordinateName(cx->runtime, script, pc));
        JSAutoByteString bytes;
        if (!ToDisassemblySource(cx, v, &bytes))
            return 0;
        ScopeCoordinate sc(pc);
        Sprint(sp, " %s (hops = %u, slot = %u)", bytes.ptr(), sc.hops, sc.slot);
        break;
      }

      case JOF_ATOM: {
        Value v = StringValue(script->getAtom(GET_UINT32_INDEX(pc)));
        JSAutoByteString bytes;
        if (!ToDisassemblySource(cx, v, &bytes))
            return 0;
        Sprint(sp, " %s", bytes.ptr());
        break;
      }

      case JOF_DOUBLE: {
        Value v = script->getConst(GET_UINT32_INDEX(pc));
        JSAutoByteString bytes;
        if (!ToDisassemblySource(cx, v, &bytes))
            return 0;
        Sprint(sp, " %s", bytes.ptr());
        break;
      }

      case JOF_OBJECT: {
        /* Don't call obj.toSource if analysis/inference is active. */
        if (cx->compartment->activeAnalysis) {
            Sprint(sp, " object");
            break;
        }

        JSObject *obj = script->getObject(GET_UINT32_INDEX(pc));
        {
            JSAutoByteString bytes;
            if (!ToDisassemblySource(cx, ObjectValue(*obj), &bytes))
                return 0;
            Sprint(sp, " %s", bytes.ptr());
        }
        break;
      }

      case JOF_REGEXP: {
        JSObject *obj = script->getRegExp(GET_UINT32_INDEX(pc));
        JSAutoByteString bytes;
        if (!ToDisassemblySource(cx, ObjectValue(*obj), &bytes))
            return 0;
        Sprint(sp, " %s", bytes.ptr());
        break;
      }

      case JOF_TABLESWITCH:
      {
        int32_t i, low, high;

        ptrdiff_t off = GET_JUMP_OFFSET(pc);
        jsbytecode *pc2 = pc + JUMP_OFFSET_LEN;
        low = GET_JUMP_OFFSET(pc2);
        pc2 += JUMP_OFFSET_LEN;
        high = GET_JUMP_OFFSET(pc2);
        pc2 += JUMP_OFFSET_LEN;
        Sprint(sp, " defaultOffset %d low %d high %d", int(off), low, high);
        for (i = low; i <= high; i++) {
            off = GET_JUMP_OFFSET(pc2);
            Sprint(sp, "\n\t%d: %d", i, int(off));
            pc2 += JUMP_OFFSET_LEN;
        }
        len = 1 + pc2 - pc;
        break;
      }

      case JOF_LOOKUPSWITCH:
      {
        jsatomid npairs;

        ptrdiff_t off = GET_JUMP_OFFSET(pc);
        jsbytecode *pc2 = pc + JUMP_OFFSET_LEN;
        npairs = GET_UINT16(pc2);
        pc2 += UINT16_LEN;
        Sprint(sp, " offset %d npairs %u", int(off), unsigned(npairs));
        while (npairs) {
            uint32_t constIndex = GET_UINT32_INDEX(pc2);
            pc2 += UINT32_INDEX_LEN;
            off = GET_JUMP_OFFSET(pc2);
            pc2 += JUMP_OFFSET_LEN;

            JSAutoByteString bytes;
            if (!ToDisassemblySource(cx, script->getConst(constIndex), &bytes))
                return 0;
            Sprint(sp, "\n\t%s: %d", bytes.ptr(), int(off));
            npairs--;
        }
        len = 1 + pc2 - pc;
        break;
      }

      case JOF_QARG:
        Sprint(sp, " %u", GET_ARGNO(pc));
        break;

      case JOF_LOCAL:
        Sprint(sp, " %u", GET_SLOTNO(pc));
        break;

      case JOF_SLOTOBJECT: {
        Sprint(sp, " %u", GET_SLOTNO(pc));
        JSObject *obj = script->getObject(GET_UINT32_INDEX(pc + SLOTNO_LEN));
        JSAutoByteString bytes;
        if (!ToDisassemblySource(cx, ObjectValue(*obj), &bytes))
            return 0;
        Sprint(sp, " %s", bytes.ptr());
        break;
      }

      {
        int i;

      case JOF_UINT16PAIR:
        i = (int)GET_UINT16(pc);
        Sprint(sp, " %d", i);
        pc += UINT16_LEN;
        /* FALL THROUGH */

      case JOF_UINT16:
        i = (int)GET_UINT16(pc);
        goto print_int;

      case JOF_UINT24:
        JS_ASSERT(op == JSOP_UINT24 || op == JSOP_NEWARRAY);
        i = (int)GET_UINT24(pc);
        goto print_int;

      case JOF_UINT8:
        i = GET_UINT8(pc);
        goto print_int;

      case JOF_INT8:
        i = GET_INT8(pc);
        goto print_int;

      case JOF_INT32:
        JS_ASSERT(op == JSOP_INT32);
        i = GET_INT32(pc);
      print_int:
        Sprint(sp, " %d", i);
        break;
      }

      default: {
        char numBuf[12];
        JS_snprintf(numBuf, sizeof numBuf, "%lx", (unsigned long) cs->format);
        JS_ReportErrorNumber(cx, js_GetErrorMessage, NULL,
                             JSMSG_UNKNOWN_FORMAT, numBuf);
        return 0;
      }
    }
    sp->put("\n");
    return len;
}

#endif /* DEBUG */

/************************************************************************/

const size_t Sprinter::DefaultSize = 64;

bool
Sprinter::realloc_(size_t newSize)
{
    JS_ASSERT(newSize > (size_t) offset);
    char *newBuf = (char *) context->realloc_(base, newSize);
    if (!newBuf)
        return false;
    base = newBuf;
    size = newSize;
    base[size - 1] = 0;
    return true;
}

Sprinter::Sprinter(JSContext *cx)
  : context(cx),
#ifdef DEBUG
    initialized(false),
#endif
    base(NULL), size(0), offset(0)
{ }

Sprinter::~Sprinter()
{
#ifdef DEBUG
    if (initialized)
        checkInvariants();
#endif
    context->free_(base);
}

bool
Sprinter::init()
{
    JS_ASSERT(!initialized);
    base = (char *) context->malloc_(DefaultSize);
    if (!base)
        return false;
#ifdef DEBUG
    initialized = true;
#endif
    *base = 0;
    size = DefaultSize;
    base[size - 1] = 0;
    return true;
}

void
Sprinter::checkInvariants() const
{
    JS_ASSERT(initialized);
    JS_ASSERT((size_t) offset < size);
    JS_ASSERT(base[size - 1] == 0);
}

const char *
Sprinter::string() const
{
    return base;
}

const char *
Sprinter::stringEnd() const
{
    return base + offset;
}

char *
Sprinter::stringAt(ptrdiff_t off) const
{
    JS_ASSERT(off >= 0 && (size_t) off < size);
    return base + off;
}

char &
Sprinter::operator[](size_t off)
{
    JS_ASSERT(off < size);
    return *(base + off);
}

bool
Sprinter::empty() const
{
    return *base == 0;
}

char *
Sprinter::reserve(size_t len)
{
    InvariantChecker ic(this);

    while (len + 1 > size - offset) { /* Include trailing \0 */
        if (!realloc_(size * 2))
            return NULL;
    }

    char *sb = base + offset;
    offset += len;
    return sb;
}

char *
Sprinter::reserveAndClear(size_t len)
{
    char *sb = reserve(len);
    if (sb)
        memset(sb, 0, len);
    return sb;
}

ptrdiff_t
Sprinter::put(const char *s, size_t len)
{
    InvariantChecker ic(this);

    const char *oldBase = base;
    const char *oldEnd = base + size;

    ptrdiff_t oldOffset = offset;
    char *bp = reserve(len);
    if (!bp)
        return -1;

    /* s is within the buffer already */
    if (s >= oldBase && s < oldEnd) {
        /* buffer was realloc'ed */
        if (base != oldBase)
            s = stringAt(s - oldBase);  /* this is where it lives now */
        memmove(bp, s, len);
    } else {
        js_memcpy(bp, s, len);
    }

    bp[len] = 0;
    return oldOffset;
}

ptrdiff_t
Sprinter::put(const char *s)
{
    return put(s, strlen(s));
}

ptrdiff_t
Sprinter::putString(JSString *s)
{
    InvariantChecker ic(this);

    size_t length = s->length();
    const jschar *chars = s->getChars(context);
    if (!chars)
        return -1;

    size_t size = GetDeflatedStringLength(context, chars, length);
    if (size == (size_t) -1)
        return -1;

    ptrdiff_t oldOffset = offset;
    char *buffer = reserve(size);
    if (!buffer)
        return -1;
    DeflateStringToBuffer(context, chars, length, buffer, &size);
    buffer[size] = 0;

    return oldOffset;
}

int
Sprinter::printf(const char *fmt, ...)
{
    InvariantChecker ic(this);

    do {
        va_list va;
        va_start(va, fmt);
        int i = vsnprintf(base + offset, size - offset, fmt, va);
        va_end(va);

        if (i > -1 && (size_t) i < size - offset) {
            offset += i;
            return i;
        }
    } while (realloc_(size * 2));

    return -1;
}

void
Sprinter::setOffset(const char *end)
{
    JS_ASSERT(end >= base && end < base + size);
    offset = end - base;
}

void
Sprinter::setOffset(ptrdiff_t off)
{
    JS_ASSERT(off >= 0 && (size_t) off < size);
    offset = off;
}

ptrdiff_t
Sprinter::getOffset() const
{
    return offset;
}

ptrdiff_t
Sprinter::getOffsetOf(const char *string) const
{
    JS_ASSERT(string >= base && string < base + size);
    return string - base;
}

ptrdiff_t
js::Sprint(Sprinter *sp, const char *format, ...)
{
    va_list ap;
    char *bp;
    ptrdiff_t offset;

    va_start(ap, format);
    bp = JS_vsmprintf(format, ap);      /* XXX vsaprintf */
    va_end(ap);
    if (!bp) {
        JS_ReportOutOfMemory(sp->context);
        return -1;
    }
    offset = sp->put(bp);
    sp->context->free_(bp);
    return offset;
}

const char js_EscapeMap[] = {
    '\b', 'b',
    '\f', 'f',
    '\n', 'n',
    '\r', 'r',
    '\t', 't',
    '\v', 'v',
    '"',  '"',
    '\'', '\'',
    '\\', '\\',
    '\0'
};

#define DONT_ESCAPE     0x10000

static char *
QuoteString(Sprinter *sp, JSString *str, uint32_t quote)
{
    /* Sample off first for later return value pointer computation. */
    JSBool dontEscape = (quote & DONT_ESCAPE) != 0;
    jschar qc = (jschar) quote;
    ptrdiff_t offset = sp->getOffset();
    if (qc && Sprint(sp, "%c", (char)qc) < 0)
        return NULL;

    const jschar *s = str->getChars(sp->context);
    if (!s)
        return NULL;
    const jschar *z = s + str->length();

    /* Loop control variables: z points at end of string sentinel. */
    for (const jschar *t = s; t < z; s = ++t) {
        /* Move t forward from s past un-quote-worthy characters. */
        jschar c = *t;
        while (c < 127 && isprint(c) && c != qc && c != '\\' && c != '\t') {
            c = *++t;
            if (t == z)
                break;
        }

        {
            ptrdiff_t len = t - s;
            ptrdiff_t base = sp->getOffset();
            char *bp = sp->reserve(len);
            if (!bp)
                return NULL;

            for (ptrdiff_t i = 0; i < len; ++i)
                (*sp)[base + i] = (char) *s++;
            (*sp)[base + len] = 0;
        }

        if (t == z)
            break;

        /* Use js_EscapeMap, \u, or \x only if necessary. */
        bool ok;
        const char *e;
        if (!(c >> 8) && c != 0 && (e = strchr(js_EscapeMap, (int)c)) != NULL) {
            ok = dontEscape
                 ? Sprint(sp, "%c", (char)c) >= 0
                 : Sprint(sp, "\\%c", e[1]) >= 0;
        } else {
            /*
             * Use \x only if the high byte is 0 and we're in a quoted string,
             * because ECMA-262 allows only \u, not \x, in Unicode identifiers
             * (see bug 621814).
             */
            ok = Sprint(sp, (qc && !(c >> 8)) ? "\\x%02X" : "\\u%04X", c) >= 0;
        }
        if (!ok)
            return NULL;
    }

    /* Sprint the closing quote and return the quoted string. */
    if (qc && Sprint(sp, "%c", (char)qc) < 0)
        return NULL;

    /*
     * If we haven't Sprint'd anything yet, Sprint an empty string so that
     * the return below gives a valid result.
     */
    if (offset == sp->getOffset() && Sprint(sp, "") < 0)
        return NULL;

    return sp->stringAt(offset);
}

JSString *
js_QuoteString(JSContext *cx, JSString *str, jschar quote)
{
    Sprinter sprinter(cx);
    if (!sprinter.init())
        return NULL;
    char *bytes = QuoteString(&sprinter, str, quote);
    JSString *escstr = bytes ? JS_NewStringCopyZ(cx, bytes) : NULL;
    return escstr;
}

/************************************************************************/

/*
 * Information for associating the decompilation of each opcode in a script
 * with the place where it appears in the text for the decompilation of the
 * entire script (or the function containing the script).
 */
struct DecompiledOpcode
{
    /* Decompiled text of this opcode. */
    const char *text;

    /* Bytecode into which this opcode was nested, or NULL. */
    jsbytecode *parent;

    /*
     * Offset into the parent's decompiled text of the decompiled text of this
     * opcode. For opcodes with a NULL parent, this was emitted directly into
     * the permanent output at the given offset.
     */
    int32_t parentOffset;

    /*
     * Surrounded by parentheses when printed, which parentOffset does not
     * account for.
     */
    bool parenthesized;

    DecompiledOpcode()
        : text(NULL), parent(NULL), parentOffset(-1), parenthesized(false)
    {}
};

struct JSPrinter
{
    Sprinter        sprinter;       /* base class state */
    LifoAlloc       pool;           /* string allocation pool */
    unsigned           indent;         /* indentation in spaces */
    bool            pretty;         /* pretty-print: indent, use newlines */
    bool            grouped;        /* in parenthesized expression context */
    bool            strict;         /* in code marked strict */
    JSScript        *script;        /* script being printed */
    jsbytecode      *dvgfence;      /* DecompileExpression fencepost */
    jsbytecode      **pcstack;      /* DecompileExpression modeled stack */
    JSFunction      *fun;           /* interpreted function */
    BindingVector   *localNames;    /* argument and variable names */
    Vector<DecompiledOpcode> *decompiledOpcodes; /* optional state for decompiled ops */

    DecompiledOpcode &decompiled(jsbytecode *pc) {
        JS_ASSERT(decompiledOpcodes);
        return (*decompiledOpcodes)[pc - script->code];
    }
};

static bool
SetPrinterLocalNames(JSContext *cx, JSScript *script, JSPrinter *jp)
{
    BindingVector *localNames = NULL;
    if (script->bindings.count() > 0) {
        localNames = cx->new_<BindingVector>(cx);
        if (!localNames || !GetOrderedBindings(cx, script->bindings, localNames))
            return false;
    }
    jp->localNames = localNames;
    return true;
}

JSPrinter *
js_NewPrinter(JSContext *cx, const char *name, JSFunction *fun,
              unsigned indent, JSBool pretty, JSBool grouped, JSBool strict)
{
    JSPrinter *jp = (JSPrinter *) cx->malloc_(sizeof(JSPrinter));
    if (!jp)
        return NULL;
    new (&jp->sprinter) Sprinter(cx);
    if (!jp->sprinter.init())
        return NULL;
    new (&jp->pool) LifoAlloc(1024);
    jp->indent = indent;
    jp->pretty = !!pretty;
    jp->grouped = !!grouped;
    jp->strict = !!strict;
    jp->script = NULL;
    jp->dvgfence = NULL;
    jp->pcstack = NULL;
    jp->fun = fun;
    jp->localNames = NULL;
    jp->decompiledOpcodes = NULL;
<<<<<<< HEAD
    if (fun && fun->isInterpreted()) {
        if (!SetPrinterLocalNames(cx, fun->script(), jp)) {
=======
    if (fun && fun->isInterpreted() && fun->script()->bindings.count() > 0) {
        jp->localNames = cx->new_<BindingVector>(cx);
        if (!jp->localNames || !FillBindingVector(fun->script()->bindings, jp->localNames)) {
>>>>>>> 6f8cac96
            js_DestroyPrinter(jp);
            return NULL;
        }
    }
    return jp;
}

void
js_DestroyPrinter(JSPrinter *jp)
{
    JSContext *cx = jp->sprinter.context;
    jp->pool.freeAll();
    Foreground::delete_(jp->localNames);
    jp->sprinter.Sprinter::~Sprinter();
    cx->free_(jp);
}

JSString *
js_GetPrinterOutput(JSPrinter *jp)
{
    JSContext *cx = jp->sprinter.context;
    return JS_NewStringCopyZ(cx, jp->sprinter.string());
}

/* Mark the parent and offset into the parent's text for a printed opcode. */
static inline void
UpdateDecompiledParent(JSPrinter *jp, jsbytecode *pc, jsbytecode *parent, size_t offset)
{
    if (jp->decompiledOpcodes && pc) {
        jp->decompiled(pc).parent = parent;
        jp->decompiled(pc).parentOffset = offset;
    }
}

/*
 * NB: Indexed by SRC_DECL_* defines from frontend/BytecodeEmitter.h.
 */
static const char * const var_prefix[] = {"var ", "const ", "let "};

static const char *
VarPrefix(jssrcnote *sn)
{
    if (sn && (SN_TYPE(sn) == SRC_DECL || SN_TYPE(sn) == SRC_GROUPASSIGN)) {
        ptrdiff_t type = js_GetSrcNoteOffset(sn, 0);
        if ((unsigned)type <= SRC_DECL_LET)
            return var_prefix[type];
    }
    return "";
}

int
js_printf(JSPrinter *jp, const char *format, ...)
{
    va_list ap;
    char *bp, *fp;
    int cc;

    if (*format == '\0')
        return 0;

    va_start(ap, format);

    /* If pretty-printing, expand magic tab into a run of jp->indent spaces. */
    if (*format == '\t') {
        format++;
        if (jp->pretty && Sprint(&jp->sprinter, "%*s", jp->indent, "") < 0) {
            va_end(ap);
            return -1;
        }
    }

    /* Suppress newlines (must be once per format, at the end) if not pretty. */
    fp = NULL;
    if (!jp->pretty && format[cc = strlen(format) - 1] == '\n') {
        fp = JS_strdup(jp->sprinter.context, format);
        if (!fp) {
            va_end(ap);
            return -1;
        }
        fp[cc] = '\0';
        format = fp;
    }

    /* Allocate temp space, convert format, and put. */
    bp = JS_vsmprintf(format, ap);      /* XXX vsaprintf */
    if (fp) {
        jp->sprinter.context->free_(fp);
        format = NULL;
    }
    if (!bp) {
        JS_ReportOutOfMemory(jp->sprinter.context);
        va_end(ap);
        return -1;
    }

    cc = strlen(bp);
    if (jp->sprinter.put(bp, (size_t)cc) < 0)
        cc = -1;
    jp->sprinter.context->free_(bp);

    va_end(ap);
    return cc;
}

JSBool
js_puts(JSPrinter *jp, const char *s)
{
    return jp->sprinter.put(s) >= 0;
}

/************************************************************************/

struct SprintStack
{
    Sprinter    sprinter;       /* sprinter for postfix to infix buffering */
    ptrdiff_t   *offsets;       /* stack of postfix string offsets */
    jsbytecode  *opcodes;       /* parallel stack of JS opcodes */
    jsbytecode  **bytecodes;    /* actual script bytecode pushing the value */
    unsigned       top;            /* top of stack index */
    unsigned       inArrayInit;    /* array initialiser/comprehension level */
    JSBool      inGenExp;       /* in generator expression */
    JSPrinter   *printer;       /* permanent output goes here */

    explicit SprintStack(JSContext *cx)
      : sprinter(cx), offsets(NULL),
        opcodes(NULL), bytecodes(NULL), top(0), inArrayInit(0),
        inGenExp(JS_FALSE), printer(NULL)
    { }
};

/*
 * Set the decompiled text of an opcode, according to an offset into the
 * print stack's sprinter buffer.
 */
static inline bool
UpdateDecompiledText(SprintStack *ss, jsbytecode *pc, ptrdiff_t todo)
{
    JSPrinter *jp = ss->printer;

    if (jp->decompiledOpcodes && jp->decompiled(pc).text == NULL) {
        const char *text = ss->sprinter.stringAt(todo);
        size_t len = strlen(text) + 1;

        char *ntext = ss->printer->pool.newArrayUninitialized<char>(len);
        if (!ntext) {
            js_ReportOutOfMemory(ss->sprinter.context);
            return false;
        }

        js_memcpy(ntext, text, len);
        jp->decompiled(pc).text = const_cast<const char *>(ntext);
    }

    return true;
}

static inline const char *
SprintDupeStr(SprintStack *ss, const char *str)
{
    size_t len = strlen(str) + 1;

    const char *nstr = ss->printer->pool.newArrayUninitialized<char>(len);
    if (nstr) {
        js_memcpy((char *) nstr, str, len);
    } else {
        js_ReportOutOfMemory(ss->sprinter.context);
        nstr = "";
    }

    return nstr;
}

/* Place an opcode's decompiled text into a printer's permanent output. */
static inline void
SprintOpcodePermanent(JSPrinter *jp, const char *str, jsbytecode *pc)
{
    ptrdiff_t offset = jp->sprinter.getOffset();
    UpdateDecompiledParent(jp, pc, NULL, offset);
    js_printf(jp, "%s", str);
}

/*
 * Place an opcode's decompiled text into the printed output for another
 * opcode parentpc, where startOffset indicates the printer offset for the
 * start of parentpc.
 */
static inline void
SprintOpcode(SprintStack *ss, const char *str, jsbytecode *pc,
             jsbytecode *parentpc, ptrdiff_t startOffset)
{
    if (startOffset < 0) {
        JS_ASSERT(ss->sprinter.context->isExceptionPending());
        return;
    }
    ptrdiff_t offset = ss->sprinter.getOffset();
    UpdateDecompiledParent(ss->printer, pc, parentpc, offset - startOffset);
    ss->sprinter.put(str);
}

/*
 * Copy the decompiled text for an opcode to all other ops which it was
 * decomposed into.
 */
static inline void
CopyDecompiledTextForDecomposedOp(JSPrinter *jp, jsbytecode *pc)
{
    JS_ASSERT(js_CodeSpec[*pc].format & JOF_DECOMPOSE);

    if (jp->decompiledOpcodes) {
        size_t len = GetDecomposeLength(pc, js_CodeSpec[*pc].length);

        const char *text = jp->decompiled(pc).text;

        jsbytecode *pc2 = pc + GetBytecodeLength(pc);
        for (; pc2 < pc + len; pc2 += GetBytecodeLength(pc2)) {
            jp->decompiled(pc2).text = text;
            jp->decompiled(pc2).parent = pc;
            jp->decompiled(pc2).parentOffset = 0;
        }
    }
}

/*
 * Find the depth of the operand stack when the interpreter reaches the given
 * pc in script. pcstack must have space for least script->depth elements. On
 * return it will contain pointers to opcodes that populated the interpreter's
 * current operand stack.
 *
 * This function cannot raise an exception or error. However, due to a risk of
 * potential bugs when modeling the stack, the function returns -1 if it
 * detects an inconsistency in the model. Such an inconsistency triggers an
 * assert in a debug build.
 */
static int
ReconstructPCStack(JSContext *cx, JSScript *script, jsbytecode *pc,
                   jsbytecode **pcstack);

#define FAILED_EXPRESSION_DECOMPILER ((char *) 1)

/*
 * Decompile a part of expression up to the given pc. The function returns
 * NULL on out-of-memory, or the FAILED_EXPRESSION_DECOMPILER sentinel when
 * the decompiler fails due to a bug and/or unimplemented feature, or the
 * decompiled string on success.
 */
static char *
DecompileExpression(JSContext *cx, JSScript *script, JSFunction *fun,
                    jsbytecode *pc);

/*
 * Get a stacked offset from ss->sprinter.base, or if the stacked value |off|
 * is negative, fetch the generating pc from printer->pcstack[-2 - off] and
 * decompile the code that generated the missing value.  This is used when
 * reporting errors, where the model stack will lack |pcdepth| non-negative
 * offsets (see DecompileExpression and DecompileCode).
 *
 * If the stacked offset is -1, return 0 to index the NUL padding at the start
 * of ss->sprinter.base.  If this happens, it means there is a decompiler bug
 * to fix, but it won't violate memory safety.
 */
static ptrdiff_t
GetOff(SprintStack *ss, unsigned i)
{
    ptrdiff_t off;
    jsbytecode *pc;
    char *bytes;

    off = ss->offsets[i];
    if (off >= 0)
        return off;

    JS_ASSERT(ss->printer->pcstack);
    if (off <= -2 && ss->printer->pcstack) {
        pc = ss->printer->pcstack[-2 - off];
        bytes = DecompileExpression(ss->sprinter.context, ss->printer->script,
                                    ss->printer->fun, pc);
        if (!bytes)
            return 0;
        if (bytes != FAILED_EXPRESSION_DECOMPILER) {
            off = ss->sprinter.put(bytes);
            if (off < 0)
                off = 0;
            ss->offsets[i] = off;
            ss->sprinter.context->free_(bytes);
            return off;
        }

        if (!*ss->sprinter.string()) {
            memset(ss->sprinter.stringAt(0), 0, ss->sprinter.getOffset());
            ss->offsets[i] = -1;
        }
    }
    return 0;
}

static const char *
GetStr(SprintStack *ss, unsigned i)
{
    ptrdiff_t off = GetOff(ss, i);
    return ss->sprinter.stringAt(off);
}

/*
 * Gap between stacked strings to allow for insertion of parens and commas
 * when auto-parenthesizing expressions and decompiling array initialisers.
 */
#define PAREN_SLOP      (2 + 1)

/* Fake opcodes (see jsopcode.h) must not overflow unsigned 8-bit space. */
JS_STATIC_ASSERT(JSOP_FAKE_LIMIT <= 255);

static inline void
AddParenSlop(SprintStack *ss)
{
    ss->sprinter.reserveAndClear(PAREN_SLOP);
}

static unsigned
StackDepth(JSScript *script)
{
    return script->nslots - script->nfixed;
}

static JSBool
PushOff(SprintStack *ss, ptrdiff_t off, JSOp op, jsbytecode *pc = NULL)
{
    unsigned top;

    /* ss->top points to the next free slot; be paranoid about overflow. */
    top = ss->top;
    JS_ASSERT(top < StackDepth(ss->printer->script));
    if (top >= StackDepth(ss->printer->script)) {
        JS_ReportOutOfMemory(ss->sprinter.context);
        return JS_FALSE;
    }

    /* The opcodes stack must contain real bytecodes that index js_CodeSpec. */
    ss->offsets[top] = off;
    ss->opcodes[top] = jsbytecode((op == JSOP_GETPROP2) ? JSOP_GETPROP
                                : (op == JSOP_GETELEM2) ? JSOP_GETELEM
                                : op);
    ss->bytecodes[top] = pc;
    ss->top = ++top;

    AddParenSlop(ss);
    return JS_TRUE;
}

static bool
PushStr(SprintStack *ss, const char *str, JSOp op)
{
    ptrdiff_t off = ss->sprinter.put(str);
    if (off < 0)
        return false;
    return PushOff(ss, off, op);
}

static ptrdiff_t
PopOffPrec(SprintStack *ss, uint8_t prec, jsbytecode **ppc = NULL)
{
    unsigned top;
    const JSCodeSpec *topcs;
    ptrdiff_t off;

    if (ppc)
        *ppc = NULL;

    /* ss->top points to the next free slot; be paranoid about underflow. */
    top = ss->top;
    JS_ASSERT(top != 0);
    if (top == 0)
        return 0;

    ss->top = --top;
    off = GetOff(ss, top);

    int op = ss->opcodes[top];
    if (op >= JSOP_LIMIT)
        op = JSOP_NOP;
    topcs = &js_CodeSpec[op];

    jsbytecode *pc = ss->bytecodes[top];
    if (ppc)
        *ppc = pc;

    if (topcs->prec != 0 && topcs->prec < prec) {
        ss->offsets[top] = off - 2;
        ss->sprinter.setOffset(off - 2);
        off = Sprint(&ss->sprinter, "(%s)", ss->sprinter.stringAt(off));
        if (ss->printer->decompiledOpcodes && pc)
            ss->printer->decompiled(pc).parenthesized = true;
    } else {
        ss->sprinter.setOffset(off);
    }
    return off;
}

static const char *
PopStrPrec(SprintStack *ss, uint8_t prec, jsbytecode **ppc = NULL)
{
    ptrdiff_t off;

    off = PopOffPrec(ss, prec, ppc);
    return ss->sprinter.stringAt(off);
}

/*
 * As for PopStrPrec, but duplicates the string into the printer's arena.
 * Strings returned by PopStrPrec are otherwise invalidated if any new text
 * is printed into ss.
 */
static const char *
PopStrPrecDupe(SprintStack *ss, uint8_t prec, jsbytecode **ppc = NULL)
{
    const char *str = PopStrPrec(ss, prec, ppc);
    return SprintDupeStr(ss, str);
}

static ptrdiff_t
PopOff(SprintStack *ss, JSOp op, jsbytecode **ppc = NULL)
{
    return PopOffPrec(ss, js_CodeSpec[op].prec, ppc);
}

static const char *
PopStr(SprintStack *ss, JSOp op, jsbytecode **ppc = NULL)
{
    return PopStrPrec(ss, js_CodeSpec[op].prec, ppc);
}

static const char *
PopStrDupe(SprintStack *ss, JSOp op, jsbytecode **ppc = NULL)
{
    return PopStrPrecDupe(ss, js_CodeSpec[op].prec, ppc);
}

/*
 * Pop a condition expression for if/while. JSOP_IFEQ's precedence forces
 * extra parens around assignment, which avoids a strict-mode warning.
 */
static const char *
PopCondStr(SprintStack *ss, jsbytecode **ppc = NULL)
{
    JSOp op = (js_CodeSpec[ss->opcodes[ss->top - 1]].format & JOF_SET)
              ? JSOP_IFEQ
              : JSOP_NOP;
    return PopStr(ss, op, ppc);
}

static inline bool
IsInitializerOp(unsigned char op)
{
    return op == JSOP_NEWINIT || op == JSOP_NEWARRAY || op == JSOP_NEWOBJECT;
}

struct TableEntry {
    jsval       key;
    ptrdiff_t   offset;
    JSAtom      *label;
    int         order;          /* source order for stable tableswitch sort */
};

inline bool
CompareTableEntries(const TableEntry &a, const TableEntry &b, bool *lessOrEqualp)
{
    *lessOrEqualp = (a.offset != b.offset) ? a.offset <= b.offset : a.order <= b.order;
    return true;
}

static ptrdiff_t
SprintDoubleValue(Sprinter *sp, jsval v, JSOp *opp)
{
    double d;
    ptrdiff_t todo;
    char *s;

    JS_ASSERT(JSVAL_IS_DOUBLE(v));
    d = JSVAL_TO_DOUBLE(v);
    if (MOZ_DOUBLE_IS_NEGATIVE_ZERO(d)) {
        todo = sp->put("-0");
        *opp = JSOP_NEG;
    } else if (!MOZ_DOUBLE_IS_FINITE(d)) {
        /* Don't use Infinity and NaN, as local variables may shadow them. */
        todo = sp->put(MOZ_DOUBLE_IS_NaN(d)
                       ? "0 / 0"
                       : (d < 0)
                       ? "1 / -0"
                       : "1 / 0");
        *opp = JSOP_DIV;
    } else {
        ToCStringBuf cbuf;
        s = NumberToCString(sp->context, &cbuf, d);
        if (!s) {
            JS_ReportOutOfMemory(sp->context);
            return -1;
        }
        JS_ASSERT(strcmp(s, "Infinity") &&
                  (*s != '-' ||
                   strcmp(s + 1, "Infinity")) &&
                  strcmp(s, "NaN"));
        todo = Sprint(sp, s);
    }
    return todo;
}

static jsbytecode *
Decompile(SprintStack *ss, jsbytecode *pc, int nb);

static JSBool
DecompileSwitch(SprintStack *ss, TableEntry *table, unsigned tableLength,
                jsbytecode *pc, ptrdiff_t switchLength,
                ptrdiff_t defaultOffset, JSBool isCondSwitch)
{
    JSContext *cx;
    JSPrinter *jp;
    ptrdiff_t off, off2, diff, caseExprOff, todo;
    const char *rval;
    unsigned i;
    jsval key;
    JSString *str;

    cx = ss->sprinter.context;
    jp = ss->printer;

    jsbytecode *lvalpc;
    const char *lval = PopStr(ss, JSOP_NOP, &lvalpc);

    /* JSOP_CONDSWITCH doesn't pop, unlike JSOP_{LOOKUP,TABLE}SWITCH. */
    if (isCondSwitch)
        ss->top++;

    js_printf(jp, "\tswitch (");
    SprintOpcodePermanent(jp, lval, lvalpc);
    js_printf(jp, ") {\n");

    if (tableLength) {
        diff = table[0].offset - defaultOffset;
        if (diff > 0) {
            jp->indent += 2;
            js_printf(jp, "\t%s:\n", js_default_str);
            jp->indent += 2;
            if (!Decompile(ss, pc + defaultOffset, diff))
                return JS_FALSE;
            jp->indent -= 4;
        }

        caseExprOff = isCondSwitch ? JSOP_CONDSWITCH_LENGTH : 0;

        for (i = 0; i < tableLength; i++) {
            off = table[i].offset;
            off2 = (i + 1 < tableLength) ? table[i + 1].offset : switchLength;

            key = table[i].key;
            if (isCondSwitch) {
                ptrdiff_t nextCaseExprOff;

                /*
                 * key encodes the JSOP_CASE bytecode's offset from switchtop.
                 * The next case expression follows immediately, unless we are
                 * at the last case.
                 */
                nextCaseExprOff = (ptrdiff_t)JSVAL_TO_INT(key);
                nextCaseExprOff += js_CodeSpec[pc[nextCaseExprOff]].length;
                jp->indent += 2;
                if (!Decompile(ss, pc + caseExprOff, nextCaseExprOff - caseExprOff))
                    return JS_FALSE;
                caseExprOff = nextCaseExprOff;

                /* Balance the stack as if this JSOP_CASE matched. */
                --ss->top;
            } else {
                /*
                 * key comes from an atom, not the decompiler, so we need to
                 * quote it if it's a string literal.  But if table[i].label
                 * is non-null, key was constant-propagated and label is the
                 * name of the const we should show as the case label.  We set
                 * key to undefined so this identifier is escaped, if required
                 * by non-ASCII characters, but not quoted, by QuoteString.
                 */
                todo = -1;
                if (table[i].label) {
                    str = table[i].label;
                    key = JSVAL_VOID;
                } else if (JSVAL_IS_DOUBLE(key)) {
                    JSOp junk;

                    todo = SprintDoubleValue(&ss->sprinter, key, &junk);
                    if (todo < 0)
                        return JS_FALSE;
                    str = NULL;
                } else {
                    str = ToString(cx, key);
                    if (!str)
                        return JS_FALSE;
                }
                if (todo >= 0) {
                    rval = ss->sprinter.stringAt(todo);
                } else {
                    rval = QuoteString(&ss->sprinter, str, (jschar)
                                       (JSVAL_IS_STRING(key) ? '"' : 0));
                    if (!rval)
                        return JS_FALSE;
                }
                ss->sprinter.setOffset(rval);
                jp->indent += 2;
                js_printf(jp, "\tcase %s:\n", rval);
            }

            jp->indent += 2;
            if (off <= defaultOffset && defaultOffset < off2) {
                diff = defaultOffset - off;
                if (diff != 0) {
                    if (!Decompile(ss, pc + off, diff))
                        return JS_FALSE;
                    off = defaultOffset;
                }
                jp->indent -= 2;
                js_printf(jp, "\t%s:\n", js_default_str);
                jp->indent += 2;
            }
            if (!Decompile(ss, pc + off, off2 - off))
                return JS_FALSE;
            jp->indent -= 4;

            /* Re-balance as if last JSOP_CASE or JSOP_DEFAULT mismatched. */
            if (isCondSwitch)
                ++ss->top;
        }
    }

    if (defaultOffset == switchLength) {
        jp->indent += 2;
        js_printf(jp, "\t%s:;\n", js_default_str);
        jp->indent -= 2;
    }
    js_printf(jp, "\t}\n");

    /* By the end of a JSOP_CONDSWITCH, the discriminant has been popped. */
    if (isCondSwitch)
        --ss->top;
    return JS_TRUE;
}

#define LOCAL_ASSERT_CUSTOM(expr, BAD_EXIT)                                   \
    JS_BEGIN_MACRO                                                            \
        JS_ASSERT(expr);                                                      \
        if (!(expr)) { BAD_EXIT; }                                            \
    JS_END_MACRO

#define LOCAL_ASSERT_RV(expr, rv)                                             \
    LOCAL_ASSERT_CUSTOM(expr, return (rv))

static JSAtom *
GetArgOrVarAtom(JSPrinter *jp, unsigned slot)
{
    LOCAL_ASSERT_RV(jp->fun, NULL);
<<<<<<< HEAD
    LOCAL_ASSERT_RV(slot < jp->script->bindings.count(), NULL);
    LOCAL_ASSERT_RV(jp->script == jp->fun->script(), NULL);
    JSAtom *name = (*jp->localNames)[slot].maybeName;
=======
    LOCAL_ASSERT_RV(slot < jp->fun->script()->bindings.count(), NULL);
    JSAtom *name = (*jp->localNames)[slot].name();
>>>>>>> 6f8cac96
#if !JS_HAS_DESTRUCTURING
    LOCAL_ASSERT_RV(name, NULL);
#endif
    return name;
}

#define LOCAL_ASSERT(expr)      LOCAL_ASSERT_RV(expr, "")

static const char *
GetLocalInSlot(SprintStack *ss, int i, int slot, JSObject *obj)
{
    for (Shape::Range r(obj->lastProperty()); !r.empty(); r.popFront()) {
        Shape &shape = r.front();

        if (shape.shortid() == slot) {
            /* Ignore the empty destructuring dummy. */
            if (!JSID_IS_ATOM(shape.propid()))
                continue;

            JSAtom *atom = JSID_TO_ATOM(shape.propid());
            const char *rval = QuoteString(&ss->sprinter, atom, 0);
            if (!rval)
                return NULL;

            ss->sprinter.setOffset(rval);
            return rval;
        }
    }

    return GetStr(ss, i);
}

const char *
GetLocal(SprintStack *ss, int i)
{
    ptrdiff_t off = ss->offsets[i];
    if (off >= 0)
        return ss->sprinter.stringAt(off);

    /*
     * We must be called from js_DecompileValueGenerator (via Decompile) when
     * dereferencing a local that's undefined or null. Search script->objects
     * for the block containing this local by its stack index, i.
     *
     * In case of destructuring's use of JSOP_GETLOCAL, however, there may be
     * no such local. This could mean no blocks (no script objects at all, or
     * none of the script's object literals are blocks), or the stack slot i is
     * not in a block. In either case, return GetStr(ss, i).
     */
    JSScript *script = ss->printer->script;
    if (!script->hasObjects())
        return GetStr(ss, i);

    // In case of a let variable, the stack points to a JSOP_ENTERBLOCK opcode.
    // Get the object number from the block instead of iterating all objects and
    // hoping the right object is found.
    if (off <= -2 && ss->printer->pcstack) {
        jsbytecode *pc = ss->printer->pcstack[-2 - off];

        JS_ASSERT(ss->printer->script->code <= pc);
        JS_ASSERT(pc < (ss->printer->script->code + ss->printer->script->length));

        if (JSOP_ENTERBLOCK == (JSOp)*pc) {
            JSObject *obj = script->getObject(GET_UINT32_INDEX(pc));

            if (obj->isBlock()) {
                uint32_t depth = obj->asBlock().stackDepth();
                uint32_t count = obj->asBlock().slotCount();
                if (uint32_t(i - depth) < uint32_t(count))
                    return GetLocalInSlot(ss, i, int(i - depth), obj);
            }
        }
    }

    // Iterate over all objects.
    for (jsatomid j = 0, n = script->objects()->length; j != n; j++) {
        JSObject *obj = script->getObject(j);

        if (obj->isBlock()) {
            uint32_t depth = obj->asBlock().stackDepth();
            uint32_t count = obj->asBlock().slotCount();
            if (uint32_t(i - depth) < uint32_t(count))
                return GetLocalInSlot(ss, i, int(i - depth), obj);
        }
    }

    return GetStr(ss, i);
}

#undef LOCAL_ASSERT

/*
 * If IsVarSlot returns true, the var's atom is returned in *varAtom.
 * If IsVarSlot returns false (indicating that this is a get of a let binding),
 * the stack depth of the associated slot is returned in *localSlot.
 */
static bool
IsVarSlot(JSPrinter *jp, jsbytecode *pc, JSAtom **varAtom, int *localSlot)
{
    *localSlot = -1;

    if (JOF_OPTYPE(*pc) == JOF_SCOPECOORD) {
        *varAtom = ScopeCoordinateName(jp->sprinter.context->runtime, jp->script, pc);
        LOCAL_ASSERT_RV(*varAtom, false);
        return true;
    }

    unsigned slot = GET_SLOTNO(pc);
    if (slot < jp->script->nfixed) {
        *varAtom = GetArgOrVarAtom(jp, jp->fun->nargs + slot);
        LOCAL_ASSERT_RV(*varAtom, false);
        return true;
    }

    /* We have a local which index is relative to the stack base. */
    slot -= jp->script->nfixed;
    JS_ASSERT(slot < StackDepth(jp->script));
    *localSlot = slot;
    return false;
}

#define LOAD_ATOM(PCOFF) (atom = (jp->script->getAtom(GET_UINT32_INDEX((pc) + PCOFF))))

typedef Vector<JSAtom *, 8> AtomVector;
typedef AtomVector::Range AtomRange;

#if JS_HAS_DESTRUCTURING

#define LOCAL_ASSERT(expr)  LOCAL_ASSERT_RV(expr, NULL)
#define LOAD_OP_DATA(pc)    (oplen = (cs = &js_CodeSpec[op=(JSOp)*pc])->length)

static jsbytecode *
DecompileDestructuring(SprintStack *ss, jsbytecode *pc, jsbytecode *endpc,
                       AtomRange *letNames = NULL);

/*
 * Decompile a single element of a compound {}/[] destructuring lhs, sprinting
 * the result in-place (without pushing/popping the stack) and advancing the pc
 * to either the next element or the final pop.
 *
 * For normal (SRC_DESTRUCT) destructuring, the names of assigned/initialized
 * variables are read from their slots. However, for SRC_DESTRUCTLET, the slots
 * have not been pushed yet; the caller must pass the names to use via
 * 'letNames'. Each variable initialized in this destructuring lhs results in
 * popping a name from 'letNames'.
 */
static jsbytecode *
DecompileDestructuringLHS(SprintStack *ss, jsbytecode *pc, jsbytecode *endpc, JSBool *hole,
                          AtomRange *letNames = NULL)
{
    JSPrinter *jp;
    JSOp op;
    const JSCodeSpec *cs;
    unsigned oplen;
    int i;
    const char *lval, *xval;
    JSAtom *atom;

    *hole = JS_FALSE;
    jp = ss->printer;
    LOAD_OP_DATA(pc);

    switch (op) {
      case JSOP_POP:
        *hole = JS_TRUE;
        if (ss->sprinter.put(", ", 2) < 0)
            return NULL;
        break;

      case JSOP_PICK:
        /*
         * For 'let ([x, y] = y)', the emitter generates
         *
         *     push evaluation of y
         *     dup
         *   1 one
         *   2 getelem
         *   3 pick
         *   4 two
         *     getelem
         *     pick
         *     pop
         *
         * Thus 'x' consists of 1 - 3. The caller (DecompileDestructuring or
         * DecompileGroupAssignment) will have taken care of 1 - 2, so pc is
         * now pointing at 3. The pick indicates a primitive let var init so
         * pop a name and advance the pc to 4.
         */
        LOCAL_ASSERT(letNames && !letNames->empty());
        if (!QuoteString(&ss->sprinter, letNames->popCopyFront(), 0))
            return NULL;
        break;

      case JSOP_DUP:
      {
        /* Compound lhs, e.g., '[x,y]' in 'let [[x,y], z] = a;'. */
        pc = DecompileDestructuring(ss, pc, endpc, letNames);
        if (!pc)
            return NULL;
        if (pc == endpc)
            return pc;
        LOAD_OP_DATA(pc);

        /*
         * By its post-condition, DecompileDestructuring pushed one string
         * containing the whole decompiled lhs. Our post-condition is to sprint
         * in-place so pop/concat this pushed string.
         */
        lval = PopStr(ss, JSOP_NOP);
        if (ss->sprinter.put(lval) < 0)
            return NULL;

        LOCAL_ASSERT(*pc == JSOP_POP);

        /*
         * To put block slots in the right place, the emitter follows a
         * compound lhs with a pick (if at least one slot was pushed). The pick
         * is not part of the compound lhs so DecompileDestructuring did not
         * advance over it but it is part of the lhs so advance over it here.
         */
        jsbytecode *nextpc = pc + JSOP_POP_LENGTH;
        LOCAL_ASSERT(nextpc <= endpc);
        if (letNames && *nextpc == JSOP_PICK) {
            LOCAL_ASSERT(nextpc < endpc);
            pc = nextpc;
            LOAD_OP_DATA(pc);
        }
        break;
      }

      case JSOP_SETALIASEDVAR:
      case JSOP_SETARG:
      case JSOP_SETLOCAL:
        LOCAL_ASSERT(!letNames);
        LOCAL_ASSERT(pc[oplen] == JSOP_POP || pc[oplen] == JSOP_POPN);
        if (op == JSOP_SETARG) {
            atom = GetArgOrVarAtom(jp, GET_SLOTNO(pc));
            LOCAL_ASSERT(atom);
            if (!QuoteString(&ss->sprinter, atom, 0))
                return NULL;
        } else if (IsVarSlot(jp, pc, &atom, &i)) {
            if (!QuoteString(&ss->sprinter, atom, 0))
                return NULL;
        } else {
            lval = GetLocal(ss, i);
            if (!lval || ss->sprinter.put(lval) < 0)
                return NULL;
        }
        pc += oplen;
        if (pc == endpc)
            return pc;
        LOAD_OP_DATA(pc);
        if (op == JSOP_POPN)
            return pc;
        LOCAL_ASSERT(op == JSOP_POP);
        break;

      default: {
        LOCAL_ASSERT(!letNames);
        /*
         * We may need to auto-parenthesize the left-most value decompiled
         * here, so add back PAREN_SLOP temporarily.  Then decompile until the
         * opcode that would reduce the stack depth to (ss->top-1), which we
         * pass to Decompile encoded as -(ss->top-1) - 1 or just -ss->top for
         * the nb parameter.
         */
        ptrdiff_t todo = ss->sprinter.getOffset();
        ss->sprinter.reserve(PAREN_SLOP);
        pc = Decompile(ss, pc, -((int)ss->top));
        if (!pc)
            return NULL;
        if (pc == endpc)
            return pc;
        LOAD_OP_DATA(pc);
        LOCAL_ASSERT(op == JSOP_ENUMELEM || op == JSOP_ENUMCONSTELEM);
        xval = PopStr(ss, JSOP_NOP);
        lval = PopStr(ss, JSOP_GETPROP);
        ss->sprinter.setOffset(todo);
        if (*lval == '\0') {
            /* lval is from JSOP_BINDNAME, so just print xval. */
            todo = ss->sprinter.put(xval);
        } else if (*xval == '\0') {
            /* xval is from JSOP_SETCALL or JSOP_BINDXMLNAME, print lval. */
            todo = ss->sprinter.put(lval);
        } else {
            todo = Sprint(&ss->sprinter,
                          (JOF_OPMODE(ss->opcodes[ss->top+1]) == JOF_XMLNAME)
                          ? "%s.%s"
                          : "%s[%s]",
                          lval, xval);
        }
        if (todo < 0)
            return NULL;
        break;
      }
    }

    LOCAL_ASSERT(pc < endpc);
    pc += oplen;
    return pc;
}

/*
 * Decompile a destructuring lhs object or array initialiser, including nested
 * destructuring initialisers. On return a single string is pushed containing
 * the entire lhs (regardless of how many variables were bound). Thus, the
 * caller must take care of fixing up the decompiler stack.
 *
 * See DecompileDestructuringLHS for description of 'letNames'.
 */
static jsbytecode *
DecompileDestructuring(SprintStack *ss, jsbytecode *pc, jsbytecode *endpc,
                       AtomRange *letNames)
{
    LOCAL_ASSERT(*pc == JSOP_DUP);
    pc += JSOP_DUP_LENGTH;

    JSContext *cx = ss->sprinter.context;
    JSPrinter *jp = ss->printer;
    jsbytecode *startpc = pc;

    /*
     * Set head so we can rewrite '[' to '{' as needed.  Back up PAREN_SLOP
     * chars so the destructuring decompilation accumulates contiguously in
     * ss->sprinter starting with "[".
     */
    ptrdiff_t head = ss->sprinter.put("[", 1);
    if (head < 0 || !PushOff(ss, head, JSOP_NOP))
        return NULL;
    ss->sprinter.setOffset(ss->sprinter.getOffset() - PAREN_SLOP);
    LOCAL_ASSERT(head == ss->sprinter.getOffset() - 1);
    LOCAL_ASSERT(ss->sprinter[head] == '[');

    int lasti = -1;

    while (pc < endpc) {
#if JS_HAS_DESTRUCTURING_SHORTHAND
        ptrdiff_t nameoff = -1;
#endif

        const JSCodeSpec *cs;
        unsigned oplen;
        JSOp op;
        LOAD_OP_DATA(pc);

        int i;
        double d;
        switch (op) {
          case JSOP_POP:
            /* Empty destructuring lhs. */
            LOCAL_ASSERT(startpc == pc);
            pc += oplen;
            goto out;

          /* Handle the optimized number-pushing opcodes. */
          case JSOP_ZERO:   d = i = 0; goto do_getelem;
          case JSOP_ONE:    d = i = 1; goto do_getelem;
          case JSOP_UINT16: d = i = GET_UINT16(pc); goto do_getelem;
          case JSOP_UINT24: d = i = GET_UINT24(pc); goto do_getelem;
          case JSOP_INT8:   d = i = GET_INT8(pc);   goto do_getelem;
          case JSOP_INT32:  d = i = GET_INT32(pc);  goto do_getelem;

          case JSOP_DOUBLE:
            d = jp->script->getConst(GET_UINT32_INDEX(pc)).toDouble();
            LOCAL_ASSERT(MOZ_DOUBLE_IS_FINITE(d) && !MOZ_DOUBLE_IS_NEGATIVE_ZERO(d));
            i = (int)d;

          do_getelem:
          {
            jssrcnote *sn = js_GetSrcNote(jp->script, pc);
            pc += oplen;
            if (pc == endpc)
                return pc;
            LOAD_OP_DATA(pc);
            LOCAL_ASSERT(op == JSOP_GETELEM);

            /* Distinguish object from array by opcode or source note. */
            if (sn && SN_TYPE(sn) == SRC_INITPROP) {
                ss->sprinter[head] = '{';
                if (Sprint(&ss->sprinter, "%g: ", d) < 0)
                    return NULL;
            } else {
                /* Sanity check for the gnarly control flow above. */
                LOCAL_ASSERT(i == d);

                /* Fill in any holes (holes at the end don't matter). */
                while (++lasti < i) {
                    if (ss->sprinter.put(", ", 2) < 0)
                        return NULL;
                }
            }
            break;
          }

          case JSOP_GETPROP:
          case JSOP_LENGTH:
          {
            JSAtom *atom;
            LOAD_ATOM(0);
            ss->sprinter[head] = '{';
#if JS_HAS_DESTRUCTURING_SHORTHAND
            nameoff = ss->sprinter.getOffset();
#endif
            if (!QuoteString(&ss->sprinter, atom, IsIdentifier(atom) ? 0 : (jschar)'\''))
                return NULL;
            if (ss->sprinter.put(": ", 2) < 0)
                return NULL;
            break;
          }

          default:
            LOCAL_ASSERT(0);
        }

        pc += oplen;
        if (pc == endpc)
            return pc;

        /*
         * Decompile the left-hand side expression whose bytecode starts at pc
         * and continues for a bounded number of bytecodes or stack operations
         * (and which in any event stops before endpc).
         */
        JSBool hole;
        pc = DecompileDestructuringLHS(ss, pc, endpc, &hole, letNames);
        if (!pc)
            return NULL;

#if JS_HAS_DESTRUCTURING_SHORTHAND
        if (nameoff >= 0) {
            ptrdiff_t offset, initlen;

            offset = ss->sprinter.getOffset();
            LOCAL_ASSERT(ss->sprinter[offset] == '\0');
            initlen = offset - nameoff;
            LOCAL_ASSERT(initlen >= 4);

            /* Early check to rule out odd "name: lval" length. */
            if (((size_t)initlen & 1) == 0) {
                size_t namelen;
                const char *name;

                /*
                 * Even "name: lval" string length: check for "x: x" and the
                 * like, and apply the shorthand if we can.
                 */
                namelen = (size_t)(initlen - 2) >> 1;
                name = ss->sprinter.stringAt(nameoff);
                if (!strncmp(name + namelen, ": ", 2) &&
                    !strncmp(name, name + namelen + 2, namelen)) {
                    offset -= namelen + 2;
                    ss->sprinter[offset] = '\0';
                    ss->sprinter.setOffset(offset);
                }
            }
        }
#endif

        if (pc == endpc || *pc != JSOP_DUP)
            break;

        /*
         * We should stop if JSOP_DUP is either without notes or its note is
         * not SRC_CONTINUE. The former happens when JSOP_DUP duplicates the
         * last destructuring reference implementing an op= assignment like in
         * '([t] = z).y += x'. In the latter case the note is SRC_DESTRUCT and
         * means another destructuring initialiser abuts this one like in
         * '[a] = [b] = c'.
         */
        jssrcnote *sn = js_GetSrcNote(jp->script, pc);
        if (!sn)
            break;
        if (SN_TYPE(sn) != SRC_CONTINUE) {
            LOCAL_ASSERT(SN_TYPE(sn) == SRC_DESTRUCT || SN_TYPE(sn) == SRC_DESTRUCTLET);
            break;
        }

        if (!hole && ss->sprinter.put(", ", 2) < 0)
            return NULL;

        pc += JSOP_DUP_LENGTH;
    }

out:
    const char *lval = ss->sprinter.stringAt(head);
    if (ss->sprinter.put((*lval == '[') ? "]" : "}", 1) < 0)
        return NULL;
    return pc;
}

static jsbytecode *
DecompileGroupAssignment(SprintStack *ss, jsbytecode *pc, jsbytecode *endpc,
                         jssrcnote *sn, ptrdiff_t *todop)
{
    JSOp op;
    const JSCodeSpec *cs;
    unsigned oplen, start, end, i;
    ptrdiff_t todo;
    JSBool hole;
    const char *rval;

    LOAD_OP_DATA(pc);
    LOCAL_ASSERT(op == JSOP_GETLOCAL);

    todo = Sprint(&ss->sprinter, "%s[", VarPrefix(sn));
    if (todo < 0 || !PushOff(ss, todo, JSOP_NOP))
        return NULL;
    ss->sprinter.setOffset(ss->sprinter.getOffset() - PAREN_SLOP);

    for (;;) {
        pc += oplen;
        if (pc == endpc)
            return pc;
        pc = DecompileDestructuringLHS(ss, pc, endpc, &hole);
        if (!pc)
            return NULL;
        if (pc == endpc)
            return pc;
        LOAD_OP_DATA(pc);
        if (op != JSOP_GETLOCAL)
            break;
        if (!hole && ss->sprinter.put(", ", 2) < 0)
            return NULL;
    }

    LOCAL_ASSERT(op == JSOP_POPN);
    if (ss->sprinter.put("] = [", 5) < 0)
        return NULL;

    end = ss->top - 1;
    start = end - GET_UINT16(pc);
    for (i = start; i < end; i++) {
        rval = GetStr(ss, i);
        if (Sprint(&ss->sprinter,
                   (i == start) ? "%s" : ", %s",
                   (i == end - 1 && *rval == '\0') ? ", " : rval) < 0) {
            return NULL;
        }
    }

    if (ss->sprinter.put("]", 1) < 0)
        return NULL;
    ss->sprinter.setOffset(ss->offsets[i]);
    ss->top = start;
    *todop = todo;
    return pc;
}

#undef LOCAL_ASSERT
#undef LOAD_OP_DATA

#endif /* JS_HAS_DESTRUCTURING */

#define LOCAL_ASSERT(expr)    LOCAL_ASSERT_RV(expr, false)

/*
 * The names of the vars of a let block/expr are stored as the ids of the
 * shapes of the block object. Shapes are stored in a singly-linked list in
 * reverse order of addition. This function takes care of putting the names
 * back in declaration order.
 */
static bool
GetBlockNames(JSContext *cx, StaticBlockObject &blockObj, AtomVector *atoms)
{
    size_t numAtoms = blockObj.slotCount();
    LOCAL_ASSERT(numAtoms > 0);
    if (!atoms->resize(numAtoms))
        return false;

    unsigned i = numAtoms;
    for (Shape::Range r = blockObj.lastProperty()->all(); !r.empty(); r.popFront()) {
        Shape &shape = r.front();
        LOCAL_ASSERT(shape.hasShortID());
        --i;
        LOCAL_ASSERT((unsigned)shape.shortid() == i);
        (*atoms)[i] = JSID_IS_INT(shape.propid())
                      ? cx->runtime->atomState.emptyAtom
                      : JSID_TO_ATOM(shape.propid());
    }

    LOCAL_ASSERT(i == 0);
    return true;
}

static bool
PushBlockNames(JSContext *cx, SprintStack *ss, const AtomVector &atoms)
{
    for (size_t i = 0; i < atoms.length(); i++) {
        const char *name = QuoteString(&ss->sprinter, atoms[i], 0);
        if (!name || !PushOff(ss, ss->sprinter.getOffsetOf(name), JSOP_ENTERBLOCK))
            return false;
    }
    return true;
}

/*
 * In the scope of a let, the variables' (decompiler) stack slots must contain
 * the corresponding variable's name. This function updates the N top slots
 * with the N variable names stored in 'atoms'.
 */
static bool
AssignBlockNamesToPushedSlots(JSContext *cx, SprintStack *ss, const AtomVector &atoms)
{
    /* For simplicity, just pop and push. */
    LOCAL_ASSERT(atoms.length() <= (unsigned)ss->top);
    for (size_t i = 0; i < atoms.length(); ++i)
        PopStr(ss, JSOP_NOP);
    return PushBlockNames(cx, ss, atoms);
}

static const char SkipString[] = "/*skip*/";
static const char DestructuredString[] = "/*destructured*/";
static const unsigned DestructuredStringLength = ArrayLength(DestructuredString) - 1;

static ptrdiff_t
SprintLetBody(JSContext *cx, JSPrinter *jp, SprintStack *ss, jsbytecode *pc, ptrdiff_t bodyLength,
              const char *headChars)
{
    if (pc[bodyLength] == JSOP_LEAVEBLOCK) {
        js_printf(jp, "\tlet (%s) {\n", headChars);
        jp->indent += 4;
        if (!Decompile(ss, pc, bodyLength))
            return -1;
        jp->indent -= 4;
        js_printf(jp, "\t}\n");
        return -2;
    }

    LOCAL_ASSERT_RV(pc[bodyLength] == JSOP_LEAVEBLOCKEXPR, -1);
    if (!Decompile(ss, pc, bodyLength))
        return -1;

    const char *bodyChars = PopStr(ss, JSOP_SETNAME);
    const char *format = *bodyChars == '{' ? "let (%s) (%s)" : "let (%s) %s";
    return Sprint(&ss->sprinter, format, headChars, bodyChars);
}

/*
 * Get the token to prefix the '=' in an assignment operation, checking whether
 * the last operation was a getter, setter or compound assignment. For compound
 * assignments, marks parents for the lhs and rhs of the operation in the
 * compound assign. For an assignment such as 'a += b', the lhs will appear
 * twice in the bytecode, in read and write operations. We defer generation of
 * the offsets for the initial arithmetic operation until the entire compound
 * assign has been processed.
 */
static const char *
GetTokenForAssignment(JSPrinter *jp, jssrcnote *sn, JSOp lastop,
                      jsbytecode *pc, jsbytecode *rvalpc,
                      jsbytecode **lastlvalpc, jsbytecode **lastrvalpc)
{
    const char *token;
    if (sn && SN_TYPE(sn) == SRC_ASSIGNOP) {
        if (lastop == JSOP_GETTER) {
            token = js_getter_str;
        } else if (lastop == JSOP_SETTER) {
            token = js_setter_str;
        } else {
            token = CodeToken[lastop];
            if (*lastlvalpc && *lastrvalpc) {
                UpdateDecompiledParent(jp, *lastlvalpc, pc, 0);
                UpdateDecompiledParent(jp, *lastrvalpc, rvalpc, 0);
            }
        }
    } else {
        token = "";
    }
    *lastlvalpc = NULL;
    *lastrvalpc = NULL;
    return token;
}

static ptrdiff_t
SprintNormalFor(JSContext *cx, JSPrinter *jp, SprintStack *ss, const char *initPrefix,
                const char *init, jsbytecode *initpc, jsbytecode **ppc, ptrdiff_t *plen)
{
    jsbytecode *pc = *ppc;
    jssrcnote *sn = js_GetSrcNote(jp->script, pc);
    JS_ASSERT(SN_TYPE(sn) == SRC_FOR);

    /* Print the keyword and the possibly empty init-part. */
    js_printf(jp, "\tfor (%s", initPrefix);
    SprintOpcodePermanent(jp, init, initpc);
    js_printf(jp, ";");

    /* Skip the JSOP_NOP or JSOP_POP bytecode. */
    JS_ASSERT(*pc == JSOP_NOP || *pc == JSOP_POP);
    pc += JSOP_NOP_LENGTH;

    /* Get the cond, next, and loop-closing tail offsets. */
    ptrdiff_t cond = js_GetSrcNoteOffset(sn, 0);
    ptrdiff_t next = js_GetSrcNoteOffset(sn, 1);
    ptrdiff_t tail = js_GetSrcNoteOffset(sn, 2);

    /* Find the loop head, skipping over any leading GOTO or NOP. */
    jsbytecode *pc2 = pc;
    if (*pc == JSOP_GOTO || *pc == JSOP_NOP)
        pc2 += GetBytecodeLength(pc);
    LOCAL_ASSERT(tail + GET_JUMP_OFFSET(pc + tail) == pc2 - pc);

    if (cond != tail) {
        /* Decompile the loop condition. */
        if (!Decompile(ss, pc + cond, tail - cond))
            return -1;
        js_printf(jp, " ");
        jsbytecode *condpc;
        const char *cond = PopStr(ss, JSOP_NOP, &condpc);
        SprintOpcodePermanent(jp, cond, condpc);
    }

    /* Need a semicolon whether or not there was a cond. */
    js_puts(jp, ";");

    if (next != cond) {
        /*
         * Decompile the loop updater. It may end in a JSOP_POP
         * that we skip; or in a JSOP_POPN that we do not skip,
         * followed by a JSOP_NOP (skipped as if it's a POP).
         * We cope with the difference between these two cases
         * by checking for stack imbalance and popping if there
         * is an rval.
         */
        unsigned saveTop = ss->top;

        if (!Decompile(ss, pc + next, cond - next - JSOP_POP_LENGTH))
            return -1;
        LOCAL_ASSERT(ss->top - saveTop <= 1U);
        jsbytecode *updatepc = NULL;
        const char *update = (ss->top == saveTop)
                             ? ss->sprinter.stringEnd()
                             : PopStr(ss, JSOP_NOP, &updatepc);
        js_printf(jp, " ");
        SprintOpcodePermanent(jp, update, updatepc);
    }

    /* Do the loop body. */
    js_printf(jp, ") {\n");
    jp->indent += 4;
    next -= pc2 - pc;
    if (!Decompile(ss, pc2, next))
        return -1;
    jp->indent -= 4;
    js_printf(jp, "\t}\n");

    /* Set len so pc skips over the entire loop. */
    *ppc = pc;
    *plen = tail + js_CodeSpec[pc[tail]].length;
    return -2;
}

#undef LOCAL_ASSERT

static JSBool
InitSprintStack(JSContext *cx, SprintStack *ss, JSPrinter *jp, unsigned depth)
{
    if (!ss->sprinter.init())
        return JS_FALSE;
    ss->sprinter.setOffset(PAREN_SLOP);

    /* Allocate the parallel (to avoid padding) offset, opcode and bytecode stacks. */
    size_t offsetsz = depth * sizeof(ptrdiff_t);
    size_t opcodesz = depth * sizeof(jsbytecode);
    size_t bytecodesz = depth * sizeof(jsbytecode *);
    void *space = cx->tempLifoAlloc().alloc(offsetsz + opcodesz + bytecodesz);
    if (!space) {
        js_ReportOutOfMemory(cx);
        return JS_FALSE;
    }
    ss->offsets = (ptrdiff_t *) space;
    ss->opcodes = (jsbytecode *) ((char *)space + offsetsz);
    ss->bytecodes = (jsbytecode **) ((char *)space + offsetsz + opcodesz);

    ss->top = ss->inArrayInit = 0;
    ss->inGenExp = JS_FALSE;
    ss->printer = jp;
    return JS_TRUE;
}

/*
 * If nb is non-negative, decompile nb bytecodes starting at pc.  Otherwise
 * the decompiler starts at pc and continues until it reaches an opcode for
 * which decompiling would result in the stack depth equaling -(nb + 1).
 */
static jsbytecode *
Decompile(SprintStack *ss, jsbytecode *pc, int nb)
{
    JSContext *cx;
    JSPrinter *jp, *jp2;
    jsbytecode *startpc, *endpc, *pc2, *done, *lvalpc, *rvalpc, *xvalpc;
    ptrdiff_t tail, todo, len, oplen, cond, next;
    JSOp op, lastop, saveop;
    const JSCodeSpec *cs;
    jssrcnote *sn, *sn2;
    const char *lval, *rval, *xval, *fmt, *token;
    unsigned nuses;
    int i, argc;
    JSAtom *atom;
    JSObject *obj;
    JSFunction *fun = NULL; /* init to shut GCC up */
    JSString *str;
    JSBool ok;
    JSBool foreach;
    JSBool defaultsSwitch = false;
#if JS_HAS_XML_SUPPORT
    JSBool inXML, quoteAttr;
#else
#define inXML JS_FALSE
#endif
    jsval val;

    static const char exception_cookie[] = "/*EXCEPTION*/";
    static const char retsub_pc_cookie[] = "/*RETSUB_PC*/";
    static const char forelem_cookie[]   = "/*FORELEM*/";
    static const char with_cookie[]      = "/*WITH*/";
    static const char dot_format[]       = "%s.%s";
    static const char index_format[]     = "%s[%s]";
    static const char predot_format[]    = "%s%s.%s";
    static const char postdot_format[]   = "%s.%s%s";
    static const char preindex_format[]  = "%s%s[%s]";
    static const char postindex_format[] = "%s[%s]%s";
    static const char ss_format[]        = "%s%s";
    static const char sss_format[]       = "%s%s%s";

    /* Argument and variables decompilation uses the following to share code. */
    JS_STATIC_ASSERT(ARGNO_LEN == SLOTNO_LEN);

/*
 * Local macros
 */
#define LOCAL_ASSERT(expr)    LOCAL_ASSERT_RV(expr, NULL)
#define DECOMPILE_CODE_CLEANUP(pc,nb,cleanup) if (!Decompile(ss, pc, nb)) cleanup
#define DECOMPILE_CODE(pc,nb) DECOMPILE_CODE_CLEANUP(pc,nb,return NULL)
#define TOP_STR()             GetStr(ss, ss->top - 1)
#define POP_STR()             PopStr(ss, op)
#define POP_STR_PREC(prec)    PopStrPrec(ss, prec)

/*
 * Given an atom already fetched from jp->script's atom map, quote/escape its
 * string appropriately into rval, and select fmt from the quoted and unquoted
 * alternatives.
 */
#define GET_QUOTE_AND_FMT(qfmt, ufmt, rval)                                   \
    JS_BEGIN_MACRO                                                            \
        jschar quote_;                                                        \
        if (!IsIdentifier(atom)) {                                            \
            quote_ = '\'';                                                    \
            fmt = qfmt;                                                       \
        } else {                                                              \
            quote_ = 0;                                                       \
            fmt = ufmt;                                                       \
        }                                                                     \
        rval = QuoteString(&ss->sprinter, atom, quote_);                      \
        rval = SprintDupeStr(ss, rval);                                       \
        if (!rval)                                                            \
            return NULL;                                                      \
    JS_END_MACRO

#define GET_SOURCE_NOTE_ATOM(sn, atom)                                        \
    JS_BEGIN_MACRO                                                            \
        jsatomid atomIndex_ = (jsatomid) js_GetSrcNoteOffset((sn), 0);        \
                                                                              \
        LOCAL_ASSERT(atomIndex_ < jp->script->natoms);                        \
        (atom) = jp->script->atoms[atomIndex_];                               \
    JS_END_MACRO

/*
 * Get atom from jp->script's atom map, quote/escape its string appropriately
 * into rval, and select fmt from the quoted and unquoted alternatives.
 */
#define GET_ATOM_QUOTE_AND_FMT(qfmt, ufmt, rval)                              \
    JS_BEGIN_MACRO                                                            \
        LOAD_ATOM(0);                                                         \
        GET_QUOTE_AND_FMT(qfmt, ufmt, rval);                                  \
    JS_END_MACRO

/*
 * Per spec, new x(y).z means (new x(y))).z. For example new (x(y).z) must
 * decompile with the constructor parenthesized, but new x.z should not. The
 * normal rules give x(y).z and x.z identical precedence: both are produced by
 * JSOP_GETPROP.
 *
 * Therefore, we need to know in case JSOP_NEW whether the constructor
 * expression contains any unparenthesized function calls. So when building a
 * MemberExpression or CallExpression, we set ss->opcodes[n] to JSOP_CALL if
 * this is true. x(y).z gets JSOP_CALL, not JSOP_GETPROP.
 */
#define PROPAGATE_CALLNESS()                                                  \
    JS_BEGIN_MACRO                                                            \
        if (ss->opcodes[ss->top - 1] == JSOP_CALL ||                          \
            ss->opcodes[ss->top - 1] == JSOP_EVAL ||                          \
            ss->opcodes[ss->top - 1] == JSOP_FUNCALL ||                       \
            ss->opcodes[ss->top - 1] == JSOP_FUNAPPLY) {                      \
            saveop = JSOP_CALL;                                               \
        }                                                                     \
    JS_END_MACRO

    jsbytecode *lastlvalpc = NULL, *lastrvalpc = NULL;

    cx = ss->sprinter.context;
    JS_CHECK_RECURSION(cx, return NULL);

    jp = ss->printer;
    startpc = pc;
    endpc = (nb < 0) ? jp->script->code + jp->script->length : pc + nb;
    tail = -1;
    todo = -2;                  /* NB: different from Sprint() error return. */
    saveop = JSOP_NOP;
    sn = NULL;
    rval = NULL;
    bool forOf = false;
    foreach = false;
#if JS_HAS_XML_SUPPORT
    inXML = quoteAttr = false;
#endif

    while (nb < 0 || pc < endpc) {
        /*
         * Move saveop to lastop so prefixed bytecodes can take special action
         * while sharing maximal code.  Set op and saveop to the new bytecode,
         * use op in POP_STR to trigger automatic parenthesization, but push
         * saveop at the bottom of the loop if this op pushes.  Thus op may be
         * set to nop or otherwise mutated to suppress auto-parens.
         */
        lastop = saveop;
        op = (JSOp) *pc;
        cs = &js_CodeSpec[op];
        saveop = op;
        len = oplen = cs->length;
        nuses = StackUses(jp->script, pc);

        /*
         * Here it is possible that nuses > ss->top when the op has a hidden
         * source note. But when nb < 0 we assume that the caller knows that
         * Decompile would never meet such opcodes.
         */
        if (nb < 0) {
            LOCAL_ASSERT(ss->top >= nuses);
            unsigned ndefs = StackDefs(jp->script, pc);
            if ((unsigned) -(nb + 1) == ss->top - nuses + ndefs)
                return pc;
        }

        /*
         * Save source literal associated with JS now before the following
         * rewrite changes op. See bug 380197.
         */
        token = CodeToken[op];

        if (pc + oplen == jp->dvgfence) {
            /*
             * Rewrite non-get ops to their "get" format if the error is in
             * the bytecode at pc, or if at an inner opcode of a 'fat' outer
             * opcode at pc, so we don't decompile more than the error
             * expression.
             */
            uint32_t format = cs->format;
            bool matchPC = false;
            ScriptFrameIter iter(cx);
            if (!iter.done()) {
                jsbytecode *npc = iter.pc();
                if (pc == npc) {
                    matchPC = true;
                } else if (format & JOF_DECOMPOSE) {
                    if (unsigned(npc - pc) < GetDecomposeLength(pc, js_CodeSpec[*pc].length))
                        matchPC = true;
                }
            }
            if ((matchPC || (pc == startpc && nuses != 0)) &&
                format & (JOF_SET|JOF_DEL|JOF_INCDEC)) {
                uint32_t mode = JOF_MODE(format);
                if (mode == JOF_NAME) {
                    /*
                     * JOF_NAME does not imply JOF_ATOM, so we must check for
                     * the QARG and QVAR format types, and translate those to
                     * JSOP_GETARG or JSOP_GETLOCAL appropriately, instead of
                     * to JSOP_NAME.
                     */
                    uint32_t type = JOF_TYPE(format);
                    op = (type == JOF_QARG)
                         ? JSOP_GETARG
                         : (type == JOF_LOCAL)
                         ? JSOP_GETLOCAL
                         : (type == JOF_SCOPECOORD)
                         ? JSOP_GETALIASEDVAR
                         : JSOP_NAME;

                    JS_ASSERT(js_CodeSpec[op].nuses >= 0);
                    i = nuses - js_CodeSpec[op].nuses;
                    while (--i >= 0)
                        PopOff(ss, JSOP_NOP);
                } else {
                    /*
                     * We must replace the faulting pc's bytecode with a
                     * corresponding JSOP_GET* code.  For JSOP_SET{PROP,ELEM},
                     * we must use the "2nd" form of JSOP_GET{PROP,ELEM}, to
                     * throw away the assignment op's right-hand operand and
                     * decompile it as if it were a GET of its left-hand
                     * operand.
                     */
                    if (mode == JOF_PROP) {
                        op = (JSOp) ((format & JOF_SET)
                                     ? JSOP_GETPROP2
                                     : JSOP_GETPROP);
                    } else if (mode == JOF_ELEM) {
                        op = (JSOp) ((format & JOF_SET)
                                     ? JSOP_GETELEM2
                                     : JSOP_GETELEM);
                    } else {
                        /*
                         * Unknown mode (including mode 0) means that op is
                         * uncategorized for our purposes, so we must write
                         * per-op special case code here.
                         */
                        switch (op) {
                          case JSOP_ENUMELEM:
                          case JSOP_ENUMCONSTELEM:
                            op = JSOP_GETELEM;
                            break;
                          case JSOP_SETXMLNAME:
                            op = JSOp(JSOP_GETELEM2);
                            break;
                          default:
                            LOCAL_ASSERT(0);
                        }
                    }
                }
            }

            saveop = op;
            if (op >= JSOP_LIMIT) {
                if (op == JSOP_GETPROP2)
                    saveop = JSOP_GETPROP;
                else if (op == JSOP_GETELEM2)
                    saveop = JSOP_GETELEM;
            }

            jp->dvgfence = NULL;
        }

        jsbytecode *pushpc = pc;

        if (token) {
            switch (nuses) {
              case 2:
                sn = js_GetSrcNote(jp->script, pc);
                if (sn && SN_TYPE(sn) == SRC_ASSIGNOP) {
                    /*
                     * Avoid over-parenthesizing y in x op= y based on its
                     * expansion: x = x op y (replace y by z = w to see the
                     * problem).
                     */
                    op = (JSOp) pc[oplen];
                    rval = PopStr(ss, op, &lastrvalpc);
                    (void)PopStr(ss, op, &lastlvalpc);

                    /* Print only the right operand of the assignment-op. */
                    todo = ss->sprinter.put(rval);
                } else if (!inXML) {
                    rval = PopStrPrecDupe(ss, cs->prec + !!(cs->format & JOF_LEFTASSOC), &rvalpc);
                    lval = PopStrPrec(ss, cs->prec + !(cs->format & JOF_LEFTASSOC), &lvalpc);
                    todo = ss->sprinter.getOffset();
                    SprintOpcode(ss, lval, lvalpc, pc, todo);
                    Sprint(&ss->sprinter, " %s ", token);
                    SprintOpcode(ss, rval, rvalpc, pc, todo);
                } else {
                    /* In XML, just concatenate the two operands. */
                    LOCAL_ASSERT(op == JSOP_ADD);
                    rval = POP_STR();
                    lval = POP_STR();
                    todo = Sprint(&ss->sprinter, ss_format, lval, rval);
                }
                break;

              case 1:
                rval = PopStrDupe(ss, op, &rvalpc);
                todo = ss->sprinter.put(token);
                SprintOpcode(ss, rval, rvalpc, pc, todo);
                break;

              case 0:
                sn = js_GetSrcNote(jp->script, pc);
                if (sn && SN_TYPE(sn) == SRC_CONTINUE) {
                    /* Hoisted let decl (e.g. 'y' in 'let (x) { let y; }'). */
                    todo = ss->sprinter.put(SkipString);
                    break;
                }
                todo = ss->sprinter.put(token);
                break;

              default:
                todo = -2;
                break;
            }
        } else {
            switch (op) {
              case JSOP_NOP:
                /*
                 * Check for a do-while loop, a for-loop with an empty
                 * initializer part, a labeled statement, a function
                 * definition, or try/finally.
                 */
                sn = js_GetSrcNote(jp->script, pc);
                todo = -2;
                switch (sn ? SN_TYPE(sn) : SRC_NULL) {
                  case SRC_WHILE:
                    /* First instuction (NOP) contains offset to condition */
                    ++pc;
                    /* Second instruction (TRACE) contains offset to JSOP_IFNE */
                    sn = js_GetSrcNote(jp->script, pc);
                    tail = js_GetSrcNoteOffset(sn, 0);
                    LOCAL_ASSERT(pc[tail] == JSOP_IFNE);
                    js_printf(jp, "\tdo {\n");
                    jp->indent += 4;
                    DECOMPILE_CODE(pc, tail);
                    jp->indent -= 4;
                    js_printf(jp, "\t} while (");
                    rval = PopCondStr(ss, &rvalpc);
                    SprintOpcodePermanent(jp, rval, rvalpc);
                    js_printf(jp, ");\n");
                    pc += tail;
                    len = js_CodeSpec[*pc].length;
                    todo = -2;
                    break;

                  case SRC_FOR:
                    /* for loop with empty initializer. */
                    todo = SprintNormalFor(cx, jp, ss, "", "", NULL, &pc, &len);
                    break;

                  case SRC_ENDBRACE:
                    jp->indent -= 4;
                    js_printf(jp, "\t}\n");
                    break;

                  case SRC_FUNCDEF:
                    fun = jp->script->getFunction(js_GetSrcNoteOffset(sn, 0));
                  do_function:
                    js_puts(jp, "\n");
                    jp2 = js_NewPrinter(cx, "nested_function", fun,
                                        jp->indent, jp->pretty, jp->grouped,
                                        jp->strict);
                    if (!jp2)
                        return NULL;
                    ok = js_DecompileFunction(jp2);
                    if (ok && !jp2->sprinter.empty())
                        js_puts(jp, jp2->sprinter.string());
                    js_DestroyPrinter(jp2);
                    if (!ok)
                        return NULL;
                    js_puts(jp, "\n\n");
                    break;

                  case SRC_BRACE:
                    js_printf(jp, "\t{\n");
                    jp->indent += 4;
                    len = js_GetSrcNoteOffset(sn, 0);
                    DECOMPILE_CODE(pc + oplen, len - oplen);
                    jp->indent -= 4;
                    js_printf(jp, "\t}\n");
                    break;

                  default:;
                }
                break;

              case JSOP_LABEL:
                sn = js_GetSrcNote(jp->script, pc);
                todo = -2;
                switch (sn ? SN_TYPE(sn) : SRC_NULL) {
                  case SRC_LABEL:
                    GET_SOURCE_NOTE_ATOM(sn, atom);
                    jp->indent -= 4;
                    rval = QuoteString(&ss->sprinter, atom, 0);
                    if (!rval)
                        return NULL;
                    ss->sprinter.setOffset(rval);
                    js_printf(jp, "\t%s:\n", rval);
                    jp->indent += 4;
                    break;

                  case SRC_LABELBRACE:
                    GET_SOURCE_NOTE_ATOM(sn, atom);
                    rval = QuoteString(&ss->sprinter, atom, 0);
                    if (!rval)
                        return NULL;
                    ss->sprinter.setOffset(rval);
                    js_printf(jp, "\t%s: {\n", rval);
                    jp->indent += 4;
                    break;

                  default:
                    JS_NOT_REACHED("JSOP_LABEL without source note");
                    break;
                }
                break;

              case JSOP_BINDNAME:
              case JSOP_BINDGNAME:
                todo = Sprint(&ss->sprinter, "");
                break;

              case JSOP_TRY:
                js_printf(jp, "\ttry {\n");
                jp->indent += 4;
                todo = -2;
                break;

              case JSOP_FINALLY:
                jp->indent -= 4;
                js_printf(jp, "\t} finally {\n");
                jp->indent += 4;

                /*
                 * We push push the pair of exception/restsub cookies to
                 * simulate the effects [gosub] or control transfer during
                 * exception capturing on the stack.
                 */
                todo = Sprint(&ss->sprinter, exception_cookie);
                if (todo < 0 || !PushOff(ss, todo, op))
                    return NULL;
                todo = Sprint(&ss->sprinter, retsub_pc_cookie);
                break;

              case JSOP_RETSUB:
                rval = POP_STR();
                LOCAL_ASSERT(strcmp(rval, retsub_pc_cookie) == 0);
                lval = POP_STR();
                LOCAL_ASSERT(strcmp(lval, exception_cookie) == 0);
                todo = -2;
                break;

              case JSOP_GOSUB:
                /*
                 * JSOP_GOSUB has no effect on the decompiler's string stack
                 * because the next op in bytecode order finds the stack
                 * balanced by a JSOP_RETSUB executed elsewhere.
                 */
                todo = -2;
                break;

              case JSOP_POPN:
              {
                unsigned newtop, oldtop;

                /*
                 * The compiler models operand stack depth and fixes the stack
                 * pointer on entry to a catch clause based on its depth model.
                 * The decompiler must match the code generator's model, which
                 * is why JSOP_FINALLY pushes a cookie that JSOP_RETSUB pops.
                 */
                oldtop = ss->top;
                newtop = oldtop - GET_UINT16(pc);
                LOCAL_ASSERT(newtop <= oldtop);
                todo = -2;

                sn = js_GetSrcNote(jp->script, pc);
                if (sn && SN_TYPE(sn) == SRC_HIDDEN)
                    break;
#if JS_HAS_DESTRUCTURING
                if (sn && SN_TYPE(sn) == SRC_GROUPASSIGN) {
                    todo = Sprint(&ss->sprinter, "%s[] = [",
                                  VarPrefix(sn));
                    if (todo < 0)
                        return NULL;
                    for (unsigned i = newtop; i < oldtop; i++) {
                        rval = ss->sprinter.stringAt(ss->offsets[i]);
                        if (Sprint(&ss->sprinter, ss_format,
                                   (i == newtop) ? "" : ", ",
                                   (i == oldtop - 1 && *rval == '\0')
                                   ? ", " : rval) < 0) {
                            return NULL;
                        }
                    }
                    if (ss->sprinter.put("]", 1) < 0)
                        return NULL;

                    /*
                     * If this is an empty group assignment, we have no stack
                     * budget into which we can push our result string. Adjust
                     * ss->sprinter.offset so that our consumer can find the
                     * empty group assignment decompilation.
                     */
                    if (newtop == oldtop) {
                        ss->sprinter.setOffset(todo);
                    } else {
                        /*
                         * Kill newtop before the end_groupassignment: label by
                         * retracting/popping early.
                         */
                        LOCAL_ASSERT(newtop < oldtop);
                        ss->sprinter.setOffset(GetOff(ss, newtop));
                        ss->top = newtop;
                    }

                  end_groupassignment:
                    LOCAL_ASSERT(*pc == JSOP_POPN);

                    /*
                     * Thread directly to the next opcode if we can, to handle
                     * the special cases of a group assignment in the first or
                     * last part of a for(;;) loop head, or in a let block or
                     * expression head.
                     *
                     * NB: todo at this point indexes space in ss->sprinter
                     * that is liable to be overwritten.  The code below knows
                     * exactly how long rval lives, or else copies it down via
                     * Sprinter::put.
                     */
                    rval = ss->sprinter.stringAt(todo);
                    rvalpc = NULL;
                    todo = -2;
                    pc2 = pc + oplen;

                    if (*pc2 == JSOP_NOP) {
                        sn = js_GetSrcNote(jp->script, pc2);
                        if (sn) {
                            if (SN_TYPE(sn) == SRC_FOR) {
                                op = JSOP_NOP;
                                pc = pc2;
                                todo = SprintNormalFor(cx, jp, ss, "", rval, rvalpc, &pc, &len);
                                break;
                            }
                        } else {
                            /*
                             * An unnannotated NOP following a POPN must be the
                             * third part of for(;;) loop head. If the POPN's
                             * immediate operand is 0, then we may have no slot
                             * on the sprint-stack in which to push our result
                             * string. In this case the result can be recovered
                             * at ss->sprinter.base + ss->sprinter.offset.
                             */
                            if (GET_UINT16(pc) == 0)
                                break;
                            todo = ss->sprinter.put(rval);
                            saveop = JSOP_NOP;
                        }
                    }

                    /*
                     * If control flow reaches this point with todo still -2,
                     * just print rval as an expression statement.
                     */
                    if (todo == -2)
                        js_printf(jp, "\t%s;\n", rval);
                    break;
                }
#endif
                if (newtop < oldtop) {
                    ss->sprinter.setOffset(GetOff(ss, newtop));
                    ss->top = newtop;
                }
                break;
              }

              case JSOP_EXCEPTION:
                /* The catch decompiler handles this op itself. */
                LOCAL_ASSERT(JS_FALSE);
                break;

              case JSOP_POP:
                /*
                 * By default, do not automatically parenthesize when popping
                 * a stacked expression decompilation.  We auto-parenthesize
                 * only when JSOP_POP is annotated with SRC_PCDELTA, meaning
                 * comma operator.
                 */
                op = JSOP_POPV;
                /* FALL THROUGH */

              case JSOP_POPV:
                sn = js_GetSrcNote(jp->script, pc);
                switch (sn ? SN_TYPE(sn) : SRC_NULL) {
                  case SRC_FOR:
                    /* Force parens around 'in' expression at 'for' front. */
                    if (ss->opcodes[ss->top-1] == JSOP_IN)
                        op = JSOP_LSH;
                    rval = PopStr(ss, op, &rvalpc);
                    todo = SprintNormalFor(cx, jp, ss, "", rval, rvalpc, &pc, &len);
                    break;

                  case SRC_PCDELTA:
                    /* Comma operator: use JSOP_POP for correct precedence. */
                    op = JSOP_POP;

                    /* Pop and save to avoid blowing stack depth budget. */
                    lval = PopStrDupe(ss, op, &lvalpc);

                    /*
                     * The offset tells distance to the end of the right-hand
                     * operand of the comma operator.
                     */
                    pushpc = pc;
                    done = pc + len;
                    pc += js_GetSrcNoteOffset(sn, 0);
                    len = 0;

                    if (!Decompile(ss, done, pc - done))
                        return NULL;

                    /* Pop Decompile result and print comma expression. */
                    rval = PopStrDupe(ss, op, &rvalpc);
                    todo = ss->sprinter.getOffset();
                    SprintOpcode(ss, lval, lvalpc, pushpc, todo);
                    ss->sprinter.put(", ");
                    SprintOpcode(ss, rval, rvalpc, pushpc, todo);
                    break;

                  case SRC_HIDDEN:
                    /* Hide this pop, it's from a goto in a with or for/in. */
                    todo = -2;
                    break;

                  case SRC_CONTINUE:
                    /* Pop the stack, don't print: end of a for-let-in. */
                    (void) PopOff(ss, op);
                    todo = -2;
                    break;

                  default:
                  {
                    /* Turn off parens around a yield statement. */
                    if (ss->opcodes[ss->top-1] == JSOP_YIELD)
                        op = JSOP_NOP;

                    jsbytecode *rvalpc;
                    rval = PopStr(ss, op, &rvalpc);

                    /*
                     * Don't emit decompiler-pushed strings that are not
                     * handled by other opcodes. They are pushed onto the
                     * stack to help model the interpreter stack and should
                     * not appear in the decompiler's output.
                     */
                    if (*rval != '\0' && (rval[0] != '/' || rval[1] != '*')) {
                        bool parens =
                            *rval == '{' ||
                            (strncmp(rval, js_function_str, 8) == 0 &&
                             rval[8] == ' ');
                        js_printf(jp, parens ? "\t(" : "\t");
                        SprintOpcodePermanent(jp, rval, rvalpc);
                        js_printf(jp, parens ? ");\n" : ";\n");
                    } else {
                        LOCAL_ASSERT(*rval == '\0' ||
                                     strcmp(rval, exception_cookie) == 0);
                    }
                    todo = -2;
                    break;
                  }
                }
                sn = NULL;
                break;

              case JSOP_PICK:
              {
                unsigned i = pc[1];
                LOCAL_ASSERT(ss->top > i + 1);
                unsigned bottom = ss->top - (i + 1);

                ptrdiff_t pickedOffset = ss->offsets[bottom];
                memmove(ss->offsets + bottom, ss->offsets + bottom + 1,
                        i * sizeof(ss->offsets[0]));
                ss->offsets[ss->top - 1] = pickedOffset;

                jsbytecode pickedOpcode = ss->opcodes[bottom];
                memmove(ss->opcodes + bottom, ss->opcodes + bottom + 1,
                        i * sizeof(ss->opcodes[0]));
                ss->opcodes[ss->top - 1] = pickedOpcode;

                todo = -2;
                break;
              }

              case JSOP_ENTERWITH:
                LOCAL_ASSERT(!js_GetSrcNote(jp->script, pc));
                rval = PopStr(ss, op, &rvalpc);
                js_printf(jp, "\twith (");
                SprintOpcodePermanent(jp, rval, rvalpc);
                js_printf(jp, ") {\n");
                jp->indent += 4;
                todo = Sprint(&ss->sprinter, with_cookie);
                break;

              case JSOP_LEAVEWITH:
                sn = js_GetSrcNote(jp->script, pc);
                todo = -2;
                if (sn && SN_TYPE(sn) == SRC_HIDDEN)
                    break;
                rval = POP_STR();
                LOCAL_ASSERT(strcmp(rval, with_cookie) == 0);
                jp->indent -= 4;
                js_printf(jp, "\t}\n");
                break;

              case JSOP_ENTERBLOCK:
              {
                obj = jp->script->getObject(GET_UINT32_INDEX(pc));
                AtomVector atoms(cx);
                StaticBlockObject &blockObj = obj->asStaticBlock();

                if (!GetBlockNames(cx, blockObj, &atoms) || !PushBlockNames(cx, ss, atoms))
                    return NULL;

                sn = js_GetSrcNote(jp->script, pc);
                switch (sn ? SN_TYPE(sn) : SRC_NULL) {
#if JS_HAS_BLOCK_SCOPE
                  case SRC_BRACE:
                    js_printf(jp, "\t{\n");
                    jp->indent += 4;
                    len = js_GetSrcNoteOffset(sn, 0);
                    if (!Decompile(ss, pc + oplen, len - oplen))
                        return NULL;
                    jp->indent -= 4;
                    js_printf(jp, "\t}\n");
                    break;
#endif

                  case SRC_CATCH:
                    jp->indent -= 4;
                    js_printf(jp, "\t} catch (");

                    pc2 = pc;
                    pc += oplen;
                    LOCAL_ASSERT(*pc == JSOP_EXCEPTION);
                    pc += JSOP_EXCEPTION_LENGTH;
                    todo = Sprint(&ss->sprinter, exception_cookie);
                    if (todo < 0 || !PushOff(ss, todo, JSOP_EXCEPTION))
                        return NULL;

                    if (*pc == JSOP_DUP) {
                        sn2 = js_GetSrcNote(jp->script, pc);
                        if (!sn2 || SN_TYPE(sn2) != SRC_DESTRUCT) {
                            /*
                             * This is a dup to save the exception for later.
                             * It is emitted only when the catch head contains
                             * an exception guard.
                             */
                            LOCAL_ASSERT(js_GetSrcNoteOffset(sn, 0) != 0);
                            pc += JSOP_DUP_LENGTH;
                            todo = Sprint(&ss->sprinter, exception_cookie);
                            if (todo < 0 || !PushOff(ss, todo, JSOP_EXCEPTION))
                                return NULL;
                        }
                    }

#if JS_HAS_DESTRUCTURING
                    if (*pc == JSOP_DUP) {
                        pc = DecompileDestructuring(ss, pc, endpc);
                        if (!pc)
                            return NULL;
                        LOCAL_ASSERT(*pc == JSOP_POP);
                        pc += JSOP_POP_LENGTH;
                        lval = PopStr(ss, JSOP_NOP);
                        js_puts(jp, lval);
                    } else {
#endif
                        LOCAL_ASSERT(*pc == JSOP_SETLOCAL || *pc == JSOP_SETALIASEDVAR);
                        pc += js_CodeSpec[*pc].length;
                        LOCAL_ASSERT(*pc == JSOP_POP);
                        pc += JSOP_POP_LENGTH;
                        LOCAL_ASSERT(blockObj.slotCount() >= 1);
                        if (!QuoteString(&jp->sprinter, atoms[0], 0))
                            return NULL;
#if JS_HAS_DESTRUCTURING
                    }
#endif

                    /*
                     * Pop the exception_cookie (or its dup in the case of a
                     * guarded catch head) off the stack now.
                     */
                    rval = PopStr(ss, JSOP_NOP);
                    LOCAL_ASSERT(strcmp(rval, exception_cookie) == 0);

                    len = js_GetSrcNoteOffset(sn, 0);
                    if (len) {
                        len -= pc - pc2;
                        LOCAL_ASSERT(len > 0);
                        js_printf(jp, " if ");
                        if (!Decompile(ss, pc, len))
                            return NULL;
                        js_printf(jp, "%s", POP_STR());
                        pc += len;
                        LOCAL_ASSERT(*pc == JSOP_IFEQ);
                        pc += js_CodeSpec[*pc].length;
                    }

                    js_printf(jp, ") {\n");
                    jp->indent += 4;
                    len = 0;
                    break;
                  default:;
                }

                todo = -2;
              }
              break;

              case JSOP_LEAVEBLOCK:
              case JSOP_LEAVEBLOCKEXPR:
              {
                unsigned top, depth;

                sn = js_GetSrcNote(jp->script, pc);
                todo = -2;
                if (op == JSOP_LEAVEBLOCKEXPR) {
                    LOCAL_ASSERT(SN_TYPE(sn) == SRC_PCBASE);
                    rval = POP_STR();
                } else if (sn) {
                    LOCAL_ASSERT(op == JSOP_LEAVEBLOCK);
                    if (SN_TYPE(sn) == SRC_HIDDEN)
                        break;

                    /*
                     * This JSOP_LEAVEBLOCK must be for a catch block. If sn's
                     * offset does not equal the model stack depth, there must
                     * be a copy of the exception value on the stack due to a
                     * catch guard (see above, the JSOP_ENTERBLOCK + SRC_CATCH
                     * case code).
                     */
                    LOCAL_ASSERT(SN_TYPE(sn) == SRC_CATCH);
                    if ((unsigned)js_GetSrcNoteOffset(sn, 0) != ss->top) {
                        LOCAL_ASSERT((unsigned)js_GetSrcNoteOffset(sn, 0)
                                     == ss->top - 1);
                        rval = POP_STR();
                        LOCAL_ASSERT(strcmp(rval, exception_cookie) == 0);
                    }
                }
                top = ss->top;
                depth = GET_UINT16(pc);
                LOCAL_ASSERT(top >= depth);
                top -= depth;
                ss->top = top;
                ss->sprinter.setOffset(GetOff(ss, top));
                if (op == JSOP_LEAVEBLOCKEXPR)
                    todo = ss->sprinter.put(rval);
                break;
              }

              case JSOP_ENTERLET0:
              {
                obj = jp->script->getObject(GET_UINT32_INDEX(pc));
                StaticBlockObject &blockObj = obj->asStaticBlock();

                AtomVector atoms(cx);
                if (!GetBlockNames(cx, blockObj, &atoms))
                    return NULL;

                sn = js_GetSrcNote(jp->script, pc);
                LOCAL_ASSERT(SN_TYPE(sn) == SRC_DECL);
                ptrdiff_t letData = js_GetSrcNoteOffset(sn, 0);
                bool groupAssign = LetDataToGroupAssign(letData);
                unsigned letDepth = blockObj.stackDepth();
                LOCAL_ASSERT(letDepth == (unsigned)ss->top - blockObj.slotCount());
                LOCAL_ASSERT(atoms.length() == blockObj.slotCount());

                /*
                 * Build the list of decompiled rhs expressions. Do this before
                 * sprinting the let-head since GetStr can inject stuff on top
                 * of the stack (in case js_DecompileValueGenerator).
                 */
                Vector<const char *> rhsExprs(cx);
                if (!rhsExprs.resize(atoms.length()))
                    return NULL;
                for (size_t i = 0; i < rhsExprs.length(); ++i)
                    rhsExprs[i] = SprintDupeStr(ss, GetStr(ss, letDepth + i));

                /* Build the let head starting at headBegin. */
                ptrdiff_t headBegin = ss->sprinter.getOffset();

                /*
                 * For group assignment, prepend the '[lhs-vars] = [' here,
                 * append rhsExprs in the next loop and append ']' after.
                 */
                if (groupAssign) {
                    if (Sprint(&ss->sprinter, "[") < 0)
                        return NULL;
                    for (size_t i = 0; i < atoms.length(); ++i) {
                        if (i && Sprint(&ss->sprinter, ", ") < 0)
                            return NULL;
                        if (!QuoteString(&ss->sprinter, atoms[i], 0))
                            return NULL;
                    }
                    if (Sprint(&ss->sprinter, "] = [") < 0)
                        return NULL;
                }

                for (size_t i = 0; i < atoms.length(); ++i) {
                    const char *rhs = rhsExprs[i];
                    if (!strcmp(rhs, SkipString))
                        continue;

                    if (i && Sprint(&ss->sprinter, ", ") < 0)
                        return NULL;

                    if (groupAssign) {
                        if (ss->sprinter.put(rhs) < 0)
                            return NULL;
                    } else if (!strncmp(rhs, DestructuredString, DestructuredStringLength)) {
                        if (ss->sprinter.put(rhs + DestructuredStringLength) < 0)
                            return NULL;
                    } else {
                        JS_ASSERT(atoms[i] != cx->runtime->atomState.emptyAtom);
                        if (!QuoteString(&ss->sprinter, atoms[i], 0))
                            return NULL;
                        if (*rhs) {
                            uint8_t prec = js_CodeSpec[ss->opcodes[letDepth + i]].prec;
                            const char *fmt = prec && prec < js_CodeSpec[JSOP_SETLOCAL].prec
                                              ? " = (%s)"
                                              : " = %s";
                            if (Sprint(&ss->sprinter, fmt, rhs) < 0)
                                return NULL;
                        }
                    }
                }

                if (groupAssign && Sprint(&ss->sprinter, "]") < 0)
                    return NULL;

                /* Clone the let head chars before clobbering the stack. */
                DupBuffer head(cx);
                if (!Dup(ss->sprinter.stringAt(headBegin), &head))
                    return NULL;
                if (!AssignBlockNamesToPushedSlots(cx, ss, atoms))
                    return NULL;

                /* Detect 'for (let ...)' desugared into 'let (...) {for}'. */
                jsbytecode *nextpc = pc + JSOP_ENTERLET0_LENGTH;
                if (*nextpc == JSOP_NOP) {
                    jssrcnote *nextsn = js_GetSrcNote(jp->script, nextpc);
                    if (nextsn && SN_TYPE(nextsn) == SRC_FOR) {
                        pc = nextpc;
                        todo = SprintNormalFor(cx, jp, ss, "let ", head.begin(), pc, &pc, &len);
                        break;
                    }
                }

                /* Decompile the body and then complete the let block/expr. */
                len = LetDataToOffset(letData);
                pc = nextpc;
                saveop = (JSOp) pc[len];
                todo = SprintLetBody(cx, jp, ss, pc, len, head.begin());
                break;
              }

              /*
               * With 'for (let lhs in rhs)' and 'switch (c) { let-decl }',
               * placeholder slots have already been pushed (by JSOP_UNDEFINED).
               * In both the for-let-in and switch-hoisted-let cases:
               *  - there is a non-let slot on top of the stack (hence enterlet1)
               *  - there is no further special let-handling required:
               *    for-let-in will decompile the let head when it decompiles
               *    the loop body prologue; there is no let head to decompile
               *    with switch.
               * Hence, the only thing to do is update the let vars' slots with
               * their names, taking care to preserve the iter/condition value
               * on top of the stack.
               */
              case JSOP_ENTERLET1:
              {
                obj = jp->script->getObject(GET_UINT32_INDEX(pc));
                StaticBlockObject &blockObj = obj->asStaticBlock();

                AtomVector atoms(cx);
                if (!GetBlockNames(cx, blockObj, &atoms))
                    return NULL;

                LOCAL_ASSERT(js_GetSrcNote(jp->script, pc) == NULL);
                LOCAL_ASSERT(ss->top - 1 == blockObj.stackDepth() + blockObj.slotCount());
                jsbytecode *nextpc = pc + JSOP_ENTERLET1_LENGTH;
                if (*nextpc == JSOP_GOTO) {
                    LOCAL_ASSERT(SN_TYPE(js_GetSrcNote(jp->script, nextpc)) == SRC_FOR_IN);
                } else {
                    LOCAL_ASSERT(*nextpc == JSOP_CONDSWITCH ||
                                 *nextpc == JSOP_TABLESWITCH ||
                                 *nextpc == JSOP_LOOKUPSWITCH);
                }

                DupBuffer rhs(cx);
                if (!Dup(PopStr(ss, JSOP_NOP), &rhs))
                    return NULL;
                if (!AssignBlockNamesToPushedSlots(cx, ss, atoms))
                    return NULL;
                if (!PushStr(ss, rhs.begin(), op))
                    return NULL;
                todo = -2;
                break;
              }

              case JSOP_CALLALIASEDVAR:
              case JSOP_GETALIASEDVAR:
              case JSOP_CALLLOCAL:
              case JSOP_GETLOCAL:
                if (IsVarSlot(jp, pc, &atom, &i))
                    goto do_name;
                LOCAL_ASSERT((unsigned)i < ss->top);
                sn = js_GetSrcNote(jp->script, pc);

#if JS_HAS_DESTRUCTURING
                if (sn && SN_TYPE(sn) == SRC_GROUPASSIGN) {
                    /*
                     * Distinguish a js_DecompileValueGenerator call that
                     * targets op alone, from decompilation of a full group
                     * assignment sequence, triggered by SRC_GROUPASSIGN
                     * annotating the first JSOP_GETLOCAL in the sequence.
                     */
                    if (endpc - pc > JSOP_GETLOCAL_LENGTH || pc > startpc) {
                        pc = DecompileGroupAssignment(ss, pc, endpc, sn, &todo);
                        if (!pc)
                            return NULL;
                        LOCAL_ASSERT(*pc == JSOP_POPN);
                        len = oplen = JSOP_POPN_LENGTH;
                        goto end_groupassignment;
                    }

                    /* Null sn to prevent bogus VarPrefix'ing below. */
                    sn = NULL;
                }
#endif

                rval = GetLocal(ss, i);
                todo = Sprint(&ss->sprinter, ss_format, VarPrefix(sn), rval);
                break;

              case JSOP_SETALIASEDVAR:
              case JSOP_SETLOCAL:
                if (IsVarSlot(jp, pc, &atom, &i))
                    goto do_setname;
                lval = GetLocal(ss, i);
                rval = PopStrDupe(ss, op, &rvalpc);
                goto do_setlval;

              case JSOP_INCALIASEDVAR:
              case JSOP_DECALIASEDVAR:
              case JSOP_INCLOCAL:
              case JSOP_DECLOCAL:
                if (IsVarSlot(jp, pc, &atom, &i))
                    goto do_incatom;
                lval = GetLocal(ss, i);
                goto do_inclval;

              case JSOP_ALIASEDVARINC:
              case JSOP_ALIASEDVARDEC:
              case JSOP_LOCALINC:
              case JSOP_LOCALDEC:
                if (IsVarSlot(jp, pc, &atom, &i))
                    goto do_atominc;
                lval = GetLocal(ss, i);
                goto do_lvalinc;

              case JSOP_RETRVAL:
                todo = -2;
                break;

              case JSOP_RETURN:
                LOCAL_ASSERT(jp->fun);
                fun = jp->fun;
                if (fun->flags & JSFUN_EXPR_CLOSURE) {
                    /* Turn on parens around comma-expression here. */
                    op = JSOP_SETNAME;
                    rval = PopStr(ss, op, &rvalpc);
                    bool parens = (*rval == '{');
                    if (parens)
                        js_printf(jp, "(");
                    SprintOpcodePermanent(jp, rval, rvalpc);
                    js_printf(jp, parens ? ")%s" : "%s",
                              ((fun->flags & JSFUN_LAMBDA) || !fun->atom)
                              ? ""
                              : ";");
                    todo = -2;
                    break;
                }
                /* FALL THROUGH */

              case JSOP_SETRVAL:
                rval = PopStr(ss, op, &rvalpc);
                if (*rval != '\0') {
                    js_printf(jp, "\t%s ", js_return_str);
                    SprintOpcodePermanent(jp, rval, rvalpc);
                    js_printf(jp, ";\n");
                } else {
                    js_printf(jp, "\t%s;\n", js_return_str);
                }
                todo = -2;
                break;

#if JS_HAS_GENERATORS
              case JSOP_YIELD:
#if JS_HAS_GENERATOR_EXPRS
                if (!ss->inGenExp || !(sn = js_GetSrcNote(jp->script, pc)))
#endif
                {
                    /* Turn off most parens. */
                    op = JSOP_SETNAME;
                    rval = POP_STR();
                    todo = (*rval != '\0')
                           ? Sprint(&ss->sprinter,
                                    (strncmp(rval, js_yield_str, 5) == 0 &&
                                     (rval[5] == ' ' || rval[5] == '\0'))
                                    ? "%s (%s)"
                                    : "%s %s",
                                    js_yield_str, rval)
                           : ss->sprinter.put(js_yield_str);
                    break;
                }

#if JS_HAS_GENERATOR_EXPRS
                LOCAL_ASSERT(SN_TYPE(sn) == SRC_HIDDEN);
                /* FALL THROUGH */
#endif

              case JSOP_ARRAYPUSH:
              {
                /* Turn off most parens. */
                op = JSOP_SETNAME;

                /* Pop the expression being pushed or yielded. */
                rval = POP_STR();

                /*
                 * Skip the for loop head stacked by JSOP_GOTO:SRC_FOR_IN until
                 * we hit a block local slot (note empty destructuring patterns
                 * result in unit-count blocks).
                 */
                unsigned pos = ss->top;
                while (pos != 0) {
                    op = (JSOp) ss->opcodes[--pos];
                    if (op == JSOP_ENTERBLOCK)
                        break;
                }
                JS_ASSERT(op == JSOP_ENTERBLOCK);

                /*
                 * Here, forpos must index the space before the left-most |for|
                 * in the single string of accumulated |for| heads and optional
                 * final |if (condition)|.
                 */
                unsigned forpos = pos + 1;
                LOCAL_ASSERT(forpos < ss->top);

                /*
                 * Now move pos downward over the block's local slots. Even an
                 * empty destructuring pattern has one (dummy) local.
                 */
                while (ss->opcodes[pos] == JSOP_ENTERBLOCK) {
                    if (pos == 0)
                        break;
                    --pos;
                }

#if JS_HAS_GENERATOR_EXPRS
                if (saveop == JSOP_YIELD) {
                    /*
                     * Generator expression: decompile just rval followed by
                     * the string starting at forpos. Leave the result string
                     * in ss->offsets[0] so it can be recovered by our caller
                     * (the JSOP_ANONFUNOBJ with SRC_GENEXP case). Bump the
                     * top of stack to balance yield, which is an expression
                     * (so has neutral stack balance).
                     */
                    LOCAL_ASSERT(pos == 0);
                    xval = ss->sprinter.stringAt(ss->offsets[forpos]);
                    ss->sprinter.setOffset(PAREN_SLOP);
                    todo = Sprint(&ss->sprinter, ss_format, rval, xval);
                    if (todo < 0)
                        return NULL;
                    ss->offsets[0] = todo;
                    ++ss->top;
                    return pc;
                }
#endif /* JS_HAS_GENERATOR_EXPRS */

                /*
                 * Array comprehension: retract the sprinter to the beginning
                 * of the array initialiser and decompile "[<rval> for ...]".
                 */
                JS_ASSERT(jp->script->nfixed + pos == GET_UINT16(pc));
                LOCAL_ASSERT(ss->opcodes[pos] == JSOP_NEWINIT);

                ptrdiff_t start = ss->offsets[pos];
                LOCAL_ASSERT(ss->sprinter[start] == '[' ||
                             ss->sprinter[start] == '#');
                LOCAL_ASSERT(forpos < ss->top);
                xval = ss->sprinter.stringAt(ss->offsets[forpos]);
                lval = ss->sprinter.stringAt(start);
                ss->sprinter.setOffset(lval);

                todo = Sprint(&ss->sprinter, sss_format, lval, rval, xval);
                if (todo < 0)
                    return NULL;
                ss->offsets[pos] = todo;
                todo = -2;
                break;
              }
#endif /* JS_HAS_GENERATORS */

              case JSOP_THROWING:
                todo = -2;
                break;

              case JSOP_THROW:
                sn = js_GetSrcNote(jp->script, pc);
                todo = -2;
                if (sn && SN_TYPE(sn) == SRC_HIDDEN)
                    break;
                rval = PopStr(ss, op, &rvalpc);
                js_printf(jp, "\t%s ", js_throw_str);
                SprintOpcodePermanent(jp, rval, rvalpc);
                js_printf(jp, ";\n");
                break;

              case JSOP_ITER:
                forOf = (GET_UINT8(pc) == JSITER_FOR_OF);
                foreach = (GET_UINT8(pc) & (JSITER_FOREACH | JSITER_KEYVALUE)) ==
                          JSITER_FOREACH;
                todo = -2;
                break;

              case JSOP_MOREITER:
                JS_NOT_REACHED("JSOP_MOREITER");
                break;

              case JSOP_ENDITER:
                sn = js_GetSrcNote(jp->script, pc);
                todo = -2;
                if (sn && SN_TYPE(sn) == SRC_HIDDEN)
                    break;
                (void) PopOff(ss, op);
                break;

              case JSOP_GOTO:
                sn = js_GetSrcNote(jp->script, pc);
                switch (sn ? SN_TYPE(sn) : SRC_NULL) {
                  case SRC_FOR_IN:
                    /*
                     * The bytecode around pc looks like this:
                     *     <<RHS>>
                     *     iter
                     * pc: goto C               [src_for_in(B, D)]
                     *  A: loophead
                     *     iternext
                     *     <<LHS = result_of_iternext>>
                     *  B: pop                  [maybe a src_decl_var/let]
                     *     <<S>>
                     *  C: moreiter
                     *     ifne A
                     *     enditer
                     *  D: ...
                     *
                     * In an array comprehension or generator expression, we
                     * construct the for-head and store it in the slot pushed
                     * by JSOP_ITER, then recurse to decompile S. The
                     * culminating JSOP_ARRAYPUSH or JSOP_YIELD instruction
                     * (which S must contain, by construction) glues all the
                     * clauses together.
                     *
                     * Otherwise this is a for-in statement. We eagerly output
                     * the for-head and recurse to decompile the controlled
                     * statement S.
                     *
                     * We never decompile the obligatory JSOP_POP,
                     * JSOP_MOREITER or JSOP_IFNE, though we do quick asserts
                     * to check that they are there.
                     */
                    LOCAL_ASSERT(pc[-JSOP_ITER_LENGTH] == JSOP_ITER);
                    LOCAL_ASSERT(pc[js_CodeSpec[op].length] == JSOP_LOOPHEAD);
                    LOCAL_ASSERT(pc[js_CodeSpec[op].length + JSOP_LOOPHEAD_LENGTH] == JSOP_ITERNEXT);
                    cond = GET_JUMP_OFFSET(pc);
                    next = js_GetSrcNoteOffset(sn, 0);
                    tail = js_GetSrcNoteOffset(sn, 1);
                    LOCAL_ASSERT(pc[next] == JSOP_POP);
                    LOCAL_ASSERT(pc[cond] == JSOP_LOOPENTRY);
                    cond += JSOP_LOOPENTRY_LENGTH;
                    LOCAL_ASSERT(pc[cond] == JSOP_MOREITER);
                    DECOMPILE_CODE(pc + oplen, next - oplen);
                    lval = POP_STR();

                    /*
                     * This string "<next>" comes from jsopcode.tbl. It stands
                     * for the result pushed by JSOP_ITERNEXT.
                     */
                    LOCAL_ASSERT(strcmp(lval + strlen(lval) - 9, " = <next>") == 0);
                    const_cast<char *>(lval)[strlen(lval) - 9] = '\0';
                    LOCAL_ASSERT(ss->top >= 1);

                    if (ss->inArrayInit || ss->inGenExp) {
                        rval = POP_STR();
                        if (ss->top >= 1 && ss->opcodes[ss->top - 1] == JSOP_FORLOCAL) {
                            ss->sprinter.setOffset(ss->offsets[ss->top] - PAREN_SLOP);
                            if (Sprint(&ss->sprinter, " %s (%s %s %s)",
                                       foreach ? js_for_each_str : js_for_str,
                                       lval,
                                       forOf ? "of" : "in",
                                       rval) < 0) {
                                return NULL;
                            }

                            /*
                             * Do not AddParenSlop here, as we will push the
                             * top-most offset again, which will add paren slop
                             * for us. We must push to balance the stack budget
                             * when nesting for heads in a comprehension.
                             */
                            todo = ss->offsets[ss->top - 1];
                        } else {
                            todo = Sprint(&ss->sprinter, " %s (%s %s %s)",
                                          foreach ? js_for_each_str : js_for_str,
                                          lval,
                                          forOf ? "of" : "in",
                                          rval);
                        }
                        if (todo < 0 || !PushOff(ss, todo, JSOP_FORLOCAL))
                            return NULL;
                        DECOMPILE_CODE(pc + next + JSOP_POP_LENGTH, cond - next - JSOP_POP_LENGTH);
                    } else {
                        /*
                         * As above, rval or an extension of it must remain
                         * stacked during loop body decompilation.
                         */
                        rval = GetStr(ss, ss->top - 1);
                        xval = VarPrefix(js_GetSrcNote(jp->script, pc + next));
                        js_printf(jp, "\t%s (%s%s %s %s) {\n",
                                  foreach ? js_for_each_str : js_for_str,
                                  xval,
                                  lval,
                                  forOf ? "of" : "in",
                                  rval);
                        jp->indent += 4;
                        DECOMPILE_CODE(pc + next + JSOP_POP_LENGTH, cond - next - JSOP_POP_LENGTH);
                        jp->indent -= 4;
                        js_printf(jp, "\t}\n");
                    }

                    pc += tail;
                    LOCAL_ASSERT(*pc == JSOP_IFNE);
                    len = js_CodeSpec[*pc].length;
                    break;

                  case SRC_WHILE:
                    cond = GET_JUMP_OFFSET(pc);
                    tail = js_GetSrcNoteOffset(sn, 0);
                    DECOMPILE_CODE(pc + cond, tail - cond);
                    js_printf(jp, "\twhile (");
                    rval = PopCondStr(ss, &rvalpc);
                    SprintOpcodePermanent(jp, rval, rvalpc);
                    js_printf(jp, ") {\n");
                    jp->indent += 4;
                    DECOMPILE_CODE(pc + oplen, cond - oplen);
                    jp->indent -= 4;
                    js_printf(jp, "\t}\n");
                    pc += tail;
                    LOCAL_ASSERT(*pc == JSOP_IFNE);
                    len = js_CodeSpec[*pc].length;
                    todo = -2;
                    break;

                  case SRC_CONT2LABEL:
                    GET_SOURCE_NOTE_ATOM(sn, atom);
                    rval = QuoteString(&ss->sprinter, atom, 0);
                    if (!rval)
                        return NULL;
                    ss->sprinter.setOffset(rval);
                    js_printf(jp, "\tcontinue %s;\n", rval);
                    break;

                  case SRC_CONTINUE:
                    js_printf(jp, "\tcontinue;\n");
                    break;

                  case SRC_BREAK2LABEL:
                    GET_SOURCE_NOTE_ATOM(sn, atom);
                    rval = QuoteString(&ss->sprinter, atom, 0);
                    if (!rval)
                        return NULL;
                    ss->sprinter.setOffset(rval);
                    js_printf(jp, "\tbreak %s;\n", rval);
                    break;

                  case SRC_HIDDEN:
                    break;

                  default:
                    js_printf(jp, "\tbreak;\n");
                    break;
                }
                todo = -2;
                break;

              case JSOP_IFEQ:
              {
                JSBool elseif = JS_FALSE;

              if_again:
                len = GET_JUMP_OFFSET(pc);
                sn = js_GetSrcNote(jp->script, pc);

                switch (sn ? SN_TYPE(sn) : SRC_NULL) {
                  case SRC_IF:
                  case SRC_IF_ELSE:
                    rval = PopCondStr(ss, &rvalpc);
                    if (ss->inArrayInit || ss->inGenExp) {
                        LOCAL_ASSERT(SN_TYPE(sn) == SRC_IF);
                        ss->sprinter.setOffset(ss->sprinter.getOffset() - PAREN_SLOP);
                        if (Sprint(&ss->sprinter, " if (%s)", rval) < 0)
                            return NULL;
                        AddParenSlop(ss);
                    } else {
                        js_printf(jp, elseif ? " if (" : "\tif (");
                        SprintOpcodePermanent(jp, rval, rvalpc);
                        js_printf(jp, ") {\n");
                        jp->indent += 4;
                    }

                    if (SN_TYPE(sn) == SRC_IF) {
                        DECOMPILE_CODE(pc + oplen, len - oplen);
                    } else {
                        LOCAL_ASSERT(!ss->inArrayInit && !ss->inGenExp);
                        tail = js_GetSrcNoteOffset(sn, 0);
                        DECOMPILE_CODE(pc + oplen, tail - oplen);
                        jp->indent -= 4;
                        pc += tail;
                        LOCAL_ASSERT(*pc == JSOP_GOTO);
                        oplen = js_CodeSpec[*pc].length;
                        len = GET_JUMP_OFFSET(pc);
                        js_printf(jp, "\t} else");

                        /*
                         * If the second offset for sn is non-zero, it tells
                         * the distance from the goto around the else, to the
                         * ifeq for the if inside the else that forms an "if
                         * else if" chain.  Thus cond spans the condition of
                         * the second if, so we simply decompile it and start
                         * over at label if_again.
                         */
                        cond = js_GetSrcNoteOffset(sn, 1);
                        if (cond != 0) {
                            cond -= tail;
                            DECOMPILE_CODE(pc + oplen, cond - oplen);
                            pc += cond;
                            oplen = js_CodeSpec[*pc].length;
                            elseif = JS_TRUE;
                            goto if_again;
                        }

                        js_printf(jp, " {\n");
                        jp->indent += 4;
                        DECOMPILE_CODE(pc + oplen, len - oplen);
                    }

                    if (!ss->inArrayInit && !ss->inGenExp) {
                        jp->indent -= 4;
                        js_printf(jp, "\t}\n");
                    }
                    todo = -2;
                    break;

                  case SRC_COND:
                    xval = PopStrDupe(ss, op, &xvalpc);
                    len = js_GetSrcNoteOffset(sn, 0);
                    DECOMPILE_CODE(pc + oplen, len - oplen);
                    lval = PopStrDupe(ss, op, &lvalpc);
                    pushpc = pc;
                    pc += len;
                    LOCAL_ASSERT(*pc == JSOP_GOTO);
                    oplen = js_CodeSpec[*pc].length;
                    len = GET_JUMP_OFFSET(pc);
                    DECOMPILE_CODE(pc + oplen, len - oplen);
                    rval = PopStrDupe(ss, op, &rvalpc);
                    todo = ss->sprinter.getOffset();
                    SprintOpcode(ss, xval, xvalpc, pushpc, todo);
                    ss->sprinter.put(" ? ");
                    SprintOpcode(ss, lval, lvalpc, pushpc, todo);
                    ss->sprinter.put(" : ");
                    SprintOpcode(ss, rval, rvalpc, pushpc, todo);
                    break;

                  default:
                    break;
                }
                break;
              }

              case JSOP_IFNE:
                LOCAL_ASSERT(0);
                break;

              case JSOP_OR:
                xval = "||";

              do_logical_connective:
                /* Top of stack is the first clause in a disjunction (||). */
                lval = PopStrDupe(ss, op, &lvalpc);
                done = pc + GET_JUMP_OFFSET(pc);
                pushpc = pc;
                pc += len;
                JS_ASSERT(*pc == JSOP_POP);
                pc += JSOP_POP_LENGTH;
                len = done - pc;
                if (!Decompile(ss, pc, len))
                    return NULL;
                rval = PopStrDupe(ss, op, &rvalpc);
                if (!rval)
                    return NULL;
                todo = ss->sprinter.getOffset();
                SprintOpcode(ss, lval, lvalpc, pushpc, todo);
                if (jp->pretty &&
                    jp->indent + 4 + strlen(lval) + 4 + strlen(rval) > 75) {
                    Sprint(&ss->sprinter, " %s\n", xval);
                    Sprint(&ss->sprinter, "%*s", jp->indent + 4, "");
                } else {
                    Sprint(&ss->sprinter, " %s ", xval);
                }
                SprintOpcode(ss, rval, rvalpc, pushpc, todo);
                break;

              case JSOP_AND:
                xval = "&&";
                goto do_logical_connective;

              case JSOP_ENUMELEM:
              case JSOP_ENUMCONSTELEM:
                /*
                 * The stack has the object under the (top) index expression.
                 * The "rval" property id is underneath those two on the stack.
                 * The for loop body net and gross lengths can now be adjusted
                 * to account for the length of the indexing expression that
                 * came after JSOP_FORELEM and before JSOP_ENUMELEM.
                 */
                atom = NULL;
                op = JSOP_NOP;          /* turn off parens around xval */
                xval = POP_STR();
                op = JSOP_GETELEM;      /* lval must have high precedence */
                lval = POP_STR();
                op = saveop;
                rval = POP_STR();
                LOCAL_ASSERT(strcmp(rval, forelem_cookie) == 0);
                if (*xval == '\0') {
                    todo = ss->sprinter.put(lval);
                } else {
                    todo = Sprint(&ss->sprinter,
                                  (JOF_OPMODE(lastop) == JOF_XMLNAME)
                                  ? dot_format
                                  : index_format,
                                  lval, xval);
                }
                break;

              case JSOP_GETTER:
              case JSOP_SETTER:
                todo = -2;
                break;

              case JSOP_DUP2:
                rval = GetStr(ss, ss->top-2);
                todo = ss->sprinter.put(rval);
                if (todo < 0 || !PushOff(ss, todo,
                                         (JSOp) ss->opcodes[ss->top-2])) {
                    return NULL;
                }
                /* FALL THROUGH */

              case JSOP_DUP:
#if JS_HAS_DESTRUCTURING
                sn = js_GetSrcNote(jp->script, pc);
                if (sn) {
                    if (SN_TYPE(sn) == SRC_DESTRUCT) {
                        pc = DecompileDestructuring(ss, pc, endpc);
                        if (!pc)
                            return NULL;

                        /* Left-hand side never needs parens. */
                        JS_ASSERT(js_CodeSpec[JSOP_POP].prec <= 3);
                        lval = PopStr(ss, JSOP_POP);

                        /* Make sure comma-expression on rhs gets parens. */
                        JS_ASSERT(js_CodeSpec[JSOP_SETNAME].prec > js_CodeSpec[JSOP_POP].prec);
                        rval = PopStr(ss, JSOP_SETNAME);

                        if (strcmp(rval, forelem_cookie) == 0) {
                            todo = Sprint(&ss->sprinter, ss_format,
                                          VarPrefix(sn), lval);

                            /* Skip POP so the SRC_FOR_IN code can pop for itself. */
                            if (*pc == JSOP_POP)
                                len = JSOP_POP_LENGTH;
                        } else {
                            todo = Sprint(&ss->sprinter, "%s%s = %s",
                                          VarPrefix(sn), lval, rval);
                        }

                        op = saveop = JSOP_ENUMELEM;
                        len = 0;
                    } else {
                        LOCAL_ASSERT(SN_TYPE(sn) == SRC_DESTRUCTLET);

                        ptrdiff_t offsetToLet = js_GetSrcNoteOffset(sn, 0);
                        LOCAL_ASSERT(*(pc + offsetToLet) == JSOP_ENTERLET0);

                        obj = jp->script->getObject(GET_UINT32_INDEX(pc + offsetToLet));
                        StaticBlockObject &blockObj = obj->asStaticBlock();

                        uint32_t blockDepth = blockObj.stackDepth();
                        LOCAL_ASSERT(blockDepth < ss->top);
                        LOCAL_ASSERT(ss->top <= blockDepth + blockObj.slotCount());

                        AtomVector atoms(cx);
                        if (!GetBlockNames(cx, blockObj, &atoms))
                            return NULL;

                        /*
                         * Skip any initializers preceding this one. E.g., in
                         *   let (w=1, x=2, [y,z] = a) { ... }
                         * skip 'w' and 'x' for the JSOP_DUP of '[y,z] = a'.
                         */
                        AtomRange letNames = atoms.all();
                        uint32_t curDepth = ss->top - 1 /* initializer */;
                        for (uint32_t i = blockDepth; i < curDepth; ++i)
                            letNames.popFront();

                        /*
                         * Pop and copy the rhs before it gets clobbered.
                         * Use JSOP_SETLOCAL's precedence since this is =.
                         */
                        DupBuffer rhs(cx);
                        if (!Dup(PopStr(ss, JSOP_SETLOCAL), &rhs))
                            return NULL;

                        /* Destructure, tracking how many vars were bound. */
                        size_t remainBefore = letNames.remain();
                        pc = DecompileDestructuring(ss, pc, endpc, &letNames);
                        if (!pc)
                            return NULL;
                        size_t remainAfter = letNames.remain();

                        /*
                         * Merge the lhs and rhs and prefix with a cookie to
                         * tell enterlet0 not to prepend "name = ".
                         */
                        const char *lhs = PopStr(ss, JSOP_NOP);
                        ptrdiff_t off = Sprint(&ss->sprinter, "%s%s = %s",
                                               DestructuredString, lhs, rhs.begin());
                        if (off < 0 || !PushOff(ss, off, JSOP_NOP))
                            return NULL;

                        /*
                         * Only one slot has been pushed (holding the entire
                         * decompiled destructuring expression). However, the
                         * abstract depth needs one slot per bound var, so push
                         * empty strings for the remainder. We don't have to
                         * worry about empty destructuring because the parser
                         * ensures that there is always at least one pushed
                         * slot for each destructuring lhs.
                         */
                        LOCAL_ASSERT(remainBefore >= remainAfter);
                        LOCAL_ASSERT(remainBefore > remainAfter || remainAfter > 0);
                        for (size_t i = remainBefore - 1; i > remainAfter; --i) {
                            if (!PushStr(ss, SkipString, JSOP_NOP))
                                return NULL;
                        }

                        LOCAL_ASSERT(*pc == JSOP_POP);
                        pc += JSOP_POP_LENGTH;

                        /* Eat up the JSOP_UNDEFINED following empty destructuring. */
                        if (remainBefore == remainAfter) {
                            LOCAL_ASSERT(*pc == JSOP_UNDEFINED);
                            pc += JSOP_UNDEFINED_LENGTH;
                        }

                        len = 0;
                        todo = -2;
                    }
                    break;
                }
#endif

                rval = GetStr(ss, ss->top-1);
                saveop = (JSOp) ss->opcodes[ss->top-1];
                todo = ss->sprinter.put(rval);
                break;

              case JSOP_SWAP:
                Swap(ss->offsets[ss->top-1], ss->offsets[ss->top-2]);
                Swap(ss->opcodes[ss->top-1], ss->opcodes[ss->top-2]);
                Swap(ss->bytecodes[ss->top-1], ss->bytecodes[ss->top-2]);
                todo = -2;
                break;

              case JSOP_SETARG:
                atom = GetArgOrVarAtom(jp, GET_ARGNO(pc));
                LOCAL_ASSERT(atom);
                goto do_setname;

              case JSOP_SETCONST:
              case JSOP_SETNAME:
              case JSOP_SETGNAME:
                LOAD_ATOM(0);

              do_setname:
                lval = QuoteString(&ss->sprinter, atom, 0);
                if (!lval)
                    return NULL;
                rval = PopStrDupe(ss, op, &rvalpc);
                if (op == JSOP_SETNAME || op == JSOP_SETGNAME)
                    (void) PopOff(ss, op);

              do_setlval:
                sn = js_GetSrcNote(jp->script, pc - 1);
                todo = ss->sprinter.getOffset();
                if (sn && SN_TYPE(sn) == SRC_ASSIGNOP) {
                    const char *token =
                        GetTokenForAssignment(jp, sn, lastop, pc, rvalpc,
                                              &lastlvalpc, &lastrvalpc);
                    Sprint(&ss->sprinter, "%s %s= ", lval, token);
                    SprintOpcode(ss, rval, rvalpc, pc, todo);
                } else {
                    sn = js_GetSrcNote(jp->script, pc);
                    const char *prefix = VarPrefix(sn);
                    Sprint(&ss->sprinter, "%s%s = ", prefix, lval);
                    SprintOpcode(ss, rval, rvalpc, pc, todo);
                }
                break;

              case JSOP_NEW:
              case JSOP_CALL:
              case JSOP_EVAL:
              case JSOP_FUNCALL:
              case JSOP_FUNAPPLY:
              {
                argc = GET_ARGC(pc);
                const char **argv = (const char **)
                    cx->malloc_((size_t)(argc + 1) * sizeof *argv);
                if (!argv)
                    return NULL;
                jsbytecode **argbytecodes = (jsbytecode **)
                    cx->malloc_((size_t)(argc + 1) * sizeof *argbytecodes);
                if (!argbytecodes) {
                    cx->free_(argv);
                    return NULL;
                }

                op = JSOP_SETNAME;
                for (i = argc; i > 0; i--)
                    argv[i] = PopStrDupe(ss, op, &argbytecodes[i]);

                /* Skip the JSOP_PUSHOBJ-created empty string. */
                LOCAL_ASSERT(ss->top >= 2);
                (void) PopOff(ss, op);

                /*
                 * Special case: new (x(y)(z)) must be parenthesized like so.
                 * Same for new (x(y).z) -- contrast with new x(y).z.
                 * See PROPAGATE_CALLNESS.
                 */
                op = (JSOp) ss->opcodes[ss->top - 1];
                argv[0] = PopStrDupe(ss,
                                     (saveop == JSOP_NEW &&
                                      (op == JSOP_CALL ||
                                       op == JSOP_EVAL ||
                                       op == JSOP_FUNCALL ||
                                       op == JSOP_FUNAPPLY ||
                                       op == JSOP_CALLPROP ||
                                       op == JSOP_CALLELEM))
                                     ? JSOP_NAME
                                     : saveop,
                                     &lvalpc);
                op = saveop;

                lval = "(", rval = ")";
                todo = ss->sprinter.getOffset();
                if (op == JSOP_NEW) {
                    if (argc == 0)
                        lval = rval = "";
                    Sprint(&ss->sprinter, "%s ", js_new_str);
                }
                SprintOpcode(ss, argv[0], lvalpc, pc, todo);
                ss->sprinter.put(lval);

                for (i = 1; i <= argc; i++) {
                    SprintOpcode(ss, argv[i], argbytecodes[i], pc, todo);
                    if (i < argc)
                        ss->sprinter.put(", ");
                }
                ss->sprinter.put(rval);

                cx->free_(argv);
                cx->free_(argbytecodes);

                break;
              }

              case JSOP_SETCALL:
                todo = Sprint(&ss->sprinter, "");
                break;

              case JSOP_DELNAME:
                LOAD_ATOM(0);
                lval = QuoteString(&ss->sprinter, atom, 0);
                if (!lval)
                    return NULL;
                ss->sprinter.setOffset(lval);
              do_delete_lval:
                todo = Sprint(&ss->sprinter, "%s %s", js_delete_str, lval);
                break;

              case JSOP_DELPROP:
                GET_ATOM_QUOTE_AND_FMT("%s %s[%s]", "%s %s.%s", rval);
                op = JSOP_GETPROP;
                lval = POP_STR();
                todo = Sprint(&ss->sprinter, fmt, js_delete_str, lval, rval);
                break;

              case JSOP_DELELEM:
                op = JSOP_NOP;          /* turn off parens */
                xval = POP_STR();
                op = JSOP_GETPROP;
                lval = POP_STR();
                if (*xval == '\0')
                    goto do_delete_lval;
                todo = Sprint(&ss->sprinter,
                              (JOF_OPMODE(lastop) == JOF_XMLNAME)
                              ? "%s %s.%s"
                              : "%s %s[%s]",
                              js_delete_str, lval, xval);
                break;

#if JS_HAS_XML_SUPPORT
              case JSOP_DELDESC:
                xval = POP_STR();
                op = JSOP_GETPROP;
                lval = POP_STR();
                todo = Sprint(&ss->sprinter, "%s %s..%s",
                              js_delete_str, lval, xval);
                break;
#endif

              case JSOP_TYPEOFEXPR:
              case JSOP_TYPEOF:
              case JSOP_VOID:
              {
                const char *prefix = (op == JSOP_VOID) ? js_void_str : js_typeof_str;
                rval = PopStrDupe(ss, op, &rvalpc);
                todo = ss->sprinter.getOffset();
                Sprint(&ss->sprinter, "%s ", prefix);
                SprintOpcode(ss, rval, rvalpc, pc, todo);
                break;
              }

              case JSOP_INCARG:
              case JSOP_DECARG:
                atom = GetArgOrVarAtom(jp, GET_ARGNO(pc));
                LOCAL_ASSERT(atom);
                goto do_incatom;

              case JSOP_INCNAME:
              case JSOP_DECNAME:
              case JSOP_INCGNAME:
              case JSOP_DECGNAME:
                LOAD_ATOM(0);
              do_incatom:
                lval = QuoteString(&ss->sprinter, atom, 0);
                if (!lval)
                    return NULL;
                ss->sprinter.setOffset(lval);
              do_inclval:
                todo = Sprint(&ss->sprinter, ss_format,
                              js_incop_strs[!(cs->format & JOF_INC)], lval);
                if (js_CodeSpec[*pc].format & JOF_DECOMPOSE)
                    len += GetDecomposeLength(pc, js_CodeSpec[*pc].length);
                break;

              case JSOP_INCPROP:
              case JSOP_DECPROP:
                GET_ATOM_QUOTE_AND_FMT(preindex_format, predot_format, rval);

                /*
                 * Force precedence below the numeric literal opcodes, so that
                 * 42..foo or 10000..toString(16), e.g., decompile with parens
                 * around the left-hand side of dot.
                 */
                op = JSOP_GETPROP;
                lval = POP_STR();
                todo = Sprint(&ss->sprinter, fmt,
                              js_incop_strs[!(cs->format & JOF_INC)],
                              lval, rval);
                len += GetDecomposeLength(pc, JSOP_INCPROP_LENGTH);
                break;

              case JSOP_INCELEM:
              case JSOP_DECELEM:
                op = JSOP_NOP;          /* turn off parens */
                xval = POP_STR();
                op = JSOP_GETELEM;
                lval = POP_STR();
                if (*xval != '\0') {
                    todo = Sprint(&ss->sprinter,
                                  (JOF_OPMODE(lastop) == JOF_XMLNAME)
                                  ? predot_format
                                  : preindex_format,
                                  js_incop_strs[!(cs->format & JOF_INC)],
                                  lval, xval);
                } else {
                    todo = Sprint(&ss->sprinter, ss_format,
                                  js_incop_strs[!(cs->format & JOF_INC)], lval);
                }
                len += GetDecomposeLength(pc, JSOP_INCELEM_LENGTH);
                break;

              case JSOP_ARGINC:
              case JSOP_ARGDEC:
                atom = GetArgOrVarAtom(jp, GET_ARGNO(pc));
                LOCAL_ASSERT(atom);
                goto do_atominc;

              case JSOP_NAMEINC:
              case JSOP_NAMEDEC:
              case JSOP_GNAMEINC:
              case JSOP_GNAMEDEC:
                LOAD_ATOM(0);
              do_atominc:
                lval = QuoteString(&ss->sprinter, atom, 0);
                if (!lval)
                    return NULL;
                ss->sprinter.setOffset(lval);
              do_lvalinc:
                todo = Sprint(&ss->sprinter, ss_format,
                              lval, js_incop_strs[!(cs->format & JOF_INC)]);
                if (js_CodeSpec[*pc].format & JOF_DECOMPOSE)
                    len += GetDecomposeLength(pc, js_CodeSpec[*pc].length);
                break;

              case JSOP_PROPINC:
              case JSOP_PROPDEC:
                GET_ATOM_QUOTE_AND_FMT(postindex_format, postdot_format, rval);

                /*
                 * Force precedence below the numeric literal opcodes, so that
                 * 42..foo or 10000..toString(16), e.g., decompile with parens
                 * around the left-hand side of dot.
                 */
                op = JSOP_GETPROP;
                lval = POP_STR();
                todo = Sprint(&ss->sprinter, fmt, lval, rval,
                              js_incop_strs[!(cs->format & JOF_INC)]);
                len += GetDecomposeLength(pc, JSOP_PROPINC_LENGTH);
                break;

              case JSOP_ELEMINC:
              case JSOP_ELEMDEC:
                op = JSOP_NOP;          /* turn off parens */
                xval = POP_STR();
                op = JSOP_GETELEM;
                lval = POP_STR();
                if (*xval != '\0') {
                    todo = Sprint(&ss->sprinter,
                                  (JOF_OPMODE(lastop) == JOF_XMLNAME)
                                  ? postdot_format
                                  : postindex_format,
                                  lval, xval,
                                  js_incop_strs[!(cs->format & JOF_INC)]);
                } else {
                    todo = Sprint(&ss->sprinter, ss_format,
                                  lval, js_incop_strs[!(cs->format & JOF_INC)]);
                }
                len += GetDecomposeLength(pc, JSOP_ELEMINC_LENGTH);
                break;

              case JSOP_GETPROP2:
                op = JSOP_GETPROP;
                (void) PopOff(ss, lastop);
                /* FALL THROUGH */

              case JSOP_CALLPROP:
              case JSOP_GETPROP:
              case JSOP_GETXPROP:
              case JSOP_LENGTH:
                LOAD_ATOM(0);

                GET_QUOTE_AND_FMT("[%s]", ".%s", rval);
                PROPAGATE_CALLNESS();
                lval = PopStr(ss, op, &lvalpc);
                todo = ss->sprinter.getOffset();
                SprintOpcode(ss, lval, lvalpc, pc, todo);
                Sprint(&ss->sprinter, fmt, rval);
                break;

              case JSOP_SETPROP:
              {
                LOAD_ATOM(0);
                GET_QUOTE_AND_FMT("[%s] %s= ", ".%s %s= ", xval);
                rval = PopStrDupe(ss, op, &rvalpc);

                /*
                 * Force precedence below the numeric literal opcodes, so that
                 * 42..foo or 10000..toString(16), e.g., decompile with parens
                 * around the left-hand side of dot.
                 */
                op = JSOP_GETPROP;
                lval = PopStr(ss, op, &lvalpc);
                sn = js_GetSrcNote(jp->script, pc - 1);
                const char *token =
                    GetTokenForAssignment(jp, sn, lastop, pc, rvalpc,
                                          &lastlvalpc, &lastrvalpc);
                todo = ss->sprinter.getOffset();
                SprintOpcode(ss, lval, lvalpc, pc, todo);
                Sprint(&ss->sprinter, fmt, xval, token);
                SprintOpcode(ss, rval, rvalpc, pc, todo);
                break;
              }

              case JSOP_GETELEM2:
                (void) PopOff(ss, lastop);
                /* FALL THROUGH */
              case JSOP_CALLELEM:
              case JSOP_GETELEM:
                op = JSOP_NOP;          /* turn off parens */
                xval = PopStrDupe(ss, op, &xvalpc);
                op = saveop;
                PROPAGATE_CALLNESS();
                lval = PopStr(ss, op, &lvalpc);
                todo = ss->sprinter.getOffset();
                SprintOpcode(ss, lval, lvalpc, pc, todo);
                if (*xval != '\0') {
                    bool xml = (JOF_OPMODE(lastop) == JOF_XMLNAME);
                    ss->sprinter.put(xml ? "." : "[");
                    SprintOpcode(ss, xval, xvalpc, pc, todo);
                    ss->sprinter.put(xml ? "" : "]");
                }
                break;

              case JSOP_SETELEM:
              {
                rval = PopStrDupe(ss, op, &rvalpc);
                op = JSOP_NOP;          /* turn off parens */
                xval = PopStrDupe(ss, op, &xvalpc);
                cs = &js_CodeSpec[ss->opcodes[ss->top]];
                op = JSOP_GETELEM;      /* lval must have high precedence */
                lval = PopStr(ss, op, &lvalpc);
                op = saveop;
                if (*xval == '\0')
                    goto do_setlval;
                sn = js_GetSrcNote(jp->script, pc - 1);
                bool xml = (JOF_MODE(cs->format) == JOF_XMLNAME);
                const char *token =
                    GetTokenForAssignment(jp, sn, lastop, pc, rvalpc,
                                          &lastlvalpc, &lastrvalpc);
                todo = ss->sprinter.getOffset();
                SprintOpcode(ss, lval, lvalpc, pc, todo);
                ss->sprinter.put(xml ? "." : "[");
                SprintOpcode(ss, xval, xvalpc, pc, todo);
                ss->sprinter.put(xml ? "" : "]");
                Sprint(&ss->sprinter, " %s= ", token);
                SprintOpcode(ss, rval, rvalpc, pc, todo);
                break;
              }

              case JSOP_CALLARG:
              case JSOP_GETARG:
                i = GET_ARGNO(pc);
                atom = GetArgOrVarAtom(jp, i);
#if JS_HAS_DESTRUCTURING
                if (!atom) {
                    todo = Sprint(&ss->sprinter, "%s[%d]", js_arguments_str, i);
                    break;
                }
#else
                LOCAL_ASSERT(atom);
#endif
                goto do_name;

              case JSOP_CALLNAME:
              case JSOP_NAME:
              case JSOP_GETGNAME:
              case JSOP_CALLGNAME:
                LOAD_ATOM(0);
              do_name:
                lval = "";
#if JS_HAS_XML_SUPPORT
              do_qname:
#endif
                sn = js_GetSrcNote(jp->script, pc);
                rval = QuoteString(&ss->sprinter, atom, inXML ? DONT_ESCAPE : 0);
                if (!rval)
                    return NULL;
                ss->sprinter.setOffset(rval);
                todo = Sprint(&ss->sprinter, sss_format,
                              VarPrefix(sn), lval, rval);
                break;

              case JSOP_UINT16:
                i = (int) GET_UINT16(pc);
                goto do_sprint_int;

              case JSOP_UINT24:
                i = (int) GET_UINT24(pc);
                goto do_sprint_int;

              case JSOP_INT8:
                i = GET_INT8(pc);
                goto do_sprint_int;

              case JSOP_INT32:
                i = GET_INT32(pc);
              do_sprint_int:
                todo = Sprint(&ss->sprinter, "%d", i);
                break;

              case JSOP_DOUBLE:
              {
                val = jp->script->getConst(GET_UINT32_INDEX(pc));
                todo = SprintDoubleValue(&ss->sprinter, val, &saveop);
                break;
              }

              case JSOP_STRING:
                LOAD_ATOM(0);
                rval = QuoteString(&ss->sprinter, atom, inXML ? DONT_ESCAPE : '"');
                if (!rval)
                    return NULL;
                todo = ss->sprinter.getOffsetOf(rval);
                break;

              case JSOP_LAMBDA:
#if JS_HAS_GENERATOR_EXPRS
                sn = js_GetSrcNote(jp->script, pc);
                if (sn && SN_TYPE(sn) == SRC_GENEXP) {
                    BindingVector *outerLocalNames;
                    JSScript *inner, *outer;
                    Vector<DecompiledOpcode> *decompiledOpcodes;
                    SprintStack ss2(cx);
                    JSFunction *outerfun;

                    fun = jp->script->getFunction(GET_UINT32_INDEX(pc));

                    /*
                     * All allocation when decompiling is LIFO, using malloc or,
                     * more commonly, arena-allocating from cx->tempLifoAlloc
                     * Therefore after InitSprintStack succeeds, we must release
                     * to mark before returning.
                     */
                    LifoAllocScope las(&cx->tempLifoAlloc());
<<<<<<< HEAD
                    outerLocalNames = jp->localNames;
                    if (!SetPrinterLocalNames(cx, fun->script(), jp))
                        return NULL;

=======
                    if (fun->script()->bindings.count() > 0) {
                        innerLocalNames = cx->new_<BindingVector>(cx);
                        if (!innerLocalNames ||
                            !FillBindingVector(fun->script()->bindings, innerLocalNames))
                        {
                            return NULL;
                        }
                    } else {
                        innerLocalNames = NULL;
                    }
>>>>>>> 6f8cac96
                    inner = fun->script();
                    if (!InitSprintStack(cx, &ss2, jp, StackDepth(inner))) {
                        Foreground::delete_(jp->localNames);
                        jp->localNames = outerLocalNames;
                        return NULL;
                    }
                    ss2.inGenExp = JS_TRUE;

                    /*
                     * Recursively decompile this generator function as an
                     * un-parenthesized generator expression. The ss->inGenExp
                     * special case of JSOP_YIELD shares array comprehension
                     * decompilation code that leaves the result as the single
                     * string pushed on ss2.
                     */
                    outer = jp->script;
                    outerfun = jp->fun;
                    decompiledOpcodes = jp->decompiledOpcodes;
                    LOCAL_ASSERT(UnsignedPtrDiff(pc, outer->code) <= outer->length);
                    jp->script = inner;
                    jp->fun = fun;
                    jp->decompiledOpcodes = NULL;

                    /*
                     * Decompile only the main bytecode, to avoid tripping over
                     * new prolog ops that have stack effects.
                     */
                    ok = Decompile(&ss2, inner->main(), inner->length - inner->mainOffset)
                         != NULL;
                    jp->script = outer;
                    jp->fun = outerfun;
                    Foreground::delete_(jp->localNames);
                    jp->localNames = outerLocalNames;
                    jp->decompiledOpcodes = decompiledOpcodes;
                    if (!ok)
                        return NULL;

                    /*
                     * Advance over this op and its global |this| push, and
                     * arrange to advance over the call to this lambda.
                     */
                    pc += len;
                    LOCAL_ASSERT(*pc == JSOP_UNDEFINED);
                    pc += JSOP_UNDEFINED_LENGTH;
                    LOCAL_ASSERT(*pc == JSOP_NOTEARG);
                    pc += JSOP_NOTEARG_LENGTH;
                    LOCAL_ASSERT(*pc == JSOP_CALL);
                    LOCAL_ASSERT(GET_ARGC(pc) == 0);
                    len = JSOP_CALL_LENGTH;

                    /*
                     * Arrange to parenthesize this genexp unless:
                     *
                     *  1. It is the complete expression consumed by a control
                     *     flow bytecode such as JSOP_TABLESWITCH whose syntax
                     *     always parenthesizes the controlling expression.
                     *  2. It is the sole argument to a function call.
                     *
                     * But if this genexp runs up against endpc, parenthesize
                     * regardless.  (This can happen if we are called from
                     * DecompileExpression or recursively from case
                     * JSOP_{NOP,AND,OR}.)
                     *
                     * There's no special case for |if (genexp)| because the
                     * compiler optimizes that to |if (true)|.
                     */
                    pc2 = pc + len;
                    op = JSOp(*pc2);
                    if (op == JSOP_LOOPHEAD || op == JSOP_NOP || op == JSOP_NOTEARG)
                        pc2 += JSOP_NOP_LENGTH;
                    LOCAL_ASSERT(pc2 < endpc ||
                                 endpc < outer->code + outer->length);
                    LOCAL_ASSERT(ss2.top == 1);
                    ss2.opcodes[0] = JSOP_POP;
                    if (pc2 == endpc) {
                        op = JSOP_SETNAME;
                    } else {
                        op = (JSOp) *pc2;
                        op = ((js_CodeSpec[op].format & JOF_PARENHEAD) ||
                              ((js_CodeSpec[op].format & JOF_INVOKE) && GET_ARGC(pc2) == 1))
                             ? JSOP_POP
                             : JSOP_SETNAME;

                        /*
                         * Stack this result as if it's a name and not an
                         * anonymous function, so it doesn't get decompiled as
                         * a generator function in a getter or setter context.
                         * The precedence level is the same for JSOP_NAME and
                         * JSOP_LAMBDA.
                         */
                        LOCAL_ASSERT(js_CodeSpec[JSOP_NAME].prec ==
                                     js_CodeSpec[saveop].prec);
                        saveop = JSOP_NAME;
                    }

                    /*
                     * Alas, we have to malloc a copy of the result left on the
                     * top of ss2 because both ss and ss2 arena-allocate from
                     * cx's tempLifoAlloc
                     */
                    rval = JS_strdup(cx, PopStr(&ss2, op));
                    las.releaseEarly();
                    if (!rval)
                        return NULL;
                    todo = ss->sprinter.put(rval);
                    cx->free_((void *)rval);
                    break;
                }
#endif /* JS_HAS_GENERATOR_EXPRS */
                else if (sn && SN_TYPE(sn) == SRC_CONTINUE) {
                    /*
                     * Local function definitions have a lambda;setlocal;pop
                     * triple (annotated with SRC_CONTINUE) in the function
                     * prologue and a nop (annotated with SRC_FUNCDEF) at the
                     * actual position where the function definition should
                     * syntactically appear.
                     */
                    jsbytecode *nextpc = pc + JSOP_LAMBDA_LENGTH;
                    LOCAL_ASSERT(*nextpc == JSOP_SETLOCAL || *nextpc == JSOP_SETALIASEDVAR || *nextpc == JSOP_SETARG);
                    nextpc += js_CodeSpec[*nextpc].length;
                    LOCAL_ASSERT(*nextpc == JSOP_POP);
                    nextpc += JSOP_POP_LENGTH;
                    len = nextpc - pc;
                    todo = -2;
                    break;
                }

                /* Otherwise, this is a lambda expression. */
                fun = jp->script->getFunction(GET_UINT32_INDEX(pc));
                {
                    /*
                     * Always parenthesize expression closures. We can't force
                     * saveop to a low-precedence op to arrange for auto-magic
                     * parenthesization without confusing getter/setter code
                     * that checks for JSOP_LAMBDA.
                     */
                    bool grouped = !(fun->flags & JSFUN_EXPR_CLOSURE);
                    bool strict = jp->script->strictModeCode;
                    str = js_DecompileToString(cx, "lambda", fun, 0,
                                               false, grouped, strict,
                                               js_DecompileFunction);
                    if (!str)
                        return NULL;
                }
              sprint_string:
                todo = ss->sprinter.putString(str);
                break;

              case JSOP_CALLEE:
                JS_ASSERT(jp->fun && jp->fun->atom);
                todo = ss->sprinter.putString(jp->fun->atom);
                break;

              case JSOP_OBJECT:
                obj = jp->script->getObject(GET_UINT32_INDEX(pc));
                str = js_ValueToSource(cx, ObjectValue(*obj));
                if (!str)
                    return NULL;
                goto sprint_string;

              case JSOP_REGEXP:
                obj = jp->script->getRegExp(GET_UINT32_INDEX(pc));
                str = obj->asRegExp().toString(cx);
                if (!str)
                    return NULL;
                goto sprint_string;

              case JSOP_TABLESWITCH:
              {
                ptrdiff_t off, off2;
                int32_t j, n, low, high;
                TableEntry *table, *tmp;

                if (defaultsSwitch) {
                    defaultsSwitch = false;
                    len = GET_JUMP_OFFSET(pc);
                    if (jp->fun->hasRest()) {
                        // Jump over rest parameter things.
                        if (pc[len] == JSOP_SETARG || pc[len] == JSOP_SETALIASEDVAR)
                            len += GetBytecodeLength(pc + len);
                        LOCAL_ASSERT(pc[len] == JSOP_POP);
                        len += GetBytecodeLength(pc + len);
                    }
                    todo = -2;
                    break;
                }

                sn = js_GetSrcNote(jp->script, pc);
                LOCAL_ASSERT(sn && SN_TYPE(sn) == SRC_SWITCH);
                len = js_GetSrcNoteOffset(sn, 0);
                off = GET_JUMP_OFFSET(pc);
                pc2 = pc + JUMP_OFFSET_LEN;
                low = GET_JUMP_OFFSET(pc2);
                pc2 += JUMP_OFFSET_LEN;
                high = GET_JUMP_OFFSET(pc2);
                pc2 += JUMP_OFFSET_LEN;

                n = high - low + 1;
                if (n == 0) {
                    table = NULL;
                    j = 0;
                    ok = true;
                } else {
                    table = (TableEntry *)
                            cx->malloc_((size_t)n * sizeof *table);
                    if (!table)
                        return NULL;
                    for (i = j = 0; i < n; i++) {
                        table[j].label = NULL;
                        off2 = GET_JUMP_OFFSET(pc2);
                        if (off2) {
                            sn = js_GetSrcNote(jp->script, pc2);
                            if (sn) {
                                LOCAL_ASSERT(SN_TYPE(sn) == SRC_LABEL);
                                GET_SOURCE_NOTE_ATOM(sn, table[j].label);
                            }
                            table[j].key = INT_TO_JSVAL(low + i);
                            table[j].offset = off2;
                            table[j].order = j;
                            j++;
                        }
                        pc2 += JUMP_OFFSET_LEN;
                    }
                    tmp = (TableEntry *)
                          cx->malloc_((size_t)j * sizeof *table);
                    if (tmp) {
                        MergeSort(table, size_t(j), tmp, CompareTableEntries);
                        Foreground::free_(tmp);
                        ok = true;
                    } else {
                        ok = false;
                    }
                }

                if (ok)
                    ok = DecompileSwitch(ss, table, (unsigned)j, pc, len, off, false);
                cx->free_(table);
                if (!ok)
                    return NULL;
                todo = -2;
                break;
              }

              case JSOP_LOOKUPSWITCH:
              {
                ptrdiff_t off, off2;
                jsatomid npairs, k;
                TableEntry *table;

                sn = js_GetSrcNote(jp->script, pc);
                LOCAL_ASSERT(sn && SN_TYPE(sn) == SRC_SWITCH);
                len = js_GetSrcNoteOffset(sn, 0);
                off = GET_JUMP_OFFSET(pc);
                pc2 = pc + JUMP_OFFSET_LEN;
                npairs = GET_UINT16(pc2);
                pc2 += UINT16_LEN;

                table = (TableEntry *)
                    cx->malloc_((size_t)npairs * sizeof *table);
                if (!table)
                    return NULL;
                for (k = 0; k < npairs; k++) {
                    sn = js_GetSrcNote(jp->script, pc2);
                    if (sn) {
                        LOCAL_ASSERT(SN_TYPE(sn) == SRC_LABEL);
                        GET_SOURCE_NOTE_ATOM(sn, table[k].label);
                    } else {
                        table[k].label = NULL;
                    }
                    uint32_t constIndex = GET_UINT32_INDEX(pc2);
                    pc2 += UINT32_INDEX_LEN;
                    off2 = GET_JUMP_OFFSET(pc2);
                    pc2 += JUMP_OFFSET_LEN;
                    table[k].key = jp->script->getConst(constIndex);
                    table[k].offset = off2;
                }

                ok = DecompileSwitch(ss, table, (unsigned)npairs, pc, len, off,
                                     JS_FALSE);
                cx->free_(table);
                if (!ok)
                    return NULL;
                todo = -2;
                break;
              }

              case JSOP_CONDSWITCH:
              {
                ptrdiff_t off, off2, caseOff;
                int ncases;
                TableEntry *table;

                sn = js_GetSrcNote(jp->script, pc);
                LOCAL_ASSERT(sn && SN_TYPE(sn) == SRC_SWITCH);
                len = js_GetSrcNoteOffset(sn, 0);
                off = js_GetSrcNoteOffset(sn, 1);

                /*
                 * Count the cases using offsets from switch to first case,
                 * and case to case, stored in srcnote immediates.
                 */
                pc2 = pc;
                off2 = off;
                for (ncases = 0; off2 != 0; ncases++) {
                    pc2 += off2;
                    LOCAL_ASSERT(*pc2 == JSOP_CASE || *pc2 == JSOP_DEFAULT);
                    if (*pc2 == JSOP_DEFAULT) {
                        /* End of cases, but count default as a case. */
                        off2 = 0;
                    } else {
                        sn = js_GetSrcNote(jp->script, pc2);
                        LOCAL_ASSERT(sn && SN_TYPE(sn) == SRC_PCDELTA);
                        off2 = js_GetSrcNoteOffset(sn, 0);
                    }
                }

                /*
                 * Allocate table and rescan the cases using their srcnotes,
                 * stashing each case's delta from switch top in table[i].key,
                 * and the distance to its statements in table[i].offset.
                 */
                table = (TableEntry *)
                    cx->malloc_((size_t)ncases * sizeof *table);
                if (!table)
                    return NULL;
                pc2 = pc;
                off2 = off;
                for (i = 0; i < ncases; i++) {
                    pc2 += off2;
                    LOCAL_ASSERT(*pc2 == JSOP_CASE || *pc2 == JSOP_DEFAULT);
                    caseOff = pc2 - pc;
                    table[i].key = INT_TO_JSVAL((int32_t) caseOff);
                    table[i].offset = caseOff + GET_JUMP_OFFSET(pc2);
                    if (*pc2 == JSOP_CASE) {
                        sn = js_GetSrcNote(jp->script, pc2);
                        LOCAL_ASSERT(sn && SN_TYPE(sn) == SRC_PCDELTA);
                        off2 = js_GetSrcNoteOffset(sn, 0);
                    }
                }

                /*
                 * Find offset of default code by fetching the default offset
                 * from the end of table.  JSOP_CONDSWITCH always has a default
                 * case at the end.
                 */
                off = JSVAL_TO_INT(table[ncases-1].key);
                pc2 = pc + off;
                off += GET_JUMP_OFFSET(pc2);

                ok = DecompileSwitch(ss, table, (unsigned)ncases, pc, len, off,
                                     JS_TRUE);
                cx->free_(table);
                if (!ok)
                    return NULL;
                todo = -2;
                break;
              }

              case JSOP_CASE:
              {
                lval = PopStr(ss, op, &lvalpc);
                if (!lval)
                    return NULL;
                js_printf(jp, "\tcase ");
                SprintOpcodePermanent(jp, lval, lvalpc);
                js_printf(jp, ":\n");
                todo = -2;
                break;
              }

              case JSOP_DEFFUN:
                fun = jp->script->getFunction(GET_UINT32_INDEX(pc));
                todo = -2;
                goto do_function;

              case JSOP_HOLE:
                todo = ss->sprinter.put("", 0);
                break;

              case JSOP_NEWINIT:
              {
                i = GET_UINT8(pc);
                LOCAL_ASSERT(i == JSProto_Array || i == JSProto_Object);

                todo = ss->sprinter.getOffset();
                if (i == JSProto_Array) {
                    ++ss->inArrayInit;
                    if (ss->sprinter.put("[") < 0)
                        return NULL;
                } else {
                    if (ss->sprinter.put("{") < 0)
                        return NULL;
                }
                break;
              }

              case JSOP_NEWARRAY:
              {
                todo = ss->sprinter.getOffset();
                ++ss->inArrayInit;
                if (ss->sprinter.put("[") < 0)
                    return NULL;
                break;
              }

              case JSOP_NEWOBJECT:
              {
                todo = ss->sprinter.getOffset();
                if (ss->sprinter.put("{") < 0)
                    return NULL;
                break;
              }

              case JSOP_ENDINIT:
              {
                JSBool inArray;

                op = JSOP_NOP;           /* turn off parens */
                rval = PopStr(ss, op, &rvalpc);
                sn = js_GetSrcNote(jp->script, pc);

                /* Skip any #n= prefix to find the opening bracket. */
                for (xval = rval; *xval != '[' && *xval != '{' && *xval; xval++)
                    continue;
                inArray = (*xval == '[');
                if (inArray)
                    --ss->inArrayInit;
                todo = ss->sprinter.getOffset();
                SprintOpcode(ss, rval, rvalpc, pc, todo);
                Sprint(&ss->sprinter, "%s%c",
                       (sn && SN_TYPE(sn) == SRC_CONTINUE) ? ", " : "",
                       inArray ? ']' : '}');
                break;
              }

              {
                JSBool isFirst;
                const char *maybeComma;
                const char *maybeSpread;

              case JSOP_INITELEM:
              case JSOP_INITELEM_INC:
              case JSOP_SPREAD:
                JS_ASSERT(ss->top >= 3);
                isFirst = IsInitializerOp(ss->opcodes[ss->top - 3]);

                /* Turn off most parens. */
                rval = PopStr(ss, JSOP_SETNAME, &rvalpc);

                /* Turn off all parens for xval and lval, which we control. */
                xval = PopStr(ss, JSOP_NOP, &xvalpc);
                lval = PopStr(ss, JSOP_NOP, &lvalpc);
                sn = js_GetSrcNote(jp->script, pc);

                if (sn && SN_TYPE(sn) == SRC_INITPROP) {
                    atom = NULL;
                    goto do_initprop;
                }
                maybeComma = isFirst ? "" : ", ";
                maybeSpread = op == JSOP_SPREAD ? "..." : "";
                todo = Sprint(&ss->sprinter, "%s%s%s", lval, maybeComma, maybeSpread);
                SprintOpcode(ss, rval, rvalpc, pc, todo);
                if (op != JSOP_INITELEM && todo != -1) {
                    if (!UpdateDecompiledText(ss, pushpc, todo))
                        return NULL;
                    if (!PushOff(ss, todo, saveop, pushpc))
                        return NULL;
                    if (!PushStr(ss, "", JSOP_NOP))
                        return NULL;
                    todo = -2;
                }
                break;

              case JSOP_INITPROP:
                LOAD_ATOM(0);
                xval = QuoteString(&ss->sprinter, atom, jschar(IsIdentifier(atom) ? 0 : '\''));
                if (!xval)
                    return NULL;
                isFirst = IsInitializerOp(ss->opcodes[ss->top - 2]);
                rval = PopStrDupe(ss, op, &rvalpc);
                lval = PopStr(ss, op, &lvalpc);
                /* fall through */

              do_initprop:
                todo = ss->sprinter.getOffset();
                SprintOpcode(ss, lval, lvalpc, pc, todo);
                maybeComma = isFirst ? "" : ", ";
                if (lastop == JSOP_GETTER || lastop == JSOP_SETTER) {
                    const char *end = rval + strlen(rval);

                    if (*rval == '(')
                        ++rval, --end;
                    LOCAL_ASSERT(strncmp(rval, js_function_str, 8) == 0);
                    LOCAL_ASSERT(rval[8] == ' ');
                    rval += 8 + 1;
                    LOCAL_ASSERT(*end ? *end == ')' : end[-1] == '}');
                    Sprint(&ss->sprinter, "%s%s %s%s%.*s",
                           maybeComma,
                           (lastop == JSOP_GETTER)
                           ? js_get_str : js_set_str,
                           xval,
                           (rval[0] != '(') ? " " : "",
                           end - rval, rval);
                } else {
                    Sprint(&ss->sprinter, "%s%s: ", maybeComma, xval);
                    SprintOpcode(ss, rval, rvalpc, pc, todo);
                }
                break;
              }

              case JSOP_DEBUGGER:
                js_printf(jp, "\tdebugger;\n");
                todo = -2;
                break;

#if JS_HAS_XML_SUPPORT
              case JSOP_STARTXML:
              case JSOP_STARTXMLEXPR:
                inXML = op == JSOP_STARTXML;
                todo = -2;
                break;

              case JSOP_DEFXMLNS:
                rval = POP_STR();
                js_printf(jp, "\t%s %s %s = %s;\n",
                          js_default_str, js_xml_str, js_namespace_str, rval);
                todo = -2;
                break;

              case JSOP_ANYNAME:
                if (pc[JSOP_ANYNAME_LENGTH] == JSOP_TOATTRNAME) {
                    len += JSOP_TOATTRNAME_LENGTH;
                    todo = ss->sprinter.put("@*", 2);
                } else {
                    todo = ss->sprinter.put("*", 1);
                }
                break;
#endif

              case JSOP_QNAMEPART:
                LOAD_ATOM(0);
#if JS_HAS_XML_SUPPORT
                if (pc[JSOP_QNAMEPART_LENGTH] == JSOP_TOATTRNAME) {
                    saveop = JSOP_TOATTRNAME;
                    len += JSOP_TOATTRNAME_LENGTH;
                    lval = "@";
                    goto do_qname;
                }
#endif
                goto do_name;

#if JS_HAS_XML_SUPPORT
              case JSOP_QNAMECONST:
                LOAD_ATOM(0);
                rval = QuoteString(&ss->sprinter, atom, 0);
                if (!rval)
                    return NULL;
                ss->sprinter.setOffset(rval);
                lval = POP_STR();
                todo = Sprint(&ss->sprinter, "%s::%s", lval, rval);
                break;

              case JSOP_QNAME:
                rval = POP_STR();
                lval = POP_STR();
                todo = Sprint(&ss->sprinter, "%s::[%s]", lval, rval);
                break;

              case JSOP_TOATTRNAME:
                op = JSOP_NOP;           /* turn off parens */
                rval = POP_STR();
                todo = Sprint(&ss->sprinter, "@[%s]", rval);
                break;

              case JSOP_TOATTRVAL:
                todo = -2;
                break;

              case JSOP_ADDATTRNAME:
                rval = POP_STR();
                lval = POP_STR();
                todo = Sprint(&ss->sprinter, "%s %s", lval, rval);
                /* This gets reset by all XML tag expressions. */
                quoteAttr = JS_TRUE;
                break;

              case JSOP_ADDATTRVAL:
                rval = POP_STR();
                lval = POP_STR();
                if (quoteAttr)
                    todo = Sprint(&ss->sprinter, "%s=\"%s\"", lval, rval);
                else
                    todo = Sprint(&ss->sprinter, "%s=%s", lval, rval);
                break;

              case JSOP_BINDXMLNAME:
                /* Leave the name stacked and push a dummy string. */
                todo = Sprint(&ss->sprinter, "");
                break;

              case JSOP_SETXMLNAME:
                /* Pop the r.h.s., the dummy string, and the name. */
                rval = PopStrDupe(ss, op, &rvalpc);
                (void) PopOff(ss, op);
                lval = POP_STR();
                goto do_setlval;

              case JSOP_XMLELTEXPR:
              case JSOP_XMLTAGEXPR:
                todo = Sprint(&ss->sprinter, "{%s}", POP_STR());
                inXML = JS_TRUE;
                /* If we're an attribute value, we shouldn't quote this. */
                quoteAttr = JS_FALSE;
                break;

              case JSOP_TOXMLLIST:
                op = JSOP_NOP;           /* turn off parens */
                todo = Sprint(&ss->sprinter, "<>%s</>", POP_STR());
                inXML = JS_FALSE;
                break;

              case JSOP_TOXML:
              case JSOP_CALLXMLNAME:
              case JSOP_XMLNAME:
              case JSOP_FILTER:
                /* These ops indicate the end of XML expressions. */
                inXML = JS_FALSE;
                todo = -2;
                break;

              case JSOP_ENDFILTER:
                rval = POP_STR();
                PROPAGATE_CALLNESS();
                lval = POP_STR();
                todo = Sprint(&ss->sprinter, "%s.(%s)", lval, rval);
                break;

              case JSOP_DESCENDANTS:
                rval = POP_STR();
                PROPAGATE_CALLNESS();
                lval = POP_STR();
                todo = Sprint(&ss->sprinter, "%s..%s", lval, rval);
                break;

              case JSOP_XMLCDATA:
                LOAD_ATOM(0);
                todo = ss->sprinter.put("<![CDATA[", 9);
                if (!QuoteString(&ss->sprinter, atom, DONT_ESCAPE))
                    return NULL;
                ss->sprinter.put("]]>", 3);
                break;

              case JSOP_XMLCOMMENT:
                LOAD_ATOM(0);
                todo = ss->sprinter.put("<!--", 4);
                if (!QuoteString(&ss->sprinter, atom, DONT_ESCAPE))
                    return NULL;
                ss->sprinter.put("-->", 3);
                break;

              case JSOP_XMLPI:
                LOAD_ATOM(0);
                rval = JS_strdup(cx, POP_STR());
                if (!rval)
                    return NULL;
                todo = ss->sprinter.put("<?", 2);
                ok = QuoteString(&ss->sprinter, atom, 0) &&
                     (*rval == '\0' ||
                      (ss->sprinter.put(" ", 1) >= 0 &&
                       ss->sprinter.put(rval)));
                cx->free_((char *)rval);
                if (!ok)
                    return NULL;
                ss->sprinter.put("?>", 2);
                break;

              case JSOP_GETFUNNS:
                todo = ss->sprinter.put(js_function_str, 8);
                break;
#endif /* JS_HAS_XML_SUPPORT */

              case JSOP_ACTUALSFILLED:
                JS_ASSERT(!defaultsSwitch);
                defaultsSwitch = true;
                todo = -2;
                break;

              case JSOP_REST:
                // Ignore bytecode related to handling rest.
                pc += GetBytecodeLength(pc);
                if (*pc == JSOP_UNDEFINED)
                    pc += GetBytecodeLength(pc);
                if (*pc == JSOP_SETALIASEDVAR || *pc == JSOP_SETARG) {
                    pc += GetBytecodeLength(pc);
                    LOCAL_ASSERT(*pc == JSOP_POP);
                    len = GetBytecodeLength(pc);
                } else {
                    len = 0;
                }
                todo = -2;
                break;

              default:
                todo = -2;
                break;
            }
        }

        if (cx->isExceptionPending()) {
            /* OOMs while printing to a string do not immediately return. */
            return NULL;
        }

        if (todo < 0) {
            /* -2 means "don't push", -1 means reported error. */
            JS_ASSERT(todo == -2);
            if (todo == -1)
                return NULL;
        } else {
            if (!UpdateDecompiledText(ss, pushpc, todo))
                return NULL;
            if (!PushOff(ss, todo, saveop, pushpc))
                return NULL;
            if (js_CodeSpec[*pc].format & JOF_DECOMPOSE)
                CopyDecompiledTextForDecomposedOp(jp, pc);
        }

        if (op == JSOP_CALLXMLNAME) {
            todo = Sprint(&ss->sprinter, "");
            if (todo < 0 || !PushOff(ss, todo, saveop))
                return NULL;
        }

        pc += len;
    }

/*
 * Undefine local macros.
 */
#undef inXML
#undef DECOMPILE_CODE
#undef TOP_STR
#undef POP_STR
#undef POP_STR_PREC
#undef LOCAL_ASSERT
#undef GET_QUOTE_AND_FMT
#undef GET_ATOM_QUOTE_AND_FMT

    return pc;
}

static JSBool
DecompileCode(JSPrinter *jp, JSScript *script, jsbytecode *pc, unsigned len,
              unsigned pcdepth, unsigned initialStackDepth = 0)
{
    JSContext *cx = jp->sprinter.context;

    unsigned depth = StackDepth(script);
    JS_ASSERT(pcdepth <= depth);

    /* Initialize a sprinter for use with the offset stack. */
    LifoAllocScope las(&cx->tempLifoAlloc());
    SprintStack ss(cx);
    if (!InitSprintStack(cx, &ss, jp, depth))
        return false;

    /*
     * If we are called from js_DecompileValueGenerator with a portion of
     * script's bytecode that starts with a non-zero model stack depth given
     * by pcdepth, attempt to initialize the missing string offsets in ss to
     * |spindex| negative indexes from fp->sp for the activation fp in which
     * the error arose.
     *
     * See js_DecompileValueGenerator for how its |spindex| parameter is used,
     * and see also GetOff, which makes use of the ss.offsets[i] < -1 that are
     * potentially stored below.
     */
    ss.top = pcdepth;
    if (pcdepth != 0) {
        for (unsigned i = 0; i < pcdepth; i++) {
            ss.offsets[i] = -2 - (ptrdiff_t)i;
            ss.opcodes[i] = *jp->pcstack[i];
        }
    }

    for (unsigned i = 0; i < initialStackDepth; i++) {
        if (!PushStr(&ss, "", JSOP_NOP))
            return false;
    }

    /* Call recursive subroutine to do the hard work. */
    JSScript *oldscript = jp->script;
    BindingVector *oldLocalNames = jp->localNames;
    if (!SetPrinterLocalNames(cx, script, jp))
        return false;
    jp->script = script;

    /* Call recursive subroutine to do the hard work. */
    bool ok = Decompile(&ss, pc, len) != NULL;

    jp->script = oldscript;
    Foreground::delete_(jp->localNames);
    jp->localNames = oldLocalNames;

    /* If the given code didn't empty the stack, do it now. */
    if (ok && ss.top - initialStackDepth) {
        const char *last;
        do {
            last = ss.sprinter.stringAt(PopOff(&ss, JSOP_POP));
        } while (ss.top - initialStackDepth > pcdepth);
        js_printf(jp, "%s", last);
    }

    return ok;
}

/*
 * Decompile a function body, expression closure expression, or complete
 * script. Start at |pc|; go to the end of |script|. Include a directive
 * prologue, if appropriate.
 */
static JSBool
DecompileBody(JSPrinter *jp, JSScript *script, jsbytecode *pc)
{
    /* Print a strict mode code directive, if needed. */
    if (script->strictModeCode && !jp->strict) {
        if (jp->fun && (jp->fun->flags & JSFUN_EXPR_CLOSURE)) {
            /*
             * We have no syntax for strict function expressions;
             * at least give a hint.
             */
            js_printf(jp, "\t/* use strict */ \n");
        } else {
            js_printf(jp, "\t\"use strict\";\n");
        }
        jp->strict = true;
    }

    jsbytecode *end = script->code + script->length;
    return DecompileCode(jp, script, pc, end - pc, 0);
}

JSBool
js_DecompileScript(JSPrinter *jp, JSScript *script)
{
    return DecompileBody(jp, script, script->code);
}

JSString *
js_DecompileToString(JSContext *cx, const char *name, JSFunction *fun,
                     unsigned indent, JSBool pretty, JSBool grouped, JSBool strict,
                     JSDecompilerPtr decompiler)
{
    JSPrinter *jp;
    JSString *str;

    jp = js_NewPrinter(cx, name, fun, indent, pretty, grouped, strict);
    if (!jp)
        return NULL;
    if (decompiler(jp))
        str = js_GetPrinterOutput(jp);
    else
        str = NULL;
    js_DestroyPrinter(jp);
    return str;
}

static const char native_code_str[] = "\t[native code]\n";

JSBool
js_DecompileFunctionBody(JSPrinter *jp)
{
    JSScript *script;

    JS_ASSERT(jp->fun);
    JS_ASSERT(!jp->script);
    if (!jp->fun->isInterpreted()) {
        js_printf(jp, native_code_str);
        return JS_TRUE;
    }

    script = jp->fun->script();
    return DecompileBody(jp, script, script->code);
}

JSBool
js_DecompileFunction(JSPrinter *jp)
{
    JSContext *cx = jp->sprinter.context;

    RootedFunction fun(cx, jp->fun);
    JS_ASSERT(fun);
    JS_ASSERT(!jp->script);

    /*
     * If pretty, conform to ECMA-262 Edition 3, 15.3.4.2, by decompiling a
     * FunctionDeclaration.  Otherwise, check the JSFUN_LAMBDA flag and force
     * an expression by parenthesizing.
     */
    if (jp->pretty) {
        js_printf(jp, "\t");
    } else {
        if (!jp->grouped && (fun->flags & JSFUN_LAMBDA))
            js_puts(jp, "(");
    }

    js_printf(jp, "%s ", js_function_str);
    if (fun->atom && !QuoteString(&jp->sprinter, fun->atom, 0))
        return JS_FALSE;
    js_puts(jp, "(");

    if (!fun->isInterpreted()) {
        js_printf(jp, ") {\n");
        jp->indent += 4;
        js_printf(jp, native_code_str);
        jp->indent -= 4;
        js_printf(jp, "\t}");
    } else {
        JSScript *script = fun->script();
#if JS_HAS_DESTRUCTURING
        SprintStack ss(cx);
#endif

        /* Print the parameters. */
        jsbytecode *pc = script->main();
        jsbytecode *endpc = pc + script->length;
        JSBool ok = JS_TRUE;

#if JS_HAS_DESTRUCTURING
        ss.printer = NULL;
        jp->script = script;
#endif
        
        jsbytecode *deftable = NULL;
        jsbytecode *defbegin = NULL;
        int32_t deflen = 0;
        uint16_t defstart = 0;
        unsigned nformal = fun->nargs - fun->hasRest();

        if (fun->hasDefaults()) {
            jsbytecode *defpc;
            for (defpc = pc; defpc < endpc; defpc += GetBytecodeLength(defpc)) {
                if (*defpc == JSOP_ACTUALSFILLED)
                    break;
            }
            LOCAL_ASSERT_RV(defpc < endpc, JS_FALSE);
            defpc += GetBytecodeLength(defpc);
            LOCAL_ASSERT_RV(*defpc == JSOP_TABLESWITCH, JS_FALSE);
            defbegin = defpc;
            deflen = GET_JUMP_OFFSET(defpc);
            defpc += JUMP_OFFSET_LEN;
            defstart = GET_JUMP_OFFSET(defpc);
            defpc += JUMP_OFFSET_LEN;
            defpc += JUMP_OFFSET_LEN; // Skip high
            deftable = defpc;
        }

        for (unsigned i = 0; i < fun->nargs; i++) {
            if (i > 0)
                js_puts(jp, ", ");

            bool isRest = fun->hasRest() && i == unsigned(fun->nargs) - 1;
            if (isRest)
                js_puts(jp, "...");
            JSAtom *param = GetArgOrVarAtom(jp, i);

#if JS_HAS_DESTRUCTURING
#define LOCAL_ASSERT(expr)      LOCAL_ASSERT_RV(expr, JS_FALSE)

            if (!param) {
                ptrdiff_t todo;
                const char *lval;

                LOCAL_ASSERT(*pc == JSOP_GETARG || *pc == JSOP_GETALIASEDVAR);
                pc += js_CodeSpec[*pc].length;
                LOCAL_ASSERT(*pc == JSOP_DUP);
                if (!ss.printer) {
                    ok = InitSprintStack(cx, &ss, jp, StackDepth(script));
                    if (!ok)
                        break;
                }
                pc = DecompileDestructuring(&ss, pc, endpc);
                if (!pc) {
                    ok = JS_FALSE;
                    break;
                }
                LOCAL_ASSERT(*pc == JSOP_POP);
                pc += JSOP_POP_LENGTH;
                lval = PopStr(&ss, JSOP_NOP);
                todo = jp->sprinter.put(lval);
                if (todo < 0) {
                    ok = JS_FALSE;
                    break;
                }
                continue;
            }

#endif
#undef LOCAL_ASSERT

            if (fun->hasDefaults() && deflen && i >= defstart && !isRest) {
#define TABLE_OFF(off) GET_JUMP_OFFSET(&deftable[(off)*JUMP_OFFSET_LEN])
                jsbytecode *casestart = defbegin + TABLE_OFF(i - defstart);
                jsbytecode *caseend = defbegin + ((i < nformal - 1) ? TABLE_OFF(i - defstart + 1) : deflen);
#undef TABLE_OFF
                unsigned exprlength = caseend - casestart - js_CodeSpec[JSOP_POP].length;
                if (!DecompileCode(jp, script, casestart, exprlength, 0, fun->hasRest()))
                    return JS_FALSE;
            } else if (!QuoteString(&jp->sprinter, param, 0)) {
                ok = JS_FALSE;
                break;
            }
        }

#if JS_HAS_DESTRUCTURING
        jp->script = NULL;
#endif
        if (!ok)
            return JS_FALSE;
        js_printf(jp, ") ");
        if (!(fun->flags & JSFUN_EXPR_CLOSURE)) {
            js_printf(jp, "{\n");
            jp->indent += 4;
        }

        ok = DecompileBody(jp, script, pc);
        if (!ok)
            return JS_FALSE;

        if (!(fun->flags & JSFUN_EXPR_CLOSURE)) {
            jp->indent -= 4;
            js_printf(jp, "\t}");
        }
    }

    if (!jp->pretty && !jp->grouped && (fun->flags & JSFUN_LAMBDA))
        js_puts(jp, ")");

    return JS_TRUE;
}

static JSObject *
GetBlockChainAtPC(JSContext *cx, JSScript *script, jsbytecode *pc)
{
    jsbytecode *start = script->main();
    
    JS_ASSERT(pc >= start && pc < script->code + script->length);

    JSObject *blockChain = NULL;
    for (jsbytecode *p = start; p < pc; p += GetBytecodeLength(p)) {
        JSOp op = JSOp(*p);

        switch (op) {
          case JSOP_ENTERBLOCK:
          case JSOP_ENTERLET0:
          case JSOP_ENTERLET1: {
            JSObject *child = script->getObject(p);
            JS_ASSERT_IF(blockChain, child->asBlock().stackDepth() >= blockChain->asBlock().stackDepth());
            blockChain = child;
            break;
          }
          case JSOP_LEAVEBLOCK:
          case JSOP_LEAVEBLOCKEXPR:
          case JSOP_LEAVEFORLETIN: {
            // Some LEAVEBLOCK instructions are due to early exits via
            // return/break/etc. from block-scoped loops and functions.  We
            // should ignore these instructions, since they don't really signal
            // the end of the block.
            jssrcnote *sn = js_GetSrcNote(script, p);
            if (!(sn && SN_TYPE(sn) == SRC_HIDDEN)) {
                JS_ASSERT(blockChain);
                blockChain = blockChain->asStaticBlock().enclosingBlock();
                JS_ASSERT_IF(blockChain, blockChain->isBlock());
            }
            break;
          }
          default:
            break;
        }
    }
    
    return blockChain;
}

class PCStack
{
    JSContext *cx;
    jsbytecode **stack;
    int depth_;

  public:
    explicit PCStack(JSContext *cx)
        : cx(cx),
          stack(NULL),
          depth_(0)
    {}
    ~PCStack();
    bool init(JSContext *cx, JSScript *script, jsbytecode *pc);
    int depth() const { return depth_; }
    jsbytecode *operator[](int i) const;
};

PCStack::~PCStack()
{
    cx->free_(stack);
}

bool
PCStack::init(JSContext *cx, JSScript *script, jsbytecode *pc)
{
    stack = static_cast<jsbytecode **>(cx->malloc_(StackDepth(script) * sizeof(*stack)));
    if (!stack)
        return false;
    depth_ = ReconstructPCStack(cx, script, pc, stack);
    JS_ASSERT(depth_ >= 0);
    return true;
}

/* Indexes the pcstack. */
jsbytecode *
PCStack::operator[](int i) const
{
    if (i < 0) {
        i += depth_;
        JS_ASSERT(i >= 0);
    }
    JS_ASSERT(i < depth_);
    return stack[i];
}

/*
 * The expression decompiler is invoked by error handling code to produce a
 * string representation of the erroring expression. As it's only a debugging
 * tool, it only supports basic expressions. For anything complicated, it simply
 * puts "(intermediate value)" into the error result.
 *
 * Here's the basic algorithm:
 *
 * 1. Find the stack location of the value whose expression we wish to
 * decompile. The error handler can explicitly pass this as an
 * argument. Otherwise, we search backwards down the stack for the offending
 * value.
 *
 * 2. Call ReconstructPCStack with the current frame's pc. This creates a stack
 * of pcs parallel to the interpreter stack; given an interpreter stack
 * location, the corresponding pc stack location contains the opcode that pushed
 * the value in the interpreter. Now, with the result of step 1, we have the
 * opcode responsible for pushing the value we want to decompile.
 *
 * 3. Pass the opcode to decompilePC. decompilePC is the main decompiler
 * routine, responsible for a string representation of the expression that
 * generated a certain stack location. decompilePC looks at one opcode and
 * returns the JS source equivalent of that opcode.
 *
 * 4. Expressions can, of course, contain subexpressions. For example, the
 * literals "4" and "5" are subexpressions of the addition operator in "4 +
 * 5". If we need to decompile a subexpression, we call decompilePC (step 2)
 * recursively on the operands' pcs. The result is a depth-first traversal of
 * the expression tree.
 *
 */
struct ExpressionDecompiler
{
    JSContext *cx;
    StackFrame *fp;
    RootedScript script;
    RootedFunction fun;
    BindingVector *localNames;
    Sprinter sprinter;

    ExpressionDecompiler(JSContext *cx, JSScript *script, JSFunction *fun)
        : cx(cx),
          script(cx, script),
          fun(cx, fun),
          localNames(NULL),
          sprinter(cx)
    {}
    ~ExpressionDecompiler();
    bool init();
    bool decompilePC(jsbytecode *pc);
    JSAtom *getVar(unsigned slot);
    JSAtom *getArg(unsigned slot);
    JSAtom *findLetVar(jsbytecode *pc, unsigned depth);
    JSAtom *loadAtom(jsbytecode *pc);
    bool quote(JSString *s, uint32_t quote);
    bool write(const char *s);
    bool write(JSString *s);
    bool getOutput(char **out);
};

bool
ExpressionDecompiler::decompilePC(jsbytecode *pc)
{
    JS_ASSERT(script->code <= pc && pc < script->code + script->length);
    
    PCStack pcstack(cx);
    if (!pcstack.init(cx, script, pc))
        return NULL;

    JSOp op = (JSOp)*pc;

    // None of these stack-writing ops generates novel values.
    JS_ASSERT(op != JSOP_CASE && op != JSOP_DUP && op != JSOP_DUP2);

    if (const char *token = CodeToken[op]) {
        // Handle simple cases of binary and unary operators.
        switch (js_CodeSpec[op].nuses) {
          case 2: {
            jssrcnote *sn = js_GetSrcNote(script, pc);
            if (!sn || SN_TYPE(sn) != SRC_ASSIGNOP)
                return write("(") &&
                       decompilePC(pcstack[-2]) &&
                       write(" ") &&
                       write(token) &&
                       write(" ") &&
                       decompilePC(pcstack[-1]) &&
                       write(")");
            break;
          }
          case 1:
            return write(token) &&
                   write("(") &&
                   decompilePC(pcstack[-1]) &&
                   write(")");
          default:
            break;
        }
    }

    switch (op) {
      case JSOP_GETGNAME:
      case JSOP_CALLGNAME:
      case JSOP_NAME:
      case JSOP_CALLNAME:
        return write(loadAtom(pc));
      case JSOP_GETARG:
      case JSOP_CALLARG: {
        unsigned slot = GET_ARGNO(pc);
        JSAtom *atom = getArg(slot);
        return write(atom);
      }
      case JSOP_GETLOCAL:
      case JSOP_CALLLOCAL: {
        unsigned i = GET_SLOTNO(pc);
        JSAtom *atom;
        if (i >= script->nfixed) {
            i -= script->nfixed;
            JS_ASSERT(i < unsigned(pcstack.depth()));
            atom = findLetVar(pc, i);
            if (!atom)
                return decompilePC(pcstack[i]); // Destructing temporary
        } else {
            atom = getVar(i);
        }
        JS_ASSERT(atom);
        return write(atom);
      }
      case JSOP_CALLALIASEDVAR:
      case JSOP_GETALIASEDVAR: {
        JSAtom *atom = ScopeCoordinateName(cx->runtime, script, pc);
        JS_ASSERT(atom);
        return write(atom);
      }
      case JSOP_LENGTH:
      case JSOP_GETPROP:
      case JSOP_CALLPROP: {
        JSAtom *prop = (op == JSOP_LENGTH) ? cx->runtime->atomState.lengthAtom : loadAtom(pc);
        if (!decompilePC(pcstack[-1]))
            return false;
        if (IsIdentifier(prop))
            return write(".") &&
                   quote(prop, '\0');
        else
            return write("[") &&
                   quote(prop, '\'') &&
                   write("]") >= 0;
        return true;
      }
      case JSOP_GETELEM:
      case JSOP_CALLELEM:
        return decompilePC(pcstack[-2]) &&
               write("[") &&
               decompilePC(pcstack[-1]) &&
               write("]");
      case JSOP_NULL:
        return write(js_null_str);
      case JSOP_TRUE:
        return write(js_true_str);
      case JSOP_FALSE:
        return write(js_false_str);
      case JSOP_ZERO:
      case JSOP_ONE:
      case JSOP_INT8:
      case JSOP_UINT16:
      case JSOP_UINT24:
      case JSOP_INT32: {
        int32_t i;
        switch (op) {
          case JSOP_ZERO:
            i = 0;
            break;
          case JSOP_ONE:
            i = 1;
            break;
          case JSOP_INT8:
            i = GET_INT8(pc);
            break;
          case JSOP_UINT16:
            i = GET_UINT16(pc);
            break;
          case JSOP_UINT24:
            i = GET_UINT24(pc);
            break;
          case JSOP_INT32:
            i = GET_INT32(pc);
            break;
          default:
            JS_NOT_REACHED("wat?");
        }
        return sprinter.printf("%d", i) >= 0;
      }
      case JSOP_STRING:
        return quote(loadAtom(pc), '"');
      case JSOP_UNDEFINED:
        return write(js_undefined_str);
      case JSOP_THIS:
        // |this| could convert to a very long object initialiser, so cite it by
        // its keyword name.
        return write(js_this_str);
      case JSOP_CALL:
      case JSOP_FUNCALL:
        return decompilePC(pcstack[-(GET_ARGC(pc) + 2)]) &&
               write("(...)");
      default:
        break;
    }
    return write("(intermediate value)");
}

ExpressionDecompiler::~ExpressionDecompiler()
{
    cx->delete_<BindingVector>(localNames);
}

bool
ExpressionDecompiler::init()
{
    if (!sprinter.init())
        return false;

    localNames = cx->new_<BindingVector>(cx);
    if (!localNames)
        return false;
    if (!FillBindingVector(script->bindings, localNames))
        return false;

    return true;
}

bool
ExpressionDecompiler::write(const char *s)
{
    return sprinter.put(s) >= 0;
}

bool
ExpressionDecompiler::write(JSString *s)
{
    return sprinter.putString(s) >= 0;
}

bool
ExpressionDecompiler::quote(JSString *s, uint32_t quote)
{
    return QuoteString(&sprinter, s, quote) >= 0;
}

JSAtom *
ExpressionDecompiler::loadAtom(jsbytecode *pc)
{
    return script->getAtom(GET_UINT32_INDEX(pc));
}

JSAtom *
ExpressionDecompiler::findLetVar(jsbytecode *pc, unsigned depth)
{
    if (script->hasObjects()) {
        JSObject *chain = GetBlockChainAtPC(cx, script, pc);
        if (!chain)
            return NULL;
        JS_ASSERT(chain->isBlock());
        do {
            BlockObject &block = chain->asBlock();
            uint32_t blockDepth = block.stackDepth();
            uint32_t blockCount = block.slotCount();
            if (uint32_t(depth - blockDepth) < uint32_t(blockCount)) {
                for (Shape::Range r(block.lastProperty()); !r.empty(); r.popFront()) {
                    const Shape &shape = r.front();
                    if (shape.shortid() == int(depth - blockDepth))
                        return JSID_TO_ATOM(shape.propid());
                }
            }
            chain = chain->getParent();
        } while (chain && chain->isBlock());
    }
    return NULL;
}

JSAtom *
ExpressionDecompiler::getArg(unsigned slot)
{
    JS_ASSERT(fun);
    JS_ASSERT(slot < script->bindings.count());
    return (*localNames)[slot].name();
}

JSAtom *
ExpressionDecompiler::getVar(unsigned slot)
{
    JS_ASSERT(fun);
    slot += fun->nargs;
    JS_ASSERT(slot < script->bindings.count());
    return (*localNames)[slot].name();
}

bool
ExpressionDecompiler::getOutput(char **res)
{
    ptrdiff_t len = sprinter.stringEnd() - sprinter.stringAt(0);
    *res = static_cast<char *>(cx->malloc_(len + 1));
    if (!*res)
        return false;
    js_memcpy(*res, sprinter.stringAt(0), len);
    (*res)[len] = 0;
    return true;
}

static bool
FindStartPC(JSContext *cx, ScriptFrameIter &iter, int spindex, Value v, jsbytecode **valuepc)
{
    jsbytecode *current = *valuepc;

    if (spindex == JSDVG_IGNORE_STACK)
        return true;

    *valuepc = NULL;

    PCStack pcstack(cx);
    if (!pcstack.init(cx, iter.script(), current))
        return false;

    if (spindex == JSDVG_SEARCH_STACK) {
        size_t index = iter.numFrameSlots();
        Value s;

        // We search from fp->sp to base to find the most recently calculated
        // value matching v under assumption that it is it that caused
        // exception.
        do {
            if (!index)
                return true;
            s = iter.frameSlotValue(--index);
        } while (s != v);
        if (index < size_t(pcstack.depth()))
            *valuepc = pcstack[index];
    } else {
        *valuepc = pcstack[spindex];
    }
    return true;
}

static bool
DecompileExpressionFromStack(JSContext *cx, int spindex, Value v, char **res)
{
    JS_ASSERT(spindex < 0 ||
              spindex == JSDVG_IGNORE_STACK ||
              spindex == JSDVG_SEARCH_STACK);

    *res = NULL;

    ScriptFrameIter frameIter(cx);

    if (frameIter.done())
        return true;

    if (!cx->hasfp() || !cx->fp()->isScriptFrame())
        return true;

    JSScript *script = frameIter.script();
    jsbytecode *valuepc = frameIter.pc();
    JSFunction *fun = frameIter.isFunctionFrame()
                      ? frameIter.callee()
                      : NULL;

    JS_ASSERT(script->code <= valuepc && valuepc < script->code + script->length);

    // Give up if in prologue.
    if (valuepc < script->main())
        return true;

    if (!FindStartPC(cx, frameIter, spindex, v, &valuepc))
        return false;
    if (!valuepc)
        return true;

    ExpressionDecompiler ea(cx, script, fun);
    if (!ea.init())
        return false;
    if (!ea.decompilePC(valuepc))
        return false;

    return ea.getOutput(res);
}

char *
js::DecompileValueGenerator(JSContext *cx, int spindex, HandleValue v,
                            HandleString fallbackArg)
{
    RootedString fallback(cx, fallbackArg);
    {
        char *result;
        if (!DecompileExpressionFromStack(cx, spindex, v, &result))
            return NULL;
        if (result) {
            if (strcmp(result, "(intermediate value)"))
                return result;
            cx->free_(result);
        }
    }
    if (!fallback) {
        if (v.isUndefined())
            return JS_strdup(cx, js_undefined_str); // Prevent users from seeing "(void 0)"
        fallback = js_ValueToSource(cx, v);
        if (!fallback)
            return NULL;
    }
    size_t length = fallback->length();
    const jschar *chars = fallback->getChars(cx);
    if (!chars)
        return NULL;
    return DeflateString(cx, chars, length);
}

static char *
DecompileExpression(JSContext *cx, JSScript *script, JSFunction *fun,
                    jsbytecode *pc)
{
    JS_ASSERT(script->code <= pc && pc < script->code + script->length);

    JSOp op = (JSOp) *pc;

    /* None of these stack-writing ops generates novel values. */
    JS_ASSERT(op != JSOP_CASE && op != JSOP_DUP && op != JSOP_DUP2);

    /*
     * |this| could convert to a very long object initialiser, so cite it by
     * its keyword name instead.
     */
    if (op == JSOP_THIS)
        return JS_strdup(cx, js_this_str);

    /*
     * JSOP_BINDNAME is special: it generates a value, the base object of a
     * reference.  But if it is the generating op for a diagnostic produced by
     * js_DecompileValueGenerator, the name being bound is irrelevant.  Just
     * fall back to the base object.
     */
    if (op == JSOP_BINDNAME)
        return FAILED_EXPRESSION_DECOMPILER;

    /* NAME ops are self-contained, others require left or right context. */
    const JSCodeSpec *cs = &js_CodeSpec[op];
    jsbytecode *begin = pc;
    jsbytecode *end = pc + cs->length;
    switch (JOF_MODE(cs->format)) {
      case JOF_PROP:
      case JOF_ELEM:
      case JOF_XMLNAME:
      case 0: {
        jssrcnote *sn = js_GetSrcNote(script, pc);
        if (!sn)
            return FAILED_EXPRESSION_DECOMPILER;
        switch (SN_TYPE(sn)) {
          case SRC_PCBASE:
            begin -= js_GetSrcNoteOffset(sn, 0);
            break;
          case SRC_PCDELTA:
            end = begin + js_GetSrcNoteOffset(sn, 0);
            begin += cs->length;
            break;
          default:
            return FAILED_EXPRESSION_DECOMPILER;
        }
        break;
      }
      default:;
    }

    /*
     * Include the trailing SWAP when decompiling CALLPROP or CALLELEM ops,
     * so that the result is the entire access rather than the lvalue.
     */
    if (op == JSOP_CALLPROP || op == JSOP_CALLELEM) {
        JS_ASSERT(*end == JSOP_SWAP);
        end += JSOP_SWAP_LENGTH;
    }

    ptrdiff_t len = end - begin;
    if (len <= 0)
        return FAILED_EXPRESSION_DECOMPILER;

    struct Guard {
        jsbytecode **pcstack;
        JSPrinter *printer;
        Guard() : pcstack(NULL), printer(NULL) {}
        ~Guard() {
            if (printer)
                js_DestroyPrinter(printer);
            Foreground::free_(pcstack);
        }
    } g;

    g.pcstack = (jsbytecode **)OffTheBooks::malloc_(StackDepth(script) * sizeof *g.pcstack);
    if (!g.pcstack)
        return NULL;

    int pcdepth = ReconstructPCStack(cx, script, begin, g.pcstack);
    if (pcdepth < 0)
         return FAILED_EXPRESSION_DECOMPILER;

    g.printer = js_NewPrinter(cx, "js_DecompileValueGenerator", fun, 0, false, false, false);
    if (!g.printer)
        return NULL;

    g.printer->dvgfence = end;
    g.printer->pcstack = g.pcstack;
    if (!DecompileCode(g.printer, script, begin, (unsigned) len, (unsigned) pcdepth))
        return NULL;

    return JS_strdup(cx, g.printer->sprinter.string());
}

unsigned
js_ReconstructStackDepth(JSContext *cx, JSScript *script, jsbytecode *pc)
{
    return ReconstructPCStack(cx, script, pc, NULL);
}

#define LOCAL_ASSERT(expr)      LOCAL_ASSERT_RV(expr, -1);

static int
SimulateOp(JSContext *cx, JSScript *script, JSOp op, const JSCodeSpec *cs,
           jsbytecode *pc, jsbytecode **pcstack, unsigned &pcdepth)
{
    unsigned nuses = StackUses(script, pc);
    unsigned ndefs = StackDefs(script, pc);
    LOCAL_ASSERT(pcdepth >= nuses);
    pcdepth -= nuses;
    LOCAL_ASSERT(pcdepth + ndefs <= StackDepth(script));

    /*
     * Fill the slots that the opcode defines withs its pc unless it just
     * reshuffles the stack. In the latter case we want to preserve the
     * opcode that generated the original value.
     */
    switch (op) {
      default:
        if (pcstack) {
            for (unsigned i = 0; i != ndefs; ++i)
                pcstack[pcdepth + i] = pc;
        }
        break;

      case JSOP_CASE:
        /* Keep the switch value. */
        JS_ASSERT(ndefs == 1);
        break;

      case JSOP_DUP:
        JS_ASSERT(ndefs == 2);
        if (pcstack)
            pcstack[pcdepth + 1] = pcstack[pcdepth];
        break;

      case JSOP_DUP2:
        JS_ASSERT(ndefs == 4);
        if (pcstack) {
            pcstack[pcdepth + 2] = pcstack[pcdepth];
            pcstack[pcdepth + 3] = pcstack[pcdepth + 1];
        }
        break;

      case JSOP_SWAP:
        JS_ASSERT(ndefs == 2);
        if (pcstack) {
            jsbytecode *tmp = pcstack[pcdepth + 1];
            pcstack[pcdepth + 1] = pcstack[pcdepth];
            pcstack[pcdepth] = tmp;
        }
        break;
    }
    pcdepth += ndefs;
    return pcdepth;
}

static int
ReconstructPCStack(JSContext *cx, JSScript *script, jsbytecode *target,
                   jsbytecode **pcstack)
{
    /*
     * Walk forward from script->main and compute the stack depth and stack of
     * operand-generating opcode PCs in pcstack.
     *
     * FIXME: Code to compute oplen copied from js_Disassemble1 and reduced.
     * FIXME: Optimize to use last empty-stack sequence point.
     */

    LOCAL_ASSERT(script->code <= target && target < script->code + script->length);
    jsbytecode *pc = script->code;
    unsigned pcdepth = 0;
    unsigned hpcdepth = unsigned(-1);
    ptrdiff_t oplen;
    for (; pc < target; pc += oplen) {
        JS_ASSERT_IF(script->hasAnalysis() && script->analysis()->maybeCode(pc),
                     script->analysis()->getCode(pc).stackDepth ==
                     ((hpcdepth == unsigned(-1)) ? pcdepth : hpcdepth));
        JSOp op = JSOp(*pc);
        const JSCodeSpec *cs = &js_CodeSpec[op];
        oplen = GetBytecodeLength(pc);

        if (cs->format & JOF_DECOMPOSE)
            continue;

        if (op == JSOP_GOTO) {
            ptrdiff_t jmpoff = GET_JUMP_OFFSET(pc);
            if (0 < jmpoff && pc + jmpoff < target) {
                pc += jmpoff;
                oplen = 0;
                if (hpcdepth != unsigned(-1)) {
                    pcdepth = hpcdepth;
                    hpcdepth = unsigned(-1);
                }
                continue;
            }
        }

        /*
         * A (C ? T : E) expression requires skipping either T (if target is in
         * E) or both T and E (if target is after the whole expression) before
         * adjusting pcdepth based on the JSOP_IFEQ at pc that tests condition
         * C. We know that the stack depth can't change from what it was with
         * C on top of stack.
         */
        jssrcnote *sn = js_GetSrcNote(script, pc);
        if (sn && SN_TYPE(sn) == SRC_COND) {
            ptrdiff_t jmpoff = js_GetSrcNoteOffset(sn, 0);
            if (pc + jmpoff < target) {
                pc += jmpoff;
                op = JSOp(*pc);
                JS_ASSERT(op == JSOP_GOTO);
                cs = &js_CodeSpec[op];
                oplen = cs->length;
                JS_ASSERT(oplen > 0);
                ptrdiff_t jmplen = GET_JUMP_OFFSET(pc);
                if (pc + jmplen < target) {
                    oplen = (unsigned) jmplen;
                    continue;
                }

                /*
                 * Ok, target lies in E. Manually pop C off the model stack,
                 * since we have moved beyond the IFEQ now.
                 */
                LOCAL_ASSERT(pcdepth != 0);
                --pcdepth;
            }
        }

        /*
         * SRC_HIDDEN instructions annotate early-exit paths and do not affect
         * the stack depth when not taken. However, when pc points into an
         * early-exit path, hidden instructions need to be taken into account.
         */
        if (sn && SN_TYPE(sn) == SRC_HIDDEN) {
            if (hpcdepth == unsigned(-1))
                hpcdepth = pcdepth;
            if (SimulateOp(cx, script, op, cs, pc, pcstack, hpcdepth) < 0)
                return -1;
        } else {
            hpcdepth = unsigned(-1);
            if (SimulateOp(cx, script, op, cs, pc, pcstack, pcdepth) < 0)
                return -1;
        }

    }
    LOCAL_ASSERT(pc == target);
    if (hpcdepth != unsigned(-1))
        return hpcdepth;
    return pcdepth;
}

#undef LOCAL_ASSERT
#undef LOCAL_ASSERT_RV

namespace js {

bool
CallResultEscapes(jsbytecode *pc)
{
    /*
     * If we see any of these sequences, the result is unused:
     * - call / pop
     *
     * If we see any of these sequences, the result is only tested for nullness:
     * - call / ifeq
     * - call / not / ifeq
     */

    if (*pc != JSOP_CALL)
        return true;

    pc += JSOP_CALL_LENGTH;

    if (*pc == JSOP_POP)
        return false;

    if (*pc == JSOP_NOT)
        pc += JSOP_NOT_LENGTH;

    return (*pc != JSOP_IFEQ);
}

extern bool
IsValidBytecodeOffset(JSContext *cx, JSScript *script, size_t offset)
{
    // This could be faster (by following jump instructions if the target is <= offset).
    for (BytecodeRange r(script); !r.empty(); r.popFront()) {
        size_t here = r.frontOffset();
        if (here >= offset)
            return here == offset;
    }
    return false;
}

JS_FRIEND_API(size_t)
GetPCCountScriptCount(JSContext *cx)
{
    JSRuntime *rt = cx->runtime;

    if (!rt->scriptAndCountsVector)
        return 0;

    return rt->scriptAndCountsVector->length();
}

enum MaybeComma {NO_COMMA, COMMA};

static void
AppendJSONProperty(StringBuffer &buf, const char *name, MaybeComma comma = COMMA)
{
    if (comma)
        buf.append(',');

    buf.append('\"');
    buf.appendInflated(name, strlen(name));
    buf.appendInflated("\":", 2);
}

static void
AppendArrayJSONProperties(JSContext *cx, StringBuffer &buf,
                          double *values, const char **names, unsigned count, MaybeComma &comma)
{
    for (unsigned i = 0; i < count; i++) {
        if (values[i]) {
            AppendJSONProperty(buf, names[i], comma);
            comma = COMMA;
            NumberValueToStringBuffer(cx, DoubleValue(values[i]), buf);
        }
    }
}

JS_FRIEND_API(JSString *)
GetPCCountScriptSummary(JSContext *cx, size_t index)
{
    JSRuntime *rt = cx->runtime;

    if (!rt->scriptAndCountsVector || index >= rt->scriptAndCountsVector->length()) {
        JS_ReportErrorNumber(cx, js_GetErrorMessage, NULL, JSMSG_BUFFER_TOO_SMALL);
        return NULL;
    }

    ScriptAndCounts sac = (*rt->scriptAndCountsVector)[index];
    JSScript *script = sac.script;

    /*
     * OOM on buffer appends here will not be caught immediately, but since
     * StringBuffer uses a ContextAllocPolicy will trigger an exception on the
     * context if they occur, which we'll catch before returning.
     */
    StringBuffer buf(cx);

    buf.append('{');

    AppendJSONProperty(buf, "file", NO_COMMA);
    JSString *str = JS_NewStringCopyZ(cx, script->filename);
    if (!str || !(str = JS_ValueToSource(cx, StringValue(str))))
        return NULL;
    buf.append(str);

    AppendJSONProperty(buf, "line");
    NumberValueToStringBuffer(cx, Int32Value(script->lineno), buf);

    if (script->function()) {
        JSAtom *atom = script->function()->atom;
        if (atom) {
            AppendJSONProperty(buf, "name");
            if (!(str = JS_ValueToSource(cx, StringValue(atom))))
                return NULL;
            buf.append(str);
        }
    }

    double baseTotals[PCCounts::BASE_LIMIT] = {0.0};
    double accessTotals[PCCounts::ACCESS_LIMIT - PCCounts::BASE_LIMIT] = {0.0};
    double elementTotals[PCCounts::ELEM_LIMIT - PCCounts::ACCESS_LIMIT] = {0.0};
    double propertyTotals[PCCounts::PROP_LIMIT - PCCounts::ACCESS_LIMIT] = {0.0};
    double arithTotals[PCCounts::ARITH_LIMIT - PCCounts::BASE_LIMIT] = {0.0};

    for (unsigned i = 0; i < script->length; i++) {
        PCCounts &counts = sac.getPCCounts(script->code + i);
        if (!counts)
            continue;

        JSOp op = (JSOp)script->code[i];
        unsigned numCounts = PCCounts::numCounts(op);

        for (unsigned j = 0; j < numCounts; j++) {
            double value = counts.get(j);
            if (j < PCCounts::BASE_LIMIT) {
                baseTotals[j] += value;
            } else if (PCCounts::accessOp(op)) {
                if (j < PCCounts::ACCESS_LIMIT)
                    accessTotals[j - PCCounts::BASE_LIMIT] += value;
                else if (PCCounts::elementOp(op))
                    elementTotals[j - PCCounts::ACCESS_LIMIT] += value;
                else if (PCCounts::propertyOp(op))
                    propertyTotals[j - PCCounts::ACCESS_LIMIT] += value;
                else
                    JS_NOT_REACHED("Bad opcode");
            } else if (PCCounts::arithOp(op)) {
                arithTotals[j - PCCounts::BASE_LIMIT] += value;
            } else {
                JS_NOT_REACHED("Bad opcode");
            }
        }
    }

    AppendJSONProperty(buf, "totals");
    buf.append('{');

    MaybeComma comma = NO_COMMA;

    AppendArrayJSONProperties(cx, buf, baseTotals, countBaseNames,
                              JS_ARRAY_LENGTH(baseTotals), comma);
    AppendArrayJSONProperties(cx, buf, accessTotals, countAccessNames,
                              JS_ARRAY_LENGTH(accessTotals), comma);
    AppendArrayJSONProperties(cx, buf, elementTotals, countElementNames,
                              JS_ARRAY_LENGTH(elementTotals), comma);
    AppendArrayJSONProperties(cx, buf, propertyTotals, countPropertyNames,
                              JS_ARRAY_LENGTH(propertyTotals), comma);
    AppendArrayJSONProperties(cx, buf, arithTotals, countArithNames,
                              JS_ARRAY_LENGTH(arithTotals), comma);

    buf.append('}');
    buf.append('}');

    if (cx->isExceptionPending())
        return NULL;

    return buf.finishString();
}

struct AutoDestroyPrinter
{
    JSPrinter *jp;
    AutoDestroyPrinter(JSPrinter *jp) : jp(jp) {}
    ~AutoDestroyPrinter() { js_DestroyPrinter(jp); }
};

static bool
GetPCCountJSON(JSContext *cx, const ScriptAndCounts &sac, StringBuffer &buf)
{
    JSScript *script = sac.script;

    buf.append('{');
    AppendJSONProperty(buf, "text", NO_COMMA);

    Vector<DecompiledOpcode> decompiledOpcodes(cx);
    if (!decompiledOpcodes.reserve(script->length))
        return false;

    for (unsigned i = 0; i < script->length; i++)
        decompiledOpcodes.infallibleAppend(DecompiledOpcode());

    JSFunction *fun = script->function();
    JSPrinter *jp = js_NewPrinter(cx, "", fun, 4, true, false, false);
    if (!jp)
        return false;
    AutoDestroyPrinter destroy(jp);

    jp->decompiledOpcodes = &decompiledOpcodes;

    if (fun) {
        if (!js_DecompileFunction(jp))
            return false;
    } else {
        if (!js_DecompileScript(jp, script))
            return false;
    }
    JSString *str = js_GetPrinterOutput(jp);
    if (!str || !(str = JS_ValueToSource(cx, StringValue(str))))
        return false;

    buf.append(str);

    AppendJSONProperty(buf, "opcodes");
    buf.append('[');
    bool comma = false;

    SrcNoteLineScanner scanner(script->notes(), script->lineno);

    for (jsbytecode *pc = script->code;
         pc < script->code + script->length;
         pc += GetBytecodeLength(pc))
    {
        size_t offset = pc - script->code;

        JSOp op = (JSOp) *pc;

        if (comma)
            buf.append(',');
        comma = true;

        buf.append('{');

        AppendJSONProperty(buf, "id", NO_COMMA);
        NumberValueToStringBuffer(cx, Int32Value(pc - script->code), buf);

        scanner.advanceTo(offset);

        AppendJSONProperty(buf, "line");
        NumberValueToStringBuffer(cx, Int32Value(scanner.getLine()), buf);

        {
            const char *name = js_CodeName[op];
            AppendJSONProperty(buf, "name");
            buf.append('\"');
            buf.appendInflated(name, strlen(name));
            buf.append('\"');
        }

        DecompiledOpcode *search = &decompiledOpcodes[offset];
        size_t textBias = 0;
        while (search->parent) {
            textBias += search->parentOffset;
            if (search->parenthesized)
                textBias++;
            search = &decompiledOpcodes[search->parent - script->code];
        }

        int32_t printedOffset = search->parentOffset;
        if (printedOffset != -1) {
            printedOffset += textBias;
            if (search->parenthesized)
                printedOffset++;
            AppendJSONProperty(buf, "textOffset");
            NumberValueToStringBuffer(cx, Int32Value(printedOffset), buf);
        }

        const char *text = decompiledOpcodes[offset].text;
        if (text && *text != 0) {
            AppendJSONProperty(buf, "text");
            JSString *str = JS_NewStringCopyZ(cx, text);
            if (!str || !(str = JS_ValueToSource(cx, StringValue(str))))
                return false;
            buf.append(str);
        }

        PCCounts &counts = sac.getPCCounts(pc);
        unsigned numCounts = PCCounts::numCounts(op);

        AppendJSONProperty(buf, "counts");
        buf.append('{');

        MaybeComma comma = NO_COMMA;
        for (unsigned i = 0; i < numCounts; i++) {
            double value = counts.get(i);
            if (value > 0) {
                AppendJSONProperty(buf, PCCounts::countName(op, i), comma);
                comma = COMMA;
                NumberValueToStringBuffer(cx, DoubleValue(value), buf);
            }
        }

        buf.append('}');
        buf.append('}');
    }

    buf.append(']');
    buf.append('}');

    return !cx->isExceptionPending();
}

JS_FRIEND_API(JSString *)
GetPCCountScriptContents(JSContext *cx, size_t index)
{
    JSRuntime *rt = cx->runtime;

    if (!rt->scriptAndCountsVector || index >= rt->scriptAndCountsVector->length()) {
        JS_ReportErrorNumber(cx, js_GetErrorMessage, NULL, JSMSG_BUFFER_TOO_SMALL);
        return NULL;
    }

    const ScriptAndCounts &sac = (*rt->scriptAndCountsVector)[index];
    JSScript *script = sac.script;

    StringBuffer buf(cx);

    if (!script->function() && !script->compileAndGo)
        return buf.finishString();

    {
        JSAutoEnterCompartment ac;
        RootedObject target(cx, &script->global());
        if (!ac.enter(cx, target))
            return NULL;

        if (!GetPCCountJSON(cx, sac, buf))
            return NULL;
    }

    return buf.finishString();
}

} // namespace js<|MERGE_RESOLUTION|>--- conflicted
+++ resolved
@@ -1078,7 +1078,7 @@
     BindingVector *localNames = NULL;
     if (script->bindings.count() > 0) {
         localNames = cx->new_<BindingVector>(cx);
-        if (!localNames || !GetOrderedBindings(cx, script->bindings, localNames))
+        if (!localNames || !FillBindingVector(script->bindings, localNames))
             return false;
     }
     jp->localNames = localNames;
@@ -1106,14 +1106,8 @@
     jp->fun = fun;
     jp->localNames = NULL;
     jp->decompiledOpcodes = NULL;
-<<<<<<< HEAD
     if (fun && fun->isInterpreted()) {
         if (!SetPrinterLocalNames(cx, fun->script(), jp)) {
-=======
-    if (fun && fun->isInterpreted() && fun->script()->bindings.count() > 0) {
-        jp->localNames = cx->new_<BindingVector>(cx);
-        if (!jp->localNames || !FillBindingVector(fun->script()->bindings, jp->localNames)) {
->>>>>>> 6f8cac96
             js_DestroyPrinter(jp);
             return NULL;
         }
@@ -1770,14 +1764,9 @@
 GetArgOrVarAtom(JSPrinter *jp, unsigned slot)
 {
     LOCAL_ASSERT_RV(jp->fun, NULL);
-<<<<<<< HEAD
     LOCAL_ASSERT_RV(slot < jp->script->bindings.count(), NULL);
     LOCAL_ASSERT_RV(jp->script == jp->fun->script(), NULL);
-    JSAtom *name = (*jp->localNames)[slot].maybeName;
-=======
-    LOCAL_ASSERT_RV(slot < jp->fun->script()->bindings.count(), NULL);
     JSAtom *name = (*jp->localNames)[slot].name();
->>>>>>> 6f8cac96
 #if !JS_HAS_DESTRUCTURING
     LOCAL_ASSERT_RV(name, NULL);
 #endif
@@ -4718,23 +4707,10 @@
                      * to mark before returning.
                      */
                     LifoAllocScope las(&cx->tempLifoAlloc());
-<<<<<<< HEAD
                     outerLocalNames = jp->localNames;
                     if (!SetPrinterLocalNames(cx, fun->script(), jp))
                         return NULL;
 
-=======
-                    if (fun->script()->bindings.count() > 0) {
-                        innerLocalNames = cx->new_<BindingVector>(cx);
-                        if (!innerLocalNames ||
-                            !FillBindingVector(fun->script()->bindings, innerLocalNames))
-                        {
-                            return NULL;
-                        }
-                    } else {
-                        innerLocalNames = NULL;
-                    }
->>>>>>> 6f8cac96
                     inner = fun->script();
                     if (!InitSprintStack(cx, &ss2, jp, StackDepth(inner))) {
                         Foreground::delete_(jp->localNames);
