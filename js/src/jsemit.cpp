/* -*- Mode: C; tab-width: 8; indent-tabs-mode: nil; c-basic-offset: 4 -*-
 * vim: set ts=8 sw=4 et tw=99:
 *
 * ***** BEGIN LICENSE BLOCK *****
 * Version: MPL 1.1/GPL 2.0/LGPL 2.1
 *
 * The contents of this file are subject to the Mozilla Public License Version
 * 1.1 (the "License"); you may not use this file except in compliance with
 * the License. You may obtain a copy of the License at
 * http://www.mozilla.org/MPL/
 *
 * Software distributed under the License is distributed on an "AS IS" basis,
 * WITHOUT WARRANTY OF ANY KIND, either express or implied. See the License
 * for the specific language governing rights and limitations under the
 * License.
 *
 * The Original Code is Mozilla Communicator client code, released
 * March 31, 1998.
 *
 * The Initial Developer of the Original Code is
 * Netscape Communications Corporation.
 * Portions created by the Initial Developer are Copyright (C) 1998
 * the Initial Developer. All Rights Reserved.
 *
 * Contributor(s):
 *
 * Alternatively, the contents of this file may be used under the terms of
 * either of the GNU General Public License Version 2 or later (the "GPL"),
 * or the GNU Lesser General Public License Version 2.1 or later (the "LGPL"),
 * in which case the provisions of the GPL or the LGPL are applicable instead
 * of those above. If you wish to allow use of your version of this file only
 * under the terms of either the GPL or the LGPL, and not to allow others to
 * use your version of this file under the terms of the MPL, indicate your
 * decision by deleting the provisions above and replace them with the notice
 * and other provisions required by the GPL or the LGPL. If you do not delete
 * the provisions above, a recipient may use your version of this file under
 * the terms of any one of the MPL, the GPL or the LGPL.
 *
 * ***** END LICENSE BLOCK ***** */

/*
 * JS bytecode generation.
 */
#include "jsstddef.h"
#ifdef HAVE_MEMORY_H
#include <memory.h>
#endif
#include <string.h>
#include "jstypes.h"
#include "jsarena.h" /* Added by JSIFY */
#include "jsutil.h" /* Added by JSIFY */
#include "jsbit.h"
#include "jsprf.h"
#include "jsapi.h"
#include "jsatom.h"
#include "jsbool.h"
#include "jscntxt.h"
#include "jsconfig.h"
#include "jsemit.h"
#include "jsfun.h"
#include "jsnum.h"
#include "jsopcode.h"
#include "jsparse.h"
#include "jsregexp.h"
#include "jsscan.h"
#include "jsscope.h"
#include "jsscript.h"

#include "jsautooplen.h"

/* Allocation chunk counts, must be powers of two in general. */
#define BYTECODE_CHUNK  256     /* code allocation increment */
#define SRCNOTE_CHUNK   64      /* initial srcnote allocation increment */
#define TRYNOTE_CHUNK   64      /* trynote allocation increment */

/* Macros to compute byte sizes from typed element counts. */
#define BYTECODE_SIZE(n)        ((n) * sizeof(jsbytecode))
#define SRCNOTE_SIZE(n)         ((n) * sizeof(jssrcnote))
#define TRYNOTE_SIZE(n)         ((n) * sizeof(JSTryNote))

#define CG_TS(cg) TS((cg)->treeContext.parseContext)

static JSBool
NewTryNote(JSContext *cx, JSCodeGenerator *cg, JSTryNoteKind kind,
           uintN stackDepth, size_t start, size_t end);

JS_FRIEND_API(void)
js_InitCodeGenerator(JSContext *cx, JSCodeGenerator *cg, JSParseContext *pc,
                     JSArenaPool *codePool, JSArenaPool *notePool,
                     uintN lineno)
{
    memset(cg, 0, sizeof *cg);
    TREE_CONTEXT_INIT(&cg->treeContext, pc);
    cg->codePool = codePool;
    cg->notePool = notePool;
    cg->codeMark = JS_ARENA_MARK(codePool);
    cg->noteMark = JS_ARENA_MARK(notePool);
    cg->current = &cg->main;
    cg->firstLine = cg->prolog.currentLine = cg->main.currentLine = lineno;
    ATOM_LIST_INIT(&cg->atomList);
    cg->prolog.noteMask = cg->main.noteMask = SRCNOTE_CHUNK - 1;
    ATOM_LIST_INIT(&cg->constList);
}

JS_FRIEND_API(void)
js_FinishCodeGenerator(JSContext *cx, JSCodeGenerator *cg)
{
    TREE_CONTEXT_FINISH(cx, &cg->treeContext);
    JS_ARENA_RELEASE(cg->codePool, cg->codeMark);
    JS_ARENA_RELEASE(cg->notePool, cg->noteMark);
    if (cg->spanDeps) /* non-null only after OOM */
        JS_free(cx, cg->spanDeps);
}

static ptrdiff_t
EmitCheck(JSContext *cx, JSCodeGenerator *cg, JSOp op, ptrdiff_t delta)
{
    jsbytecode *base, *limit, *next;
    ptrdiff_t offset, length;
    size_t incr, size;

    base = CG_BASE(cg);
    next = CG_NEXT(cg);
    limit = CG_LIMIT(cg);
    offset = PTRDIFF(next, base, jsbytecode);
    if (next + delta > limit) {
        length = offset + delta;
        length = (length <= BYTECODE_CHUNK)
                 ? BYTECODE_CHUNK
                 : JS_BIT(JS_CeilingLog2(length));
        incr = BYTECODE_SIZE(length);
        if (!base) {
            JS_ARENA_ALLOCATE_CAST(base, jsbytecode *, cg->codePool, incr);
        } else {
            size = BYTECODE_SIZE(PTRDIFF(limit, base, jsbytecode));
            incr -= size;
            JS_ARENA_GROW_CAST(base, jsbytecode *, cg->codePool, size, incr);
        }
        if (!base) {
            js_ReportOutOfScriptQuota(cx);
            return -1;
        }
        CG_BASE(cg) = base;
        CG_LIMIT(cg) = base + length;
        CG_NEXT(cg) = base + offset;
    }
    return offset;
}

static void
UpdateDepth(JSContext *cx, JSCodeGenerator *cg, ptrdiff_t target)
{
    jsbytecode *pc;
    JSOp op;
    const JSCodeSpec *cs;
    uintN depth;
    intN nuses;

    pc = CG_CODE(cg, target);
    op = (JSOp) *pc;
    cs = &js_CodeSpec[op];
    if (cs->format & JOF_TMPSLOT_MASK) {
        depth = (uintN) cg->stackDepth +
                ((cs->format & JOF_TMPSLOT_MASK) >> JOF_TMPSLOT_SHIFT);
        if (depth > cg->maxStackDepth)
            cg->maxStackDepth = depth;
    }
    nuses = cs->nuses;
    if (nuses < 0) {
        switch (op) {
          case JSOP_POPN:
            nuses = GET_UINT16(pc);
            break;
          case JSOP_NEW:
          case JSOP_CALL:
          case JSOP_SETCALL:
          case JSOP_EVAL:
            nuses = 2 + GET_ARGC(pc);   /* stack: fun, this, [argc arguments] */
            break;
          case JSOP_NEWARRAY:
            nuses = GET_UINT24(pc);
            break;
          default:
            JS_ASSERT(0);
        }
    }
    cg->stackDepth -= nuses;
    JS_ASSERT(cg->stackDepth >= 0);
    if (cg->stackDepth < 0) {
        char numBuf[12];
        JSTokenStream *ts;

        JS_snprintf(numBuf, sizeof numBuf, "%d", target);
        ts = &cg->treeContext.parseContext->tokenStream;
        JS_ReportErrorFlagsAndNumber(cx, JSREPORT_WARNING,
                                     js_GetErrorMessage, NULL,
                                     JSMSG_STACK_UNDERFLOW,
                                     ts->filename ? ts->filename : "stdin",
                                     numBuf);
    }
    cg->stackDepth += cs->ndefs;
    if ((uintN)cg->stackDepth > cg->maxStackDepth)
        cg->maxStackDepth = cg->stackDepth;
}

ptrdiff_t
js_Emit1(JSContext *cx, JSCodeGenerator *cg, JSOp op)
{
    ptrdiff_t offset = EmitCheck(cx, cg, op, 1);

    if (offset >= 0) {
        *CG_NEXT(cg)++ = (jsbytecode)op;
        UpdateDepth(cx, cg, offset);
    }
    return offset;
}

ptrdiff_t
js_Emit2(JSContext *cx, JSCodeGenerator *cg, JSOp op, jsbytecode op1)
{
    ptrdiff_t offset = EmitCheck(cx, cg, op, 2);

    if (offset >= 0) {
        jsbytecode *next = CG_NEXT(cg);
        next[0] = (jsbytecode)op;
        next[1] = op1;
        CG_NEXT(cg) = next + 2;
        UpdateDepth(cx, cg, offset);
    }
    return offset;
}

ptrdiff_t
js_Emit3(JSContext *cx, JSCodeGenerator *cg, JSOp op, jsbytecode op1,
         jsbytecode op2)
{
    ptrdiff_t offset = EmitCheck(cx, cg, op, 3);

    if (offset >= 0) {
        jsbytecode *next = CG_NEXT(cg);
        next[0] = (jsbytecode)op;
        next[1] = op1;
        next[2] = op2;
        CG_NEXT(cg) = next + 3;
        UpdateDepth(cx, cg, offset);
    }
    return offset;
}

ptrdiff_t
js_EmitN(JSContext *cx, JSCodeGenerator *cg, JSOp op, size_t extra)
{
    ptrdiff_t length = 1 + (ptrdiff_t)extra;
    ptrdiff_t offset = EmitCheck(cx, cg, op, length);

    if (offset >= 0) {
        jsbytecode *next = CG_NEXT(cg);
        *next = (jsbytecode)op;
        memset(next + 1, 0, BYTECODE_SIZE(extra));
        CG_NEXT(cg) = next + length;

        /*
         * Don't UpdateDepth if op's use-count comes from the immediate
         * operand yet to be stored in the extra bytes after op.
         */
        if (js_CodeSpec[op].nuses >= 0)
            UpdateDepth(cx, cg, offset);
    }
    return offset;
}

/* XXX too many "... statement" L10N gaffes below -- fix via js.msg! */
const char js_with_statement_str[] = "with statement";
const char js_finally_block_str[]  = "finally block";
const char js_script_str[]         = "script";

static const char *statementName[] = {
    "label statement",       /* LABEL */
    "if statement",          /* IF */
    "else statement",        /* ELSE */
    "destructuring body",    /* BODY */
    "switch statement",      /* SWITCH */
    "block",                 /* BLOCK */
    js_with_statement_str,   /* WITH */
    "catch block",           /* CATCH */
    "try block",             /* TRY */
    js_finally_block_str,    /* FINALLY */
    js_finally_block_str,    /* SUBROUTINE */
    "do loop",               /* DO_LOOP */
    "for loop",              /* FOR_LOOP */
    "for/in loop",           /* FOR_IN_LOOP */
    "while loop",            /* WHILE_LOOP */
};

JS_STATIC_ASSERT(JS_ARRAY_LENGTH(statementName) == STMT_LIMIT);

static const char *
StatementName(JSCodeGenerator *cg)
{
    if (!cg->treeContext.topStmt)
        return js_script_str;
    return statementName[cg->treeContext.topStmt->type];
}

static void
ReportStatementTooLarge(JSContext *cx, JSCodeGenerator *cg)
{
    JS_ReportErrorNumber(cx, js_GetErrorMessage, NULL, JSMSG_NEED_DIET,
                         StatementName(cg));
}

/**
  Span-dependent instructions in JS bytecode consist of the jump (JOF_JUMP)
  and switch (JOF_LOOKUPSWITCH, JOF_TABLESWITCH) format opcodes, subdivided
  into unconditional (gotos and gosubs), and conditional jumps or branches
  (which pop a value, test it, and jump depending on its value).  Most jumps
  have just one immediate operand, a signed offset from the jump opcode's pc
  to the target bytecode.  The lookup and table switch opcodes may contain
  many jump offsets.

  Mozilla bug #80981 (http://bugzilla.mozilla.org/show_bug.cgi?id=80981) was
  fixed by adding extended "X" counterparts to the opcodes/formats (NB: X is
  suffixed to prefer JSOP_ORX thereby avoiding a JSOP_XOR name collision for
  the extended form of the JSOP_OR branch opcode).  The unextended or short
  formats have 16-bit signed immediate offset operands, the extended or long
  formats have 32-bit signed immediates.  The span-dependency problem consists
  of selecting as few long instructions as possible, or about as few -- since
  jumps can span other jumps, extending one jump may cause another to need to
  be extended.

  Most JS scripts are short, so need no extended jumps.  We optimize for this
  case by generating short jumps until we know a long jump is needed.  After
  that point, we keep generating short jumps, but each jump's 16-bit immediate
  offset operand is actually an unsigned index into cg->spanDeps, an array of
  JSSpanDep structs.  Each struct tells the top offset in the script of the
  opcode, the "before" offset of the jump (which will be the same as top for
  simplex jumps, but which will index further into the bytecode array for a
  non-initial jump offset in a lookup or table switch), the after "offset"
  adjusted during span-dependent instruction selection (initially the same
  value as the "before" offset), and the jump target (more below).

  Since we generate cg->spanDeps lazily, from within js_SetJumpOffset, we must
  ensure that all bytecode generated so far can be inspected to discover where
  the jump offset immediate operands lie within CG_CODE(cg).  But the bonus is
  that we generate span-dependency records sorted by their offsets, so we can
  binary-search when trying to find a JSSpanDep for a given bytecode offset,
  or the nearest JSSpanDep at or above a given pc.

  To avoid limiting scripts to 64K jumps, if the cg->spanDeps index overflows
  65534, we store SPANDEP_INDEX_HUGE in the jump's immediate operand.  This
  tells us that we need to binary-search for the cg->spanDeps entry by the
  jump opcode's bytecode offset (sd->before).

  Jump targets need to be maintained in a data structure that lets us look
  up an already-known target by its address (jumps may have a common target),
  and that also lets us update the addresses (script-relative, a.k.a. absolute
  offsets) of targets that come after a jump target (for when a jump below
  that target needs to be extended).  We use an AVL tree, implemented using
  recursion, but with some tricky optimizations to its height-balancing code
  (see http://www.cmcrossroads.com/bradapp/ftp/src/libs/C++/AvlTrees.html).

  A final wrinkle: backpatch chains are linked by jump-to-jump offsets with
  positive sign, even though they link "backward" (i.e., toward lower bytecode
  address).  We don't want to waste space and search time in the AVL tree for
  such temporary backpatch deltas, so we use a single-bit wildcard scheme to
  tag true JSJumpTarget pointers and encode untagged, signed (positive) deltas
  in JSSpanDep.target pointers, depending on whether the JSSpanDep has a known
  target, or is still awaiting backpatching.

  Note that backpatch chains would present a problem for BuildSpanDepTable,
  which inspects bytecode to build cg->spanDeps on demand, when the first
  short jump offset overflows.  To solve this temporary problem, we emit a
  proxy bytecode (JSOP_BACKPATCH; JSOP_BACKPATCH_POP for branch ops) whose
  nuses/ndefs counts help keep the stack balanced, but whose opcode format
  distinguishes its backpatch delta immediate operand from a normal jump
  offset.
 */
static int
BalanceJumpTargets(JSJumpTarget **jtp)
{
    JSJumpTarget *jt, *jt2, *root;
    int dir, otherDir, heightChanged;
    JSBool doubleRotate;

    jt = *jtp;
    JS_ASSERT(jt->balance != 0);

    if (jt->balance < -1) {
        dir = JT_RIGHT;
        doubleRotate = (jt->kids[JT_LEFT]->balance > 0);
    } else if (jt->balance > 1) {
        dir = JT_LEFT;
        doubleRotate = (jt->kids[JT_RIGHT]->balance < 0);
    } else {
        return 0;
    }

    otherDir = JT_OTHER_DIR(dir);
    if (doubleRotate) {
        jt2 = jt->kids[otherDir];
        *jtp = root = jt2->kids[dir];

        jt->kids[otherDir] = root->kids[dir];
        root->kids[dir] = jt;

        jt2->kids[dir] = root->kids[otherDir];
        root->kids[otherDir] = jt2;

        heightChanged = 1;
        root->kids[JT_LEFT]->balance = -JS_MAX(root->balance, 0);
        root->kids[JT_RIGHT]->balance = -JS_MIN(root->balance, 0);
        root->balance = 0;
    } else {
        *jtp = root = jt->kids[otherDir];
        jt->kids[otherDir] = root->kids[dir];
        root->kids[dir] = jt;

        heightChanged = (root->balance != 0);
        jt->balance = -((dir == JT_LEFT) ? --root->balance : ++root->balance);
    }

    return heightChanged;
}

typedef struct AddJumpTargetArgs {
    JSContext           *cx;
    JSCodeGenerator     *cg;
    ptrdiff_t           offset;
    JSJumpTarget        *node;
} AddJumpTargetArgs;

static int
AddJumpTarget(AddJumpTargetArgs *args, JSJumpTarget **jtp)
{
    JSJumpTarget *jt;
    int balanceDelta;

    jt = *jtp;
    if (!jt) {
        JSCodeGenerator *cg = args->cg;

        jt = cg->jtFreeList;
        if (jt) {
            cg->jtFreeList = jt->kids[JT_LEFT];
        } else {
            JS_ARENA_ALLOCATE_CAST(jt, JSJumpTarget *, &args->cx->tempPool,
                                   sizeof *jt);
            if (!jt) {
                js_ReportOutOfScriptQuota(args->cx);
                return 0;
            }
        }
        jt->offset = args->offset;
        jt->balance = 0;
        jt->kids[JT_LEFT] = jt->kids[JT_RIGHT] = NULL;
        cg->numJumpTargets++;
        args->node = jt;
        *jtp = jt;
        return 1;
    }

    if (jt->offset == args->offset) {
        args->node = jt;
        return 0;
    }

    if (args->offset < jt->offset)
        balanceDelta = -AddJumpTarget(args, &jt->kids[JT_LEFT]);
    else
        balanceDelta = AddJumpTarget(args, &jt->kids[JT_RIGHT]);
    if (!args->node)
        return 0;

    jt->balance += balanceDelta;
    return (balanceDelta && jt->balance)
           ? 1 - BalanceJumpTargets(jtp)
           : 0;
}

#ifdef DEBUG_brendan
static int AVLCheck(JSJumpTarget *jt)
{
    int lh, rh;

    if (!jt) return 0;
    JS_ASSERT(-1 <= jt->balance && jt->balance <= 1);
    lh = AVLCheck(jt->kids[JT_LEFT]);
    rh = AVLCheck(jt->kids[JT_RIGHT]);
    JS_ASSERT(jt->balance == rh - lh);
    return 1 + JS_MAX(lh, rh);
}
#endif

static JSBool
SetSpanDepTarget(JSContext *cx, JSCodeGenerator *cg, JSSpanDep *sd,
                 ptrdiff_t off)
{
    AddJumpTargetArgs args;

    if (off < JUMPX_OFFSET_MIN || JUMPX_OFFSET_MAX < off) {
        ReportStatementTooLarge(cx, cg);
        return JS_FALSE;
    }

    args.cx = cx;
    args.cg = cg;
    args.offset = sd->top + off;
    args.node = NULL;
    AddJumpTarget(&args, &cg->jumpTargets);
    if (!args.node)
        return JS_FALSE;

#ifdef DEBUG_brendan
    AVLCheck(cg->jumpTargets);
#endif

    SD_SET_TARGET(sd, args.node);
    return JS_TRUE;
}

#define SPANDEPS_MIN            256
#define SPANDEPS_SIZE(n)        ((n) * sizeof(JSSpanDep))
#define SPANDEPS_SIZE_MIN       SPANDEPS_SIZE(SPANDEPS_MIN)

static JSBool
AddSpanDep(JSContext *cx, JSCodeGenerator *cg, jsbytecode *pc, jsbytecode *pc2,
           ptrdiff_t off)
{
    uintN index;
    JSSpanDep *sdbase, *sd;
    size_t size;

    index = cg->numSpanDeps;
    if (index + 1 == 0) {
        ReportStatementTooLarge(cx, cg);
        return JS_FALSE;
    }

    if ((index & (index - 1)) == 0 &&
        (!(sdbase = cg->spanDeps) || index >= SPANDEPS_MIN)) {
        size = sdbase ? SPANDEPS_SIZE(index) : SPANDEPS_SIZE_MIN / 2;
        sdbase = (JSSpanDep *) JS_realloc(cx, sdbase, size + size);
        if (!sdbase)
            return JS_FALSE;
        cg->spanDeps = sdbase;
    }

    cg->numSpanDeps = index + 1;
    sd = cg->spanDeps + index;
    sd->top = PTRDIFF(pc, CG_BASE(cg), jsbytecode);
    sd->offset = sd->before = PTRDIFF(pc2, CG_BASE(cg), jsbytecode);

    if (js_CodeSpec[*pc].format & JOF_BACKPATCH) {
        /* Jump offset will be backpatched if off is a non-zero "bpdelta". */
        if (off != 0) {
            JS_ASSERT(off >= 1 + JUMP_OFFSET_LEN);
            if (off > BPDELTA_MAX) {
                ReportStatementTooLarge(cx, cg);
                return JS_FALSE;
            }
        }
        SD_SET_BPDELTA(sd, off);
    } else if (off == 0) {
        /* Jump offset will be patched directly, without backpatch chaining. */
        SD_SET_TARGET(sd, 0);
    } else {
        /* The jump offset in off is non-zero, therefore it's already known. */
        if (!SetSpanDepTarget(cx, cg, sd, off))
            return JS_FALSE;
    }

    if (index > SPANDEP_INDEX_MAX)
        index = SPANDEP_INDEX_HUGE;
    SET_SPANDEP_INDEX(pc2, index);
    return JS_TRUE;
}

static jsbytecode *
AddSwitchSpanDeps(JSContext *cx, JSCodeGenerator *cg, jsbytecode *pc)
{
    JSOp op;
    jsbytecode *pc2;
    ptrdiff_t off;
    jsint low, high;
    uintN njumps, indexlen;

    op = (JSOp) *pc;
    JS_ASSERT(op == JSOP_TABLESWITCH || op == JSOP_LOOKUPSWITCH);
    pc2 = pc;
    off = GET_JUMP_OFFSET(pc2);
    if (!AddSpanDep(cx, cg, pc, pc2, off))
        return NULL;
    pc2 += JUMP_OFFSET_LEN;
    if (op == JSOP_TABLESWITCH) {
        low = GET_JUMP_OFFSET(pc2);
        pc2 += JUMP_OFFSET_LEN;
        high = GET_JUMP_OFFSET(pc2);
        pc2 += JUMP_OFFSET_LEN;
        njumps = (uintN) (high - low + 1);
        indexlen = 0;
    } else {
        njumps = GET_UINT16(pc2);
        pc2 += UINT16_LEN;
        indexlen = INDEX_LEN;
    }
    while (njumps) {
        --njumps;
        pc2 += indexlen;
        off = GET_JUMP_OFFSET(pc2);
        if (!AddSpanDep(cx, cg, pc, pc2, off))
            return NULL;
        pc2 += JUMP_OFFSET_LEN;
    }
    return 1 + pc2;
}

static JSBool
BuildSpanDepTable(JSContext *cx, JSCodeGenerator *cg)
{
    jsbytecode *pc, *end;
    JSOp op;
    const JSCodeSpec *cs;
    ptrdiff_t off;

    pc = CG_BASE(cg) + cg->spanDepTodo;
    end = CG_NEXT(cg);
    while (pc != end) {
        JS_ASSERT(pc < end);
        op = (JSOp)*pc;
        cs = &js_CodeSpec[op];

        switch (JOF_TYPE(cs->format)) {
          case JOF_TABLESWITCH:
          case JOF_LOOKUPSWITCH:
            pc = AddSwitchSpanDeps(cx, cg, pc);
            if (!pc)
                return JS_FALSE;
            break;

          case JOF_JUMP:
            off = GET_JUMP_OFFSET(pc);
            if (!AddSpanDep(cx, cg, pc, pc, off))
                return JS_FALSE;
            /* FALL THROUGH */
          default:
            pc += cs->length;
            break;
        }
    }

    return JS_TRUE;
}

static JSSpanDep *
GetSpanDep(JSCodeGenerator *cg, jsbytecode *pc)
{
    uintN index;
    ptrdiff_t offset;
    int lo, hi, mid;
    JSSpanDep *sd;

    index = GET_SPANDEP_INDEX(pc);
    if (index != SPANDEP_INDEX_HUGE)
        return cg->spanDeps + index;

    offset = PTRDIFF(pc, CG_BASE(cg), jsbytecode);
    lo = 0;
    hi = cg->numSpanDeps - 1;
    while (lo <= hi) {
        mid = (lo + hi) / 2;
        sd = cg->spanDeps + mid;
        if (sd->before == offset)
            return sd;
        if (sd->before < offset)
            lo = mid + 1;
        else
            hi = mid - 1;
    }

    JS_ASSERT(0);
    return NULL;
}

static JSBool
SetBackPatchDelta(JSContext *cx, JSCodeGenerator *cg, jsbytecode *pc,
                  ptrdiff_t delta)
{
    JSSpanDep *sd;

    JS_ASSERT(delta >= 1 + JUMP_OFFSET_LEN);
    if (!cg->spanDeps && delta < JUMP_OFFSET_MAX) {
        SET_JUMP_OFFSET(pc, delta);
        return JS_TRUE;
    }

    if (delta > BPDELTA_MAX) {
        ReportStatementTooLarge(cx, cg);
        return JS_FALSE;
    }

    if (!cg->spanDeps && !BuildSpanDepTable(cx, cg))
        return JS_FALSE;

    sd = GetSpanDep(cg, pc);
    JS_ASSERT(SD_GET_BPDELTA(sd) == 0);
    SD_SET_BPDELTA(sd, delta);
    return JS_TRUE;
}

static void
UpdateJumpTargets(JSJumpTarget *jt, ptrdiff_t pivot, ptrdiff_t delta)
{
    if (jt->offset > pivot) {
        jt->offset += delta;
        if (jt->kids[JT_LEFT])
            UpdateJumpTargets(jt->kids[JT_LEFT], pivot, delta);
    }
    if (jt->kids[JT_RIGHT])
        UpdateJumpTargets(jt->kids[JT_RIGHT], pivot, delta);
}

static JSSpanDep *
FindNearestSpanDep(JSCodeGenerator *cg, ptrdiff_t offset, int lo,
                   JSSpanDep *guard)
{
    int num, hi, mid;
    JSSpanDep *sdbase, *sd;

    num = cg->numSpanDeps;
    JS_ASSERT(num > 0);
    hi = num - 1;
    sdbase = cg->spanDeps;
    while (lo <= hi) {
        mid = (lo + hi) / 2;
        sd = sdbase + mid;
        if (sd->before == offset)
            return sd;
        if (sd->before < offset)
            lo = mid + 1;
        else
            hi = mid - 1;
    }
    if (lo == num)
        return guard;
    sd = sdbase + lo;
    JS_ASSERT(sd->before >= offset && (lo == 0 || sd[-1].before < offset));
    return sd;
}

static void
FreeJumpTargets(JSCodeGenerator *cg, JSJumpTarget *jt)
{
    if (jt->kids[JT_LEFT])
        FreeJumpTargets(cg, jt->kids[JT_LEFT]);
    if (jt->kids[JT_RIGHT])
        FreeJumpTargets(cg, jt->kids[JT_RIGHT]);
    jt->kids[JT_LEFT] = cg->jtFreeList;
    cg->jtFreeList = jt;
}

static JSBool
OptimizeSpanDeps(JSContext *cx, JSCodeGenerator *cg)
{
    jsbytecode *pc, *oldpc, *base, *limit, *next;
    JSSpanDep *sd, *sd2, *sdbase, *sdlimit, *sdtop, guard;
    ptrdiff_t offset, growth, delta, top, pivot, span, length, target;
    JSBool done;
    JSOp op;
    uint32 type;
    size_t size, incr;
    jssrcnote *sn, *snlimit;
    JSSrcNoteSpec *spec;
    uintN i, n, noteIndex;
    JSTryNode *tryNode;
#ifdef DEBUG_brendan
    int passes = 0;
#endif

    base = CG_BASE(cg);
    sdbase = cg->spanDeps;
    sdlimit = sdbase + cg->numSpanDeps;
    offset = CG_OFFSET(cg);
    growth = 0;

    do {
        done = JS_TRUE;
        delta = 0;
        top = pivot = -1;
        sdtop = NULL;
        pc = NULL;
        op = JSOP_NOP;
        type = 0;
#ifdef DEBUG_brendan
        passes++;
#endif

        for (sd = sdbase; sd < sdlimit; sd++) {
            JS_ASSERT(JT_HAS_TAG(sd->target));
            sd->offset += delta;

            if (sd->top != top) {
                sdtop = sd;
                top = sd->top;
                JS_ASSERT(top == sd->before);
                pivot = sd->offset;
                pc = base + top;
                op = (JSOp) *pc;
                type = JOF_OPTYPE(op);
                if (JOF_TYPE_IS_EXTENDED_JUMP(type)) {
                    /*
                     * We already extended all the jump offset operands for
                     * the opcode at sd->top.  Jumps and branches have only
                     * one jump offset operand, but switches have many, all
                     * of which are adjacent in cg->spanDeps.
                     */
                    continue;
                }

                JS_ASSERT(type == JOF_JUMP ||
                          type == JOF_TABLESWITCH ||
                          type == JOF_LOOKUPSWITCH);
            }

            if (!JOF_TYPE_IS_EXTENDED_JUMP(type)) {
                span = SD_SPAN(sd, pivot);
                if (span < JUMP_OFFSET_MIN || JUMP_OFFSET_MAX < span) {
                    ptrdiff_t deltaFromTop = 0;

                    done = JS_FALSE;

                    switch (op) {
                      case JSOP_GOTO:         op = JSOP_GOTOX; break;
                      case JSOP_IFEQ:         op = JSOP_IFEQX; break;
                      case JSOP_IFNE:         op = JSOP_IFNEX; break;
                      case JSOP_OR:           op = JSOP_ORX; break;
                      case JSOP_AND:          op = JSOP_ANDX; break;
                      case JSOP_GOSUB:        op = JSOP_GOSUBX; break;
                      case JSOP_CASE:         op = JSOP_CASEX; break;
                      case JSOP_DEFAULT:      op = JSOP_DEFAULTX; break;
                      case JSOP_TABLESWITCH:  op = JSOP_TABLESWITCHX; break;
                      case JSOP_LOOKUPSWITCH: op = JSOP_LOOKUPSWITCHX; break;
                      default:
                        ReportStatementTooLarge(cx, cg);
                        return JS_FALSE;
                    }
                    *pc = (jsbytecode) op;

                    for (sd2 = sdtop; sd2 < sdlimit && sd2->top == top; sd2++) {
                        if (sd2 <= sd) {
                            /*
                             * sd2->offset already includes delta as it stood
                             * before we entered this loop, but it must also
                             * include the delta relative to top due to all the
                             * extended jump offset immediates for the opcode
                             * starting at top, which we extend in this loop.
                             *
                             * If there is only one extended jump offset, then
                             * sd2->offset won't change and this for loop will
                             * iterate once only.
                             */
                            sd2->offset += deltaFromTop;
                            deltaFromTop += JUMPX_OFFSET_LEN - JUMP_OFFSET_LEN;
                        } else {
                            /*
                             * sd2 comes after sd, and won't be revisited by
                             * the outer for loop, so we have to increase its
                             * offset by delta, not merely by deltaFromTop.
                             */
                            sd2->offset += delta;
                        }

                        delta += JUMPX_OFFSET_LEN - JUMP_OFFSET_LEN;
                        UpdateJumpTargets(cg->jumpTargets, sd2->offset,
                                          JUMPX_OFFSET_LEN - JUMP_OFFSET_LEN);
                    }
                    sd = sd2 - 1;
                }
            }
        }

        growth += delta;
    } while (!done);

    if (growth) {
#ifdef DEBUG_brendan
        JSTokenStream *ts = &cg->treeContext.parseContext->tokenStream;

        printf("%s:%u: %u/%u jumps extended in %d passes (%d=%d+%d)\n",
               ts->filename ? ts->filename : "stdin", cg->firstLine,
               growth / (JUMPX_OFFSET_LEN - JUMP_OFFSET_LEN), cg->numSpanDeps,
               passes, offset + growth, offset, growth);
#endif

        /*
         * Ensure that we have room for the extended jumps, but don't round up
         * to a power of two -- we're done generating code, so we cut to fit.
         */
        limit = CG_LIMIT(cg);
        length = offset + growth;
        next = base + length;
        if (next > limit) {
            JS_ASSERT(length > BYTECODE_CHUNK);
            size = BYTECODE_SIZE(PTRDIFF(limit, base, jsbytecode));
            incr = BYTECODE_SIZE(length) - size;
            JS_ARENA_GROW_CAST(base, jsbytecode *, cg->codePool, size, incr);
            if (!base) {
                js_ReportOutOfScriptQuota(cx);
                return JS_FALSE;
            }
            CG_BASE(cg) = base;
            CG_LIMIT(cg) = next = base + length;
        }
        CG_NEXT(cg) = next;

        /*
         * Set up a fake span dependency record to guard the end of the code
         * being generated.  This guard record is returned as a fencepost by
         * FindNearestSpanDep if there is no real spandep at or above a given
         * unextended code offset.
         */
        guard.top = -1;
        guard.offset = offset + growth;
        guard.before = offset;
        guard.target = NULL;
    }

    /*
     * Now work backwards through the span dependencies, copying chunks of
     * bytecode between each extended jump toward the end of the grown code
     * space, and restoring immediate offset operands for all jump bytecodes.
     * The first chunk of bytecodes, starting at base and ending at the first
     * extended jump offset (NB: this chunk includes the operation bytecode
     * just before that immediate jump offset), doesn't need to be copied.
     */
    JS_ASSERT(sd == sdlimit);
    top = -1;
    while (--sd >= sdbase) {
        if (sd->top != top) {
            top = sd->top;
            op = (JSOp) base[top];
            type = JOF_OPTYPE(op);

            for (sd2 = sd - 1; sd2 >= sdbase && sd2->top == top; sd2--)
                continue;
            sd2++;
            pivot = sd2->offset;
            JS_ASSERT(top == sd2->before);
        }

        oldpc = base + sd->before;
        span = SD_SPAN(sd, pivot);

        /*
         * If this jump didn't need to be extended, restore its span immediate
         * offset operand now, overwriting the index of sd within cg->spanDeps
         * that was stored temporarily after *pc when BuildSpanDepTable ran.
         *
         * Note that span might fit in 16 bits even for an extended jump op,
         * if the op has multiple span operands, not all of which overflowed
         * (e.g. JSOP_LOOKUPSWITCH or JSOP_TABLESWITCH where some cases are in
         * range for a short jump, but others are not).
         */
        if (!JOF_TYPE_IS_EXTENDED_JUMP(type)) {
            JS_ASSERT(JUMP_OFFSET_MIN <= span && span <= JUMP_OFFSET_MAX);
            SET_JUMP_OFFSET(oldpc, span);
            continue;
        }

        /*
         * Set up parameters needed to copy the next run of bytecode starting
         * at offset (which is a cursor into the unextended, original bytecode
         * vector), down to sd->before (a cursor of the same scale as offset,
         * it's the index of the original jump pc).  Reuse delta to count the
         * nominal number of bytes to copy.
         */
        pc = base + sd->offset;
        delta = offset - sd->before;
        JS_ASSERT(delta >= 1 + JUMP_OFFSET_LEN);

        /*
         * Don't bother copying the jump offset we're about to reset, but do
         * copy the bytecode at oldpc (which comes just before its immediate
         * jump offset operand), on the next iteration through the loop, by
         * including it in offset's new value.
         */
        offset = sd->before + 1;
        size = BYTECODE_SIZE(delta - (1 + JUMP_OFFSET_LEN));
        if (size) {
            memmove(pc + 1 + JUMPX_OFFSET_LEN,
                    oldpc + 1 + JUMP_OFFSET_LEN,
                    size);
        }

        SET_JUMPX_OFFSET(pc, span);
    }

    if (growth) {
        /*
         * Fix source note deltas.  Don't hardwire the delta fixup adjustment,
         * even though currently it must be JUMPX_OFFSET_LEN - JUMP_OFFSET_LEN
         * at each sd that moved.  The future may bring different offset sizes
         * for span-dependent instruction operands.  However, we fix only main
         * notes here, not prolog notes -- we know that prolog opcodes are not
         * span-dependent, and aren't likely ever to be.
         */
        offset = growth = 0;
        sd = sdbase;
        for (sn = cg->main.notes, snlimit = sn + cg->main.noteCount;
             sn < snlimit;
             sn = SN_NEXT(sn)) {
            /*
             * Recall that the offset of a given note includes its delta, and
             * tells the offset of the annotated bytecode from the main entry
             * point of the script.
             */
            offset += SN_DELTA(sn);
            while (sd < sdlimit && sd->before < offset) {
                /*
                 * To compute the delta to add to sn, we need to look at the
                 * spandep after sd, whose offset - (before + growth) tells by
                 * how many bytes sd's instruction grew.
                 */
                sd2 = sd + 1;
                if (sd2 == sdlimit)
                    sd2 = &guard;
                delta = sd2->offset - (sd2->before + growth);
                if (delta > 0) {
                    JS_ASSERT(delta == JUMPX_OFFSET_LEN - JUMP_OFFSET_LEN);
                    sn = js_AddToSrcNoteDelta(cx, cg, sn, delta);
                    if (!sn)
                        return JS_FALSE;
                    snlimit = cg->main.notes + cg->main.noteCount;
                    growth += delta;
                }
                sd++;
            }

            /*
             * If sn has span-dependent offset operands, check whether each
             * covers further span-dependencies, and increase those operands
             * accordingly.  Some source notes measure offset not from the
             * annotated pc, but from that pc plus some small bias.  NB: we
             * assume that spec->offsetBias can't itself span span-dependent
             * instructions!
             */
            spec = &js_SrcNoteSpec[SN_TYPE(sn)];
            if (spec->isSpanDep) {
                pivot = offset + spec->offsetBias;
                n = spec->arity;
                for (i = 0; i < n; i++) {
                    span = js_GetSrcNoteOffset(sn, i);
                    if (span == 0)
                        continue;
                    target = pivot + span * spec->isSpanDep;
                    sd2 = FindNearestSpanDep(cg, target,
                                             (target >= pivot)
                                             ? sd - sdbase
                                             : 0,
                                             &guard);

                    /*
                     * Increase target by sd2's before-vs-after offset delta,
                     * which is absolute (i.e., relative to start of script,
                     * as is target).  Recompute the span by subtracting its
                     * adjusted pivot from target.
                     */
                    target += sd2->offset - sd2->before;
                    span = target - (pivot + growth);
                    span *= spec->isSpanDep;
                    noteIndex = sn - cg->main.notes;
                    if (!js_SetSrcNoteOffset(cx, cg, noteIndex, i, span))
                        return JS_FALSE;
                    sn = cg->main.notes + noteIndex;
                    snlimit = cg->main.notes + cg->main.noteCount;
                }
            }
        }
        cg->main.lastNoteOffset += growth;

        /*
         * Fix try/catch notes (O(numTryNotes * log2(numSpanDeps)), but it's
         * not clear how we can beat that).
         */
        for (tryNode = cg->lastTryNode; tryNode; tryNode = tryNode->prev) {
            /*
             * First, look for the nearest span dependency at/above tn->start.
             * There may not be any such spandep, in which case the guard will
             * be returned.
             */
            offset = tryNode->note.start;
            sd = FindNearestSpanDep(cg, offset, 0, &guard);
            delta = sd->offset - sd->before;
            tryNode->note.start = offset + delta;

            /*
             * Next, find the nearest spandep at/above tn->start + tn->length.
             * Use its delta minus tn->start's delta to increase tn->length.
             */
            length = tryNode->note.length;
            sd2 = FindNearestSpanDep(cg, offset + length, sd - sdbase, &guard);
            if (sd2 != sd) {
                tryNode->note.length =
                    length + sd2->offset - sd2->before - delta;
            }
        }
    }

#ifdef DEBUG_brendan
  {
    uintN bigspans = 0;
    top = -1;
    for (sd = sdbase; sd < sdlimit; sd++) {
        offset = sd->offset;

        /* NB: sd->top cursors into the original, unextended bytecode vector. */
        if (sd->top != top) {
            JS_ASSERT(top == -1 ||
                      !JOF_TYPE_IS_EXTENDED_JUMP(type) ||
                      bigspans != 0);
            bigspans = 0;
            top = sd->top;
            JS_ASSERT(top == sd->before);
            op = (JSOp) base[offset];
            type = JOF_OPTYPE(op);
            JS_ASSERT(type == JOF_JUMP ||
                      type == JOF_JUMPX ||
                      type == JOF_TABLESWITCH ||
                      type == JOF_TABLESWITCHX ||
                      type == JOF_LOOKUPSWITCH ||
                      type == JOF_LOOKUPSWITCHX);
            pivot = offset;
        }

        pc = base + offset;
        if (JOF_TYPE_IS_EXTENDED_JUMP(type)) {
            span = GET_JUMPX_OFFSET(pc);
            if (span < JUMP_OFFSET_MIN || JUMP_OFFSET_MAX < span) {
                bigspans++;
            } else {
                JS_ASSERT(type == JOF_TABLESWITCHX ||
                          type == JOF_LOOKUPSWITCHX);
            }
        } else {
            span = GET_JUMP_OFFSET(pc);
        }
        JS_ASSERT(SD_SPAN(sd, pivot) == span);
    }
    JS_ASSERT(!JOF_TYPE_IS_EXTENDED_JUMP(type) || bigspans != 0);
  }
#endif

    /*
     * Reset so we optimize at most once -- cg may be used for further code
     * generation of successive, independent, top-level statements.  No jump
     * can span top-level statements, because JS lacks goto.
     */
    size = SPANDEPS_SIZE(JS_BIT(JS_CeilingLog2(cg->numSpanDeps)));
    JS_free(cx, cg->spanDeps);
    cg->spanDeps = NULL;
    FreeJumpTargets(cg, cg->jumpTargets);
    cg->jumpTargets = NULL;
    cg->numSpanDeps = cg->numJumpTargets = 0;
    cg->spanDepTodo = CG_OFFSET(cg);
    return JS_TRUE;
}

static JSBool
EmitJump(JSContext *cx, JSCodeGenerator *cg, JSOp op, ptrdiff_t off)
{
    JSBool extend;
    ptrdiff_t jmp;
    jsbytecode *pc;

    extend = off < JUMP_OFFSET_MIN || JUMP_OFFSET_MAX < off;
    if (extend && !cg->spanDeps && !BuildSpanDepTable(cx, cg))
        return JS_FALSE;

    jmp = js_Emit3(cx, cg, op, JUMP_OFFSET_HI(off), JUMP_OFFSET_LO(off));
    if (jmp >= 0 && (extend || cg->spanDeps)) {
        pc = CG_CODE(cg, jmp);
        if (!AddSpanDep(cx, cg, pc, pc, off))
            return JS_FALSE;
    }
    return jmp;
}

static ptrdiff_t
GetJumpOffset(JSCodeGenerator *cg, jsbytecode *pc)
{
    JSSpanDep *sd;
    JSJumpTarget *jt;
    ptrdiff_t top;

    if (!cg->spanDeps)
        return GET_JUMP_OFFSET(pc);

    sd = GetSpanDep(cg, pc);
    jt = sd->target;
    if (!JT_HAS_TAG(jt))
        return JT_TO_BPDELTA(jt);

    top = sd->top;
    while (--sd >= cg->spanDeps && sd->top == top)
        continue;
    sd++;
    return JT_CLR_TAG(jt)->offset - sd->offset;
}

JSBool
js_SetJumpOffset(JSContext *cx, JSCodeGenerator *cg, jsbytecode *pc,
                 ptrdiff_t off)
{
    if (!cg->spanDeps) {
        if (JUMP_OFFSET_MIN <= off && off <= JUMP_OFFSET_MAX) {
            SET_JUMP_OFFSET(pc, off);
            return JS_TRUE;
        }

        if (!BuildSpanDepTable(cx, cg))
            return JS_FALSE;
    }

    return SetSpanDepTarget(cx, cg, GetSpanDep(cg, pc), off);
}

JSBool
js_InStatement(JSTreeContext *tc, JSStmtType type)
{
    JSStmtInfo *stmt;

    for (stmt = tc->topStmt; stmt; stmt = stmt->down) {
        if (stmt->type == type)
            return JS_TRUE;
    }
    return JS_FALSE;
}

void
js_PushStatement(JSTreeContext *tc, JSStmtInfo *stmt, JSStmtType type,
                 ptrdiff_t top)
{
    stmt->type = type;
    stmt->flags = 0;
    SET_STATEMENT_TOP(stmt, top);
    stmt->u.label = NULL;
    JS_ASSERT(!stmt->u.blockObj);
    stmt->down = tc->topStmt;
    tc->topStmt = stmt;
    if (STMT_LINKS_SCOPE(stmt)) {
        stmt->downScope = tc->topScopeStmt;
        tc->topScopeStmt = stmt;
    } else {
        stmt->downScope = NULL;
    }
}

void
js_PushBlockScope(JSTreeContext *tc, JSStmtInfo *stmt, JSObject *blockObj,
                  ptrdiff_t top)
{

    js_PushStatement(tc, stmt, STMT_BLOCK, top);
    stmt->flags |= SIF_SCOPE;
    STOBJ_SET_PARENT(blockObj, tc->blockChain);
    stmt->downScope = tc->topScopeStmt;
    tc->topScopeStmt = stmt;
    tc->blockChain = blockObj;
    stmt->u.blockObj = blockObj;
}

/*
 * Emit a backpatch op with offset pointing to the previous jump of this type,
 * so that we can walk back up the chain fixing up the op and jump offset.
 */
static ptrdiff_t
EmitBackPatchOp(JSContext *cx, JSCodeGenerator *cg, JSOp op, ptrdiff_t *lastp)
{
    ptrdiff_t offset, delta;

    offset = CG_OFFSET(cg);
    delta = offset - *lastp;
    *lastp = offset;
    JS_ASSERT(delta > 0);
    return EmitJump(cx, cg, op, delta);
}

/*
 * Macro to emit a bytecode followed by a uint16 immediate operand stored in
 * big-endian order, used for arg and var numbers as well as for atomIndexes.
 * NB: We use cx and cg from our caller's lexical environment, and return
 * false on error.
 */
#define EMIT_UINT16_IMM_OP(op, i)                                             \
    JS_BEGIN_MACRO                                                            \
        if (js_Emit3(cx, cg, op, UINT16_HI(i), UINT16_LO(i)) < 0)             \
            return JS_FALSE;                                                  \
    JS_END_MACRO

static JSBool
FlushPops(JSContext *cx, JSCodeGenerator *cg, intN *npops)
{
    JS_ASSERT(*npops != 0);
    if (js_NewSrcNote(cx, cg, SRC_HIDDEN) < 0)
        return JS_FALSE;
    EMIT_UINT16_IMM_OP(JSOP_POPN, *npops);
    *npops = 0;
    return JS_TRUE;
}

/*
 * Emit additional bytecode(s) for non-local jumps.
 */
static JSBool
EmitNonLocalJumpFixup(JSContext *cx, JSCodeGenerator *cg, JSStmtInfo *toStmt)
{
    intN depth, npops;
    JSStmtInfo *stmt;

    /*
     * The non-local jump fixup we emit will unbalance cg->stackDepth, because
     * the fixup replicates balanced code such as JSOP_LEAVEWITH emitted at the
     * end of a with statement, so we save cg->stackDepth here and restore it
     * just before a successful return.
     */
    depth = cg->stackDepth;
    npops = 0;

#define FLUSH_POPS() if (npops && !FlushPops(cx, cg, &npops)) return JS_FALSE

    for (stmt = cg->treeContext.topStmt; stmt != toStmt; stmt = stmt->down) {
        switch (stmt->type) {
          case STMT_FINALLY:
            FLUSH_POPS();
            if (js_NewSrcNote(cx, cg, SRC_HIDDEN) < 0)
                return JS_FALSE;
            if (EmitBackPatchOp(cx, cg, JSOP_BACKPATCH, &GOSUBS(*stmt)) < 0)
                return JS_FALSE;
            break;

          case STMT_WITH:
            /* There's a With object on the stack that we need to pop. */
            FLUSH_POPS();
            if (js_NewSrcNote(cx, cg, SRC_HIDDEN) < 0)
                return JS_FALSE;
            if (js_Emit1(cx, cg, JSOP_LEAVEWITH) < 0)
                return JS_FALSE;
            break;

          case STMT_FOR_IN_LOOP:
            /*
             * The iterator and the object being iterated need to be popped.
             */
            FLUSH_POPS();
            if (js_NewSrcNote(cx, cg, SRC_HIDDEN) < 0)
                return JS_FALSE;
            if (js_Emit1(cx, cg, JSOP_ENDITER) < 0)
                return JS_FALSE;
            break;

          case STMT_SUBROUTINE:
            /*
             * There's a [exception or hole, retsub pc-index] pair on the
             * stack that we need to pop.
             */
            npops += 2;
            break;

          default:;
        }

        if (stmt->flags & SIF_SCOPE) {
            uintN i;

            /* There is a Block object with locals on the stack to pop. */
            FLUSH_POPS();
            if (js_NewSrcNote(cx, cg, SRC_HIDDEN) < 0)
                return JS_FALSE;
            i = OBJ_BLOCK_COUNT(cx, stmt->u.blockObj);
            EMIT_UINT16_IMM_OP(JSOP_LEAVEBLOCK, i);
        }
    }

    FLUSH_POPS();
    cg->stackDepth = depth;
    return JS_TRUE;

#undef FLUSH_POPS
}

static ptrdiff_t
EmitGoto(JSContext *cx, JSCodeGenerator *cg, JSStmtInfo *toStmt,
         ptrdiff_t *lastp, JSAtomListElement *label, JSSrcNoteType noteType)
{
    intN index;

    if (!EmitNonLocalJumpFixup(cx, cg, toStmt))
        return -1;

    if (label)
        index = js_NewSrcNote2(cx, cg, noteType, (ptrdiff_t) ALE_INDEX(label));
    else if (noteType != SRC_NULL)
        index = js_NewSrcNote(cx, cg, noteType);
    else
        index = 0;
    if (index < 0)
        return -1;

    return EmitBackPatchOp(cx, cg, JSOP_BACKPATCH, lastp);
}

static JSBool
BackPatch(JSContext *cx, JSCodeGenerator *cg, ptrdiff_t last,
          jsbytecode *target, jsbytecode op)
{
    jsbytecode *pc, *stop;
    ptrdiff_t delta, span;

    pc = CG_CODE(cg, last);
    stop = CG_CODE(cg, -1);
    while (pc != stop) {
        delta = GetJumpOffset(cg, pc);
        span = PTRDIFF(target, pc, jsbytecode);
        CHECK_AND_SET_JUMP_OFFSET(cx, cg, pc, span);

        /*
         * Set *pc after jump offset in case bpdelta didn't overflow, but span
         * does (if so, CHECK_AND_SET_JUMP_OFFSET might call BuildSpanDepTable
         * and need to see the JSOP_BACKPATCH* op at *pc).
         */
        *pc = op;
        pc -= delta;
    }
    return JS_TRUE;
}

void
js_PopStatement(JSTreeContext *tc)
{
    JSStmtInfo *stmt;

    stmt = tc->topStmt;
    tc->topStmt = stmt->down;
    if (STMT_LINKS_SCOPE(stmt)) {
        tc->topScopeStmt = stmt->downScope;
        if (stmt->flags & SIF_SCOPE) {
            tc->blockChain = STOBJ_GET_PARENT(stmt->u.blockObj);
            JS_SCOPE_DEPTH_METERING(--tc->scopeDepth);
        }
    }
}

JSBool
js_PopStatementCG(JSContext *cx, JSCodeGenerator *cg)
{
    JSStmtInfo *stmt;

    stmt = cg->treeContext.topStmt;
    if (!STMT_IS_TRYING(stmt) &&
        (!BackPatch(cx, cg, stmt->breaks, CG_NEXT(cg), JSOP_GOTO) ||
         !BackPatch(cx, cg, stmt->continues, CG_CODE(cg, stmt->update),
                    JSOP_GOTO))) {
        return JS_FALSE;
    }
    js_PopStatement(&cg->treeContext);
    return JS_TRUE;
}

JSBool
js_DefineCompileTimeConstant(JSContext *cx, JSCodeGenerator *cg, JSAtom *atom,
                             JSParseNode *pn)
{
    jsdouble dval;
    jsint ival;
    JSAtom *valueAtom;
    jsval v;
    JSAtomListElement *ale;

    /* XXX just do numbers for now */
    if (pn->pn_type == TOK_NUMBER) {
        dval = pn->pn_dval;
        if (JSDOUBLE_IS_INT(dval, ival) && INT_FITS_IN_JSVAL(ival)) {
            v = INT_TO_JSVAL(ival);
        } else {
            /*
             * We atomize double to root a jsdouble instance that we wrap as
             * jsval and store in cg->constList. This works because atoms are
             * protected from GC during compilation.
             */
            valueAtom = js_AtomizeDouble(cx, dval);
            if (!valueAtom)
                return JS_FALSE;
            v = ATOM_KEY(valueAtom);
        }
        ale = js_IndexAtom(cx, atom, &cg->constList);
        if (!ale)
            return JS_FALSE;
        ale->entry.value = (void *)v;
    }
    return JS_TRUE;
}

JSStmtInfo *
js_LexicalLookup(JSTreeContext *tc, JSAtom *atom, jsint *slotp)
{
    JSStmtInfo *stmt;
    JSObject *obj;
    JSScope *scope;
    JSScopeProperty *sprop;
    jsval v;

    for (stmt = tc->topScopeStmt; stmt; stmt = stmt->downScope) {
        if (stmt->type == STMT_WITH)
            break;

        /* Skip "maybe scope" statements that don't contain let bindings. */
        if (!(stmt->flags & SIF_SCOPE))
            continue;

        obj = stmt->u.blockObj;
        JS_ASSERT(LOCKED_OBJ_GET_CLASS(obj) == &js_BlockClass);
        scope = OBJ_SCOPE(obj);
        sprop = SCOPE_GET_PROPERTY(scope, ATOM_TO_JSID(atom));
        if (sprop) {
            JS_ASSERT(sprop->flags & SPROP_HAS_SHORTID);

            if (slotp) {
                /*
                 * Use LOCKED_OBJ_GET_SLOT since we know obj is single-
                 * threaded and owned by this compiler activation.
                 */
                v = LOCKED_OBJ_GET_SLOT(obj, JSSLOT_BLOCK_DEPTH);
                JS_ASSERT(JSVAL_IS_INT(v) && JSVAL_TO_INT(v) >= 0);
                *slotp = JSVAL_TO_INT(v) + sprop->shortid;
            }
            return stmt;
        }
    }

    if (slotp)
        *slotp = -1;
    return stmt;
}

/*
 * Check if the attributes describe a property holding a compile-time constant
 * or a permanent, read-only property without a getter.
 */
#define IS_CONSTANT_PROPERTY(attrs)                                           \
    (((attrs) & (JSPROP_READONLY | JSPROP_PERMANENT | JSPROP_GETTER)) ==      \
     (JSPROP_READONLY | JSPROP_PERMANENT))

/*
 * The function sets vp to JSVAL_HOLE when the atom does not corresponds to a
 * name defining a constant.
 */
static JSBool
LookupCompileTimeConstant(JSContext *cx, JSCodeGenerator *cg, JSAtom *atom,
                          jsval *vp)
{
    JSBool ok;
    JSStmtInfo *stmt;
    JSAtomListElement *ale;
    JSObject *obj, *pobj;
    JSProperty *prop;
    uintN attrs;

    /*
     * Chase down the cg stack, but only until we reach the outermost cg.
     * This enables propagating consts from top-level into switch cases in a
     * function compiled along with the top-level script.
     */
    *vp = JSVAL_HOLE;
    do {
        if ((cg->treeContext.flags & TCF_IN_FUNCTION) ||
            cx->fp->varobj == cx->fp->scopeChain) {
            /* XXX this will need revising when 'let const' is added. */
            stmt = js_LexicalLookup(&cg->treeContext, atom, NULL);
            if (stmt)
                return JS_TRUE;

            ATOM_LIST_SEARCH(ale, &cg->constList, atom);
            if (ale) {
                JS_ASSERT(ALE_VALUE(ale) != JSVAL_HOLE);
                *vp = ALE_VALUE(ale);
                return JS_TRUE;
            }

            /*
             * Try looking in the variable object for a direct property that
             * is readonly and permanent.  We know such a property can't be
             * shadowed by another property on obj's prototype chain, or a
             * with object or catch variable; nor can prop's value be changed,
             * nor can prop be deleted.
             */
            if (cg->treeContext.flags & TCF_IN_FUNCTION) {
                if (js_LookupLocal(cx, cg->treeContext.fun, atom, NULL) !=
                    JSLOCAL_NONE) {
                    break;
                }
            } else if (cg->treeContext.flags & TCF_COMPILE_N_GO) {
                obj = cx->fp->varobj;
                ok = OBJ_LOOKUP_PROPERTY(cx, obj, ATOM_TO_JSID(atom), &pobj,
                                         &prop);
                if (!ok)
                    return JS_FALSE;
                if (pobj == obj) {
                    /*
                     * We're compiling code that will be executed immediately,
                     * not re-executed against a different scope chain and/or
                     * variable object.  Therefore we can get constant values
                     * from our variable object here.
                     */
                    ok = OBJ_GET_ATTRIBUTES(cx, obj, ATOM_TO_JSID(atom), prop,
                                            &attrs);
                    if (ok && IS_CONSTANT_PROPERTY(attrs)) {
                        ok = OBJ_GET_PROPERTY(cx, obj, ATOM_TO_JSID(atom), vp);
                        JS_ASSERT_IF(ok, *vp != JSVAL_HOLE);
                    }
                }
                if (prop)
                    OBJ_DROP_PROPERTY(cx, pobj, prop);
                if (!ok)
                    return JS_FALSE;
                if (prop)
                    break;
            }
        }
    } while ((cg = cg->parent) != NULL);
    return JS_TRUE;
}

/*
 * Return JSOP_NOP to indicate that index fits 2 bytes and no index segment
 * reset instruction is necessary, JSOP_FALSE to indicate an error or either
 * JSOP_RESETBASE0 or JSOP_RESETBASE1 to indicate the reset bytecode to issue
 * after the main bytecode sequence.
 */
static JSOp
EmitBigIndexPrefix(JSContext *cx, JSCodeGenerator *cg, uintN index)
{
    uintN indexBase;

    /*
     * We have max 3 bytes for indexes and check for INDEX_LIMIT overflow only
     * for big indexes.
     */
    JS_STATIC_ASSERT(INDEX_LIMIT <= JS_BIT(24));
    JS_STATIC_ASSERT(INDEX_LIMIT >=
                     (JSOP_INDEXBASE3 - JSOP_INDEXBASE1 + 2) << 16);

    if (index < JS_BIT(16))
        return JSOP_NOP;
    indexBase = index >> 16;
    if (indexBase <= JSOP_INDEXBASE3 - JSOP_INDEXBASE1 + 1) {
        if (js_Emit1(cx, cg, (JSOp)(JSOP_INDEXBASE1 + indexBase - 1)) < 0)
            return JSOP_FALSE;
        return JSOP_RESETBASE0;
    }

    if (index >= INDEX_LIMIT) {
        JS_ReportErrorNumber(cx, js_GetErrorMessage, NULL,
                             JSMSG_TOO_MANY_LITERALS);
        return JSOP_FALSE;
    }

    if (js_Emit2(cx, cg, JSOP_INDEXBASE, (JSOp)indexBase) < 0)
        return JSOP_FALSE;
    return JSOP_RESETBASE;
}

/*
 * Emit a bytecode and its 2-byte constant index immediate operand. If the
 * index requires more than 2 bytes, emit a prefix op whose 8-bit immediate
 * operand effectively extends the 16-bit immediate of the prefixed opcode,
 * by changing index "segment" (see jsinterp.c). We optimize segments 1-3
 * with single-byte JSOP_INDEXBASE[123] codes.
 *
 * Such prefixing currently requires a suffix to restore the "zero segment"
 * register setting, but this could be optimized further.
 */
static JSBool
EmitIndexOp(JSContext *cx, JSOp op, uintN index, JSCodeGenerator *cg)
{
    JSOp bigSuffix;

    bigSuffix = EmitBigIndexPrefix(cx, cg, index);
    if (bigSuffix == JSOP_FALSE)
        return JS_FALSE;
    EMIT_UINT16_IMM_OP(op, index);
    return bigSuffix == JSOP_NOP || js_Emit1(cx, cg, bigSuffix) >= 0;
}

/*
 * Slight sugar for EmitIndexOp, again accessing cx and cg from the macro
 * caller's lexical environment, and embedding a false return on error.
 */
#define EMIT_INDEX_OP(op, index)                                              \
    JS_BEGIN_MACRO                                                            \
        if (!EmitIndexOp(cx, op, index, cg))                                  \
            return JS_FALSE;                                                  \
    JS_END_MACRO


static JSBool
EmitAtomOp(JSContext *cx, JSParseNode *pn, JSOp op, JSCodeGenerator *cg)
{
    JSAtomListElement *ale;

    JS_ASSERT(JOF_OPTYPE(op) == JOF_ATOM);
    if (op == JSOP_GETPROP &&
        pn->pn_atom == cx->runtime->atomState.lengthAtom) {
        return js_Emit1(cx, cg, JSOP_LENGTH) >= 0;
    }
    ale = js_IndexAtom(cx, pn->pn_atom, &cg->atomList);
    if (!ale)
        return JS_FALSE;
    return EmitIndexOp(cx, op, ALE_INDEX(ale), cg);
}

static uintN
IndexParsedObject(JSParsedObjectBox *pob, JSEmittedObjectList *list);

static JSBool
EmitObjectOp(JSContext *cx, JSParsedObjectBox *pob, JSOp op,
             JSCodeGenerator *cg)
{
    JS_ASSERT(JOF_OPTYPE(op) == JOF_OBJECT);
    return EmitIndexOp(cx, op, IndexParsedObject(pob, &cg->objectList), cg);
}

/*
 * What good are ARGNO_LEN and SLOTNO_LEN, you ask?  The answer is that, apart
 * from EmitSlotIndexOp, they abstract out the detail that both are 2, and in
 * other parts of the code there's no necessary relationship between the two.
 * The abstraction cracks here in order to share EmitSlotIndexOp code among
 * the JSOP_DEFLOCALFUN and JSOP_GET{ARG,VAR,LOCAL}PROP cases.
 */
JS_STATIC_ASSERT(ARGNO_LEN == 2);
JS_STATIC_ASSERT(SLOTNO_LEN == 2);

static JSBool
EmitSlotIndexOp(JSContext *cx, JSOp op, uintN slot, uintN index,
                 JSCodeGenerator *cg)
{
    JSOp bigSuffix;
    ptrdiff_t off;
    jsbytecode *pc;

    JS_ASSERT(JOF_OPTYPE(op) == JOF_SLOTATOM ||
              JOF_OPTYPE(op) == JOF_SLOTOBJECT);
    bigSuffix = EmitBigIndexPrefix(cx, cg, index);
    if (bigSuffix == JSOP_FALSE)
        return JS_FALSE;

    /* Emit [op, slot, index]. */
    off = js_EmitN(cx, cg, op, 2 + INDEX_LEN);
    if (off < 0)
        return JS_FALSE;
    pc = CG_CODE(cg, off);
    SET_UINT16(pc, slot);
    pc += 2;
    SET_INDEX(pc, index);
    return bigSuffix == JSOP_NOP || js_Emit1(cx, cg, bigSuffix) >= 0;
}

/*
 * Adjust the slot for a block local to account for the number of variables
 * that share the same index space with locals. Due to the incremental code
 * generation for top-level script, we do the adjustment via code patching in
 * js_CompileScript; see comments there.
 *
 * The function returns -1 on failures.
 */
static jsint
AdjustBlockSlot(JSContext *cx, JSCodeGenerator *cg, jsint slot)
{
    JS_ASSERT((jsuint) slot < cg->maxStackDepth);
    if (cg->treeContext.flags & TCF_IN_FUNCTION) {
        slot += cg->treeContext.fun->u.i.nvars;
        if ((uintN) slot >= SLOTNO_LIMIT) {
            js_ReportCompileErrorNumber(cx, CG_TS(cg), NULL,
                                        JSREPORT_ERROR,
                                        JSMSG_TOO_MANY_LOCALS);
            slot = -1;
        }
    }
    return slot;
}

/*
 * This routine tries to optimize name gets and sets to stack slot loads and
 * stores, given the variables object and scope chain in cx's top frame, the
 * compile-time context in tc, and a TOK_NAME node pn.  It returns false on
 * error, true on success.
 *
 * The caller can inspect pn->pn_slot for a non-negative slot number to tell
 * whether optimization occurred, in which case BindNameToSlot also updated
 * pn->pn_op.  If pn->pn_slot is still -1 on return, pn->pn_op nevertheless
 * may have been optimized, e.g., from JSOP_NAME to JSOP_ARGUMENTS.  Whether
 * or not pn->pn_op was modified, if this function finds an argument or local
 * variable name, pn->pn_const will be true for const properties after a
 * successful return.
 *
 * NB: if you add more opcodes specialized from JSOP_NAME, etc., don't forget
 * to update the TOK_FOR (for-in) and TOK_ASSIGN (op=, e.g. +=) special cases
 * in js_EmitTree.
 */
static JSBool
BindNameToSlot(JSContext *cx, JSCodeGenerator *cg, JSParseNode *pn)
{
    JSTreeContext *tc;
    JSAtom *atom;
    JSStmtInfo *stmt;
    jsint slot;
    JSOp op;
    JSStackFrame *fp;
    JSLocalKind localKind;
    uintN index;
    JSAtomListElement *ale;
    JSBool constOp;

    JS_ASSERT(pn->pn_type == TOK_NAME);
    if (pn->pn_slot >= 0 || pn->pn_op == JSOP_ARGUMENTS)
        return JS_TRUE;

    /* QNAME references can never be optimized to use arg/var storage. */
    if (pn->pn_op == JSOP_QNAMEPART)
        return JS_TRUE;

    /*
     * We can't optimize if we are compiling a with statement and its body,
     * or we're in a catch block whose exception variable has the same name
     * as this node.  FIXME: we should be able to optimize catch vars to be
     * block-locals.
     */
    tc = &cg->treeContext;
    atom = pn->pn_atom;
    if ((stmt = js_LexicalLookup(tc, atom, &slot))) {
        if (stmt->type == STMT_WITH)
            return JS_TRUE;

        JS_ASSERT(stmt->flags & SIF_SCOPE);
        JS_ASSERT(slot >= 0);
        op = PN_OP(pn);
        switch (op) {
          case JSOP_NAME:     op = JSOP_GETLOCAL; break;
          case JSOP_SETNAME:  op = JSOP_SETLOCAL; break;
          case JSOP_INCNAME:  op = JSOP_INCLOCAL; break;
          case JSOP_NAMEINC:  op = JSOP_LOCALINC; break;
          case JSOP_DECNAME:  op = JSOP_DECLOCAL; break;
          case JSOP_NAMEDEC:  op = JSOP_LOCALDEC; break;
          case JSOP_FORNAME:  op = JSOP_FORLOCAL; break;
          case JSOP_DELNAME:  op = JSOP_FALSE; break;
          default: JS_ASSERT(0);
        }
        if (op != pn->pn_op) {
            slot = AdjustBlockSlot(cx, cg, slot);
            if (slot < 0)
                return JS_FALSE;
            pn->pn_op = op;
            pn->pn_slot = slot;
        }
        return JS_TRUE;
    }

    /*
     * We can't optimize if var and closure (a local function not in a larger
     * expression and not at top-level within another's body) collide.
     * XXX suboptimal: keep track of colliding names and deoptimize only those
     */
    if (tc->flags & TCF_FUN_CLOSURE_VS_VAR)
        return JS_TRUE;

    if (!(tc->flags & TCF_IN_FUNCTION) &&
        !((cx->fp->flags & JSFRAME_SPECIAL) && cx->fp->fun)) {
        /*
         * We are compiling a script or eval, and eval is not inside a function
         * activation.
         */
        fp = cx->fp;
        if (fp->scopeChain != fp->varobj)
            return JS_TRUE;

        /*
         * A Script object can be used to split an eval into a compile step
         * done at construction time, and an execute step done separately,
         * possibly in a different scope altogether.  We therefore cannot do
         * any name-to-slot optimizations, but must lookup names at runtime.
         * Note that script_exec ensures that its caller's frame has a Call
         * object, so arg and var name lookups will succeed.
         */
        if (fp->flags & JSFRAME_SCRIPT_OBJECT)
            return JS_TRUE;

        /*
         * We cannot optimize the name access when compiling with an eval or
         * debugger frame.
         */
        if (fp->flags & JSFRAME_SPECIAL)
            return JS_TRUE;

        /*
         * We are optimizing global variables and there may be no pre-existing
         * global property named atom.  If atom was declared via const or var,
         * optimize pn to access fp->vars using the appropriate JSOP_*GVAR op.
         */
        ATOM_LIST_SEARCH(ale, &tc->decls, atom);
        if (!ale) {
            /* Use precedes declaration, or name is never declared. */
            return JS_TRUE;
        }
        constOp = (ALE_JSOP(ale) == JSOP_DEFCONST);

        /* Index atom so we can map fast global number to name. */
        ale = js_IndexAtom(cx, atom, &cg->atomList);
        if (!ale)
            return JS_FALSE;

        /* Defend against tc->ngvars 16-bit overflow. */
        slot = ALE_INDEX(ale);
        if ((slot + 1) >> 16)
            return JS_TRUE;

        if ((uint16)(slot + 1) > tc->ngvars)
            tc->ngvars = (uint16)(slot + 1);

        op = PN_OP(pn);
        switch (op) {
          case JSOP_NAME:     op = JSOP_GETGVAR; break;
          case JSOP_SETNAME:  op = JSOP_SETGVAR; break;
          case JSOP_SETCONST: /* NB: no change */ break;
          case JSOP_INCNAME:  op = JSOP_INCGVAR; break;
          case JSOP_NAMEINC:  op = JSOP_GVARINC; break;
          case JSOP_DECNAME:  op = JSOP_DECGVAR; break;
          case JSOP_NAMEDEC:  op = JSOP_GVARDEC; break;
          case JSOP_FORNAME:  /* NB: no change */ break;
          case JSOP_DELNAME:  /* NB: no change */ break;
          default: JS_ASSERT(0);
        }
        pn->pn_const = constOp;
        if (op != pn->pn_op) {
            pn->pn_op = op;
            pn->pn_slot = slot;
        }
        return JS_TRUE;
    }

    if (tc->flags & TCF_IN_FUNCTION) {
        /*
         * We are compiling a function body and may be able to optimize name
         * to stack slot. Look for an argument or variable in the function and
         * rewrite pn_op and update pn accordingly.
         */
        localKind = js_LookupLocal(cx, tc->fun, atom, &index);
        if (localKind != JSLOCAL_NONE) {
            op = PN_OP(pn);
            if (localKind == JSLOCAL_ARG) {
                switch (op) {
                  case JSOP_NAME:     op = JSOP_GETARG; break;
                  case JSOP_SETNAME:  op = JSOP_SETARG; break;
                  case JSOP_INCNAME:  op = JSOP_INCARG; break;
                  case JSOP_NAMEINC:  op = JSOP_ARGINC; break;
                  case JSOP_DECNAME:  op = JSOP_DECARG; break;
                  case JSOP_NAMEDEC:  op = JSOP_ARGDEC; break;
                  case JSOP_FORNAME:  op = JSOP_FORARG; break;
                  case JSOP_DELNAME:  op = JSOP_FALSE; break;
                  default: JS_ASSERT(0);
                }
                pn->pn_const = JS_FALSE;
            } else {
                JS_ASSERT(localKind == JSLOCAL_VAR ||
                          localKind == JSLOCAL_CONST);
                switch (op) {
                  case JSOP_NAME:     op = JSOP_GETLOCAL; break;
                  case JSOP_SETNAME:  op = JSOP_SETLOCAL; break;
                  case JSOP_SETCONST: op = JSOP_SETLOCAL; break;
                  case JSOP_INCNAME:  op = JSOP_INCLOCAL; break;
                  case JSOP_NAMEINC:  op = JSOP_LOCALINC; break;
                  case JSOP_DECNAME:  op = JSOP_DECLOCAL; break;
                  case JSOP_NAMEDEC:  op = JSOP_LOCALDEC; break;
                  case JSOP_FORNAME:  op = JSOP_FORLOCAL; break;
                  case JSOP_DELNAME:  op = JSOP_FALSE; break;
                  default: JS_ASSERT(0);
                }
                pn->pn_const = (localKind == JSLOCAL_CONST);
            }
            pn->pn_op = op;
            pn->pn_slot = index;
            return JS_TRUE;
        }
        tc->flags |= TCF_FUN_USES_NONLOCALS;
    }

    /*
     * Here we either compiling a function body or an eval script inside a
     * function and couldn't optimize pn, so it's not a global or local slot
     * name.
     *
     * Now we must check for the predefined arguments variable.  It may be
     * overridden by assignment, in which case the function is heavyweight
     * and the interpreter will look up 'arguments' in the function's call
     * object.
     */
    if (pn->pn_op == JSOP_NAME &&
        atom == cx->runtime->atomState.argumentsAtom) {
        pn->pn_op = JSOP_ARGUMENTS;
        return JS_TRUE;
    }
    return JS_TRUE;
}

/*
 * If pn contains a useful expression, return true with *answer set to true.
 * If pn contains a useless expression, return true with *answer set to false.
 * Return false on error.
 *
 * The caller should initialize *answer to false and invoke this function on
 * an expression statement or similar subtree to decide whether the tree could
 * produce code that has any side effects.  For an expression statement, we
 * define useless code as code with no side effects, because the main effect,
 * the value left on the stack after the code executes, will be discarded by a
 * pop bytecode.
 */
static JSBool
CheckSideEffects(JSContext *cx, JSCodeGenerator *cg, JSParseNode *pn,
                 JSBool *answer)
{
    JSBool ok;
    JSFunction *fun;
    JSParseNode *pn2;

    ok = JS_TRUE;
    if (!pn || *answer)
        return ok;

    switch (pn->pn_arity) {
      case PN_FUNC:
        /*
         * A named function is presumed useful: we can't yet know that it is
         * not called.  The side effects are the creation of a scope object
         * to parent this function object, and the binding of the function's
         * name in that scope object.  See comments at case JSOP_NAMEDFUNOBJ:
         * in jsinterp.c.
         */
        fun = (JSFunction *) pn->pn_funpob->object;
        if (fun->atom)
            *answer = JS_TRUE;
        break;

      case PN_LIST:
        if (pn->pn_type == TOK_NEW ||
            pn->pn_type == TOK_LP ||
            pn->pn_type == TOK_LB ||
            pn->pn_type == TOK_RB ||
            pn->pn_type == TOK_RC) {
            /*
             * All invocation operations (construct: TOK_NEW, call: TOK_LP)
             * are presumed to be useful, because they may have side effects
             * even if their main effect (their return value) is discarded.
             *
             * TOK_LB binary trees of 3 or more nodes are flattened into lists
             * to avoid too much recursion.  All such lists must be presumed
             * to be useful because each index operation could invoke a getter
             * (the JSOP_ARGUMENTS special case below, in the PN_BINARY case,
             * does not apply here: arguments[i][j] might invoke a getter).
             *
             * Array and object initializers (TOK_RB and TOK_RC lists) must be
             * considered useful, because they are sugar for constructor calls
             * (to Array and Object, respectively).
             */
            *answer = JS_TRUE;
        } else {
            for (pn2 = pn->pn_head; pn2; pn2 = pn2->pn_next)
                ok &= CheckSideEffects(cx, cg, pn2, answer);
        }
        break;

      case PN_TERNARY:
        ok = CheckSideEffects(cx, cg, pn->pn_kid1, answer) &&
             CheckSideEffects(cx, cg, pn->pn_kid2, answer) &&
             CheckSideEffects(cx, cg, pn->pn_kid3, answer);
        break;

      case PN_BINARY:
        if (pn->pn_type == TOK_ASSIGN) {
            /*
             * Assignment is presumed to be useful, even if the next operation
             * is another assignment overwriting this one's ostensible effect,
             * because the left operand may be a property with a setter that
             * has side effects.
             *
             * The only exception is assignment of a useless value to a const
             * declared in the function currently being compiled.
             */
            pn2 = pn->pn_left;
            if (pn2->pn_type != TOK_NAME) {
                *answer = JS_TRUE;
            } else {
                if (!BindNameToSlot(cx, cg, pn2))
                    return JS_FALSE;
                if (!CheckSideEffects(cx, cg, pn->pn_right, answer))
                    return JS_FALSE;
                if (!*answer &&
                    (pn->pn_op != JSOP_NOP ||
                     pn2->pn_slot < 0 ||
                     !pn2->pn_const)) {
                    *answer = JS_TRUE;
                }
            }
        } else {
            /*
             * We can't easily prove that neither operand ever denotes an
             * object with a toString or valueOf method.
             */
            *answer = JS_TRUE;
        }
        break;

      case PN_UNARY:
        switch (pn->pn_type) {
          case TOK_RP:
            ok = CheckSideEffects(cx, cg, pn->pn_kid, answer);
            break;

          case TOK_DELETE:
            pn2 = pn->pn_kid;
            switch (pn2->pn_type) {
              case TOK_NAME:
              case TOK_DOT:
#if JS_HAS_XML_SUPPORT
              case TOK_DBLDOT:
#endif
#if JS_HAS_LVALUE_RETURN
              case TOK_LP:
#endif
              case TOK_LB:
                /* All these delete addressing modes have effects too. */
                *answer = JS_TRUE;
                break;
              default:
                ok = CheckSideEffects(cx, cg, pn2, answer);
                break;
            }
            break;

          default:
            /*
             * All of TOK_INC, TOK_DEC, TOK_THROW, TOK_YIELD, and TOK_DEFSHARP
             * have direct effects. Of the remaining unary-arity node types,
             * we can't easily prove that the operand never denotes an object
             * with a toString or valueOf method.
             */
            *answer = JS_TRUE;
            break;
        }
        break;

      case PN_NAME:
        /*
         * Take care to avoid trying to bind a label name (labels, both for
         * statements and property values in object initialisers, have pn_op
         * defaulted to JSOP_NOP).
         */
        if (pn->pn_type == TOK_NAME && pn->pn_op != JSOP_NOP) {
            if (!BindNameToSlot(cx, cg, pn))
                return JS_FALSE;
            if (pn->pn_slot < 0 && pn->pn_op != JSOP_ARGUMENTS) {
                /*
                 * Not an argument or local variable use, so this expression
                 * could invoke a getter that has side effects.
                 */
                *answer = JS_TRUE;
            }
        }
        pn2 = pn->pn_expr;
        if (pn->pn_type == TOK_DOT) {
            if (pn2->pn_type == TOK_NAME && !BindNameToSlot(cx, cg, pn2))
                return JS_FALSE;
            if (!(pn2->pn_op == JSOP_ARGUMENTS &&
                  pn->pn_atom == cx->runtime->atomState.lengthAtom)) {
                /*
                 * Any dotted property reference could call a getter, except
                 * for arguments.length where arguments is unambiguous.
                 */
                *answer = JS_TRUE;
            }
        }
        ok = CheckSideEffects(cx, cg, pn2, answer);
        break;

      case PN_NULLARY:
        if (pn->pn_type == TOK_DEBUGGER)
            *answer = JS_TRUE;
        break;
    }
    return ok;
}

static JSBool
EmitNameOp(JSContext *cx, JSCodeGenerator *cg, JSParseNode *pn,
           JSBool callContext)
{
    JSOp op;

    if (!BindNameToSlot(cx, cg, pn))
        return JS_FALSE;
    op = PN_OP(pn);

    if (callContext) {
        switch (op) {
          case JSOP_NAME:
            op = JSOP_CALLNAME;
            break;
          case JSOP_GETGVAR:
            op = JSOP_CALLGVAR;
            break;
          case JSOP_GETARG:
            op = JSOP_CALLARG;
            break;
          case JSOP_GETLOCAL:
            op = JSOP_CALLLOCAL;
            break;
          default:
            JS_ASSERT(op == JSOP_ARGUMENTS);
            break;
        }
    }

    if (op == JSOP_ARGUMENTS) {
        if (js_Emit1(cx, cg, op) < 0)
            return JS_FALSE;
        if (callContext && js_Emit1(cx, cg, JSOP_NULL) < 0)
            return JS_FALSE;
    } else {
        if (pn->pn_slot >= 0) {
            EMIT_UINT16_IMM_OP(op, pn->pn_slot);
        } else {
            if (!EmitAtomOp(cx, pn, op, cg))
                return JS_FALSE;
        }
    }

    return JS_TRUE;
}

#if JS_HAS_XML_SUPPORT
static JSBool
EmitXMLName(JSContext *cx, JSParseNode *pn, JSOp op, JSCodeGenerator *cg)
{
    JSParseNode *pn2;
    uintN oldflags;

    JS_ASSERT(pn->pn_type == TOK_UNARYOP);
    JS_ASSERT(pn->pn_op == JSOP_XMLNAME);
    JS_ASSERT(op == JSOP_XMLNAME || op == JSOP_CALLXMLNAME);

    pn2 = pn->pn_kid;
    oldflags = cg->treeContext.flags;
    cg->treeContext.flags &= ~TCF_IN_FOR_INIT;
    if (!js_EmitTree(cx, cg, pn2))
        return JS_FALSE;
    cg->treeContext.flags |= oldflags & TCF_IN_FOR_INIT;
    if (js_NewSrcNote2(cx, cg, SRC_PCBASE,
                       CG_OFFSET(cg) - pn2->pn_offset) < 0) {
        return JS_FALSE;
    }

    return js_Emit1(cx, cg, op) >= 0;
}
#endif

static JSBool
EmitPropOp(JSContext *cx, JSParseNode *pn, JSOp op, JSCodeGenerator *cg,
           JSBool callContext)
{
    JSParseNode *pn2, *pndot, *pnup, *pndown;
    ptrdiff_t top;

    pn2 = pn->pn_expr;
    if (callContext) {
        JS_ASSERT(pn->pn_type == TOK_DOT);
        JS_ASSERT(op == JSOP_GETPROP);
        op = JSOP_CALLPROP;
    } else if (op == JSOP_GETPROP && pn->pn_type == TOK_DOT) {
        if (pn2->pn_op == JSOP_THIS) {
            if (pn->pn_atom != cx->runtime->atomState.lengthAtom ) {
                /* Fast path for gets of |this.foo|. */
                return EmitAtomOp(cx, pn, JSOP_GETTHISPROP, cg);
            }
        } else if (pn2->pn_type == TOK_NAME) {
            /*
             * Try to optimize:
             *  - arguments.length into JSOP_ARGCNT
             *  - argname.prop into JSOP_GETARGPROP
             *  - localname.prop into JSOP_GETLOCALPROP
             * but don't do this if the property is 'length' -- prefer to emit
             * JSOP_GETARG, etc., and then JSOP_LENGTH.
             */
            if (!BindNameToSlot(cx, cg, pn2))
                return JS_FALSE;
            if (pn->pn_atom == cx->runtime->atomState.lengthAtom) {
                if (pn2->pn_op == JSOP_ARGUMENTS)
                    return js_Emit1(cx, cg, JSOP_ARGCNT) >= 0;
<<<<<<< HEAD
            } else {
                switch (pn2->pn_op) {
                  case JSOP_GETARG:
                    op = JSOP_GETARGPROP;
                    goto do_indexconst;
                  case JSOP_GETVAR:
                    op = JSOP_GETVARPROP;
                    goto do_indexconst;
                  case JSOP_GETLOCAL:
                    op = JSOP_GETLOCALPROP;
                  do_indexconst: {
                    JSAtomListElement *ale;
                    jsatomid atomIndex;

                    ale = js_IndexAtom(cx, pn->pn_atom, &cg->atomList);
                    if (!ale)
                        return JS_FALSE;
                    atomIndex = ALE_INDEX(ale);
                    return EmitSlotIndexOp(cx, op, pn2->pn_slot, atomIndex, cg);
                  }
=======
                break;

              case JSOP_GETARG:
                op = JSOP_GETARGPROP;
                goto do_indexconst;
              case JSOP_GETLOCAL:
                op = JSOP_GETLOCALPROP;
              do_indexconst: {
                JSAtomListElement *ale;
                jsatomid atomIndex;

                ale = js_IndexAtom(cx, pn->pn_atom, &cg->atomList);
                if (!ale)
                    return JS_FALSE;
                atomIndex = ALE_INDEX(ale);
                return EmitSlotIndexOp(cx, op, pn2->pn_slot, atomIndex, cg);
              }
>>>>>>> 69a08d6b

                  default:;
                }
            }
        }
    }

    /*
     * If the object operand is also a dotted property reference, reverse the
     * list linked via pn_expr temporarily so we can iterate over it from the
     * bottom up (reversing again as we go), to avoid excessive recursion.
     */
    if (pn2->pn_type == TOK_DOT) {
        pndot = pn2;
        pnup = NULL;
        top = CG_OFFSET(cg);
        for (;;) {
            /* Reverse pndot->pn_expr to point up, not down. */
            pndot->pn_offset = top;
            pndown = pndot->pn_expr;
            pndot->pn_expr = pnup;
            if (pndown->pn_type != TOK_DOT)
                break;
            pnup = pndot;
            pndot = pndown;
        }

        /* pndown is a primary expression, not a dotted property reference. */
        if (!js_EmitTree(cx, cg, pndown))
            return JS_FALSE;

        do {
            /* Walk back up the list, emitting annotated name ops. */
            if (js_NewSrcNote2(cx, cg, SRC_PCBASE,
                               CG_OFFSET(cg) - pndown->pn_offset) < 0) {
                return JS_FALSE;
            }
            if (!EmitAtomOp(cx, pndot, PN_OP(pndot), cg))
                return JS_FALSE;

            /* Reverse the pn_expr link again. */
            pnup = pndot->pn_expr;
            pndot->pn_expr = pndown;
            pndown = pndot;
        } while ((pndot = pnup) != NULL);
    } else {
        if (!js_EmitTree(cx, cg, pn2))
            return JS_FALSE;
    }

    if (js_NewSrcNote2(cx, cg, SRC_PCBASE,
                       CG_OFFSET(cg) - pn2->pn_offset) < 0) {
        return JS_FALSE;
    }

    return EmitAtomOp(cx, pn, op, cg);
}

static JSBool
EmitElemOp(JSContext *cx, JSParseNode *pn, JSOp op, JSCodeGenerator *cg)
{
    ptrdiff_t top;
    JSParseNode *left, *right, *next, ltmp, rtmp;
    jsint slot;

    top = CG_OFFSET(cg);
    if (pn->pn_arity == PN_LIST) {
        /* Left-associative operator chain to avoid too much recursion. */
        JS_ASSERT(pn->pn_op == JSOP_GETELEM);
        JS_ASSERT(pn->pn_count >= 3);
        left = pn->pn_head;
        right = PN_LAST(pn);
        next = left->pn_next;
        JS_ASSERT(next != right);

        /*
         * Try to optimize arguments[0][j]... into JSOP_ARGSUB<0> followed by
         * one or more index expression and JSOP_GETELEM op pairs.
         */
        if (left->pn_type == TOK_NAME && next->pn_type == TOK_NUMBER) {
            if (!BindNameToSlot(cx, cg, left))
                return JS_FALSE;
            if (left->pn_op == JSOP_ARGUMENTS &&
                JSDOUBLE_IS_INT(next->pn_dval, slot) &&
                (jsuint)slot < JS_BIT(16)) {
                /*
                 * arguments[i]() requires arguments object as "this".
                 * Check that we never generates list for that usage.
                 */
                JS_ASSERT(op != JSOP_CALLELEM || next->pn_next);
                left->pn_offset = next->pn_offset = top;
                EMIT_UINT16_IMM_OP(JSOP_ARGSUB, (jsatomid)slot);
                left = next;
                next = left->pn_next;
            }
        }

        /*
         * Check whether we generated JSOP_ARGSUB, just above, and have only
         * one more index expression to emit.  Given arguments[0][j], we must
         * skip the while loop altogether, falling through to emit code for j
         * (in the subtree referenced by right), followed by the annotated op,
         * at the bottom of this function.
         */
        JS_ASSERT(next != right || pn->pn_count == 3);
        if (left == pn->pn_head) {
            if (!js_EmitTree(cx, cg, left))
                return JS_FALSE;
        }
        while (next != right) {
            if (!js_EmitTree(cx, cg, next))
                return JS_FALSE;
            if (js_NewSrcNote2(cx, cg, SRC_PCBASE, CG_OFFSET(cg) - top) < 0)
                return JS_FALSE;
            if (js_Emit1(cx, cg, JSOP_GETELEM) < 0)
                return JS_FALSE;
            next = next->pn_next;
        }
    } else {
        if (pn->pn_arity == PN_NAME) {
            /*
             * Set left and right so pn appears to be a TOK_LB node, instead
             * of a TOK_DOT node.  See the TOK_FOR/IN case in js_EmitTree, and
             * EmitDestructuringOps nearer below.  In the destructuring case,
             * the base expression (pn_expr) of the name may be null, which
             * means we have to emit a JSOP_BINDNAME.
             */
            left = pn->pn_expr;
            if (!left) {
                left = &ltmp;
                left->pn_type = TOK_STRING;
                left->pn_op = JSOP_BINDNAME;
                left->pn_arity = PN_NULLARY;
                left->pn_pos = pn->pn_pos;
                left->pn_atom = pn->pn_atom;
            }
            right = &rtmp;
            right->pn_type = TOK_STRING;
            JS_ASSERT(ATOM_IS_STRING(pn->pn_atom));
            right->pn_op = js_IsIdentifier(ATOM_TO_STRING(pn->pn_atom))
                           ? JSOP_QNAMEPART
                           : JSOP_STRING;
            right->pn_arity = PN_NULLARY;
            right->pn_pos = pn->pn_pos;
            right->pn_atom = pn->pn_atom;
        } else {
            JS_ASSERT(pn->pn_arity == PN_BINARY);
            left = pn->pn_left;
            right = pn->pn_right;
        }

        /* Try to optimize arguments[0] (e.g.) into JSOP_ARGSUB<0>. */
        if (op == JSOP_GETELEM &&
            left->pn_type == TOK_NAME &&
            right->pn_type == TOK_NUMBER) {
            if (!BindNameToSlot(cx, cg, left))
                return JS_FALSE;
            if (left->pn_op == JSOP_ARGUMENTS &&
                JSDOUBLE_IS_INT(right->pn_dval, slot) &&
                (jsuint)slot < JS_BIT(16)) {
                left->pn_offset = right->pn_offset = top;
                EMIT_UINT16_IMM_OP(JSOP_ARGSUB, (jsatomid)slot);
                return JS_TRUE;
            }
        }

        if (!js_EmitTree(cx, cg, left))
            return JS_FALSE;
    }

    /* The right side of the descendant operator is implicitly quoted. */
    JS_ASSERT(op != JSOP_DESCENDANTS || right->pn_type != TOK_STRING ||
              right->pn_op == JSOP_QNAMEPART);
    if (!js_EmitTree(cx, cg, right))
        return JS_FALSE;
    if (js_NewSrcNote2(cx, cg, SRC_PCBASE, CG_OFFSET(cg) - top) < 0)
        return JS_FALSE;
    return js_Emit1(cx, cg, op) >= 0;
}

static JSBool
EmitNumberOp(JSContext *cx, jsdouble dval, JSCodeGenerator *cg)
{
    jsint ival;
    uint32 u;
    ptrdiff_t off;
    jsbytecode *pc;
    JSAtom *atom;
    JSAtomListElement *ale;

    if (JSDOUBLE_IS_INT(dval, ival) && INT_FITS_IN_JSVAL(ival)) {
        if (ival == 0)
            return js_Emit1(cx, cg, JSOP_ZERO) >= 0;
        if (ival == 1)
            return js_Emit1(cx, cg, JSOP_ONE) >= 0;
        if ((jsint)(int8)ival == ival)
            return js_Emit2(cx, cg, JSOP_INT8, (jsbytecode)(int8)ival) >= 0;

        u = (uint32)ival;
        if (u < JS_BIT(16)) {
            EMIT_UINT16_IMM_OP(JSOP_UINT16, u);
        } else if (u < JS_BIT(24)) {
            off = js_EmitN(cx, cg, JSOP_UINT24, 3);
            if (off < 0)
                return JS_FALSE;
            pc = CG_CODE(cg, off);
            SET_UINT24(pc, u);
        } else {
            off = js_EmitN(cx, cg, JSOP_INT32, 4);
            if (off < 0)
                return JS_FALSE;
            pc = CG_CODE(cg, off);
            SET_INT32(pc, ival);
        }
        return JS_TRUE;
    }

    atom = js_AtomizeDouble(cx, dval);
    if (!atom)
        return JS_FALSE;

    ale = js_IndexAtom(cx, atom, &cg->atomList);
    if (!ale)
        return JS_FALSE;
    return EmitIndexOp(cx, JSOP_DOUBLE, ALE_INDEX(ale), cg);
}

static JSBool
EmitSwitch(JSContext *cx, JSCodeGenerator *cg, JSParseNode *pn,
           JSStmtInfo *stmtInfo)
{
    JSOp switchOp;
    JSBool ok, hasDefault, constPropagated;
    ptrdiff_t top, off, defaultOffset;
    JSParseNode *pn2, *pn3, *pn4;
    uint32 caseCount, tableLength;
    JSParseNode **table;
    jsdouble d;
    jsint i, low, high;
    jsval v;
    JSAtom *atom;
    JSAtomListElement *ale;
    JSParsedObjectBox *pob;
    intN noteIndex;
    size_t switchSize, tableSize;
    jsbytecode *pc, *savepc;
#if JS_HAS_BLOCK_SCOPE
    JSObject *obj;
    jsint count;
#endif

    /* Try for most optimal, fall back if not dense ints, and per ECMAv2. */
    switchOp = JSOP_TABLESWITCH;
    ok = JS_TRUE;
    hasDefault = constPropagated = JS_FALSE;
    defaultOffset = -1;

    /*
     * If the switch contains let variables scoped by its body, model the
     * resulting block on the stack first, before emitting the discriminant's
     * bytecode (in case the discriminant contains a stack-model dependency
     * such as a let expression).
     */
    pn2 = pn->pn_right;
#if JS_HAS_BLOCK_SCOPE
    if (pn2->pn_type == TOK_LEXICALSCOPE) {
        pob = pn2->pn_pob;
        obj = pob->object;
        OBJ_SET_BLOCK_DEPTH(cx, obj, cg->stackDepth);

        /*
         * Push the body's block scope before discriminant code-gen for proper
         * static block scope linkage in case the discriminant contains a let
         * expression.  The block's locals must lie under the discriminant on
         * the stack so that case-dispatch bytecodes can find the discriminant
         * on top of stack.
         */
        js_PushBlockScope(&cg->treeContext, stmtInfo, obj, -1);
        stmtInfo->type = STMT_SWITCH;

        count = OBJ_BLOCK_COUNT(cx, obj);
        cg->stackDepth += count;
        if ((uintN)cg->stackDepth > cg->maxStackDepth)
            cg->maxStackDepth = cg->stackDepth;

        /* Emit JSOP_ENTERBLOCK before code to evaluate the discriminant. */
        if (!EmitObjectOp(cx, pob, JSOP_ENTERBLOCK, cg))
            return JS_FALSE;

        /*
         * Pop the switch's statement info around discriminant code-gen.  Note
         * how this leaves cg->treeContext.blockChain referencing the switch's
         * block scope object, which is necessary for correct block parenting
         * in the case where the discriminant contains a let expression.
         */
        cg->treeContext.topStmt = stmtInfo->down;
        cg->treeContext.topScopeStmt = stmtInfo->downScope;
    }
#ifdef __GNUC__
    else {
        count = -1;
    }
#endif
#endif

    /*
     * Emit code for the discriminant first (or nearly first, in the case of a
     * switch whose body is a block scope).
     */
    if (!js_EmitTree(cx, cg, pn->pn_left))
        return JS_FALSE;

    /* Switch bytecodes run from here till end of final case. */
    top = CG_OFFSET(cg);
#if !JS_HAS_BLOCK_SCOPE
    js_PushStatement(&cg->treeContext, stmtInfo, STMT_SWITCH, top);
#else
    if (pn2->pn_type == TOK_LC) {
        js_PushStatement(&cg->treeContext, stmtInfo, STMT_SWITCH, top);
    } else {
        /* Re-push the switch's statement info record. */
        cg->treeContext.topStmt = cg->treeContext.topScopeStmt = stmtInfo;

        /* Set the statement info record's idea of top. */
        stmtInfo->update = top;

        /* Advance pn2 to refer to the switch case list. */
        pn2 = pn2->pn_expr;
    }
#endif

    caseCount = pn2->pn_count;
    tableLength = 0;
    table = NULL;

    if (caseCount == 0 ||
        (caseCount == 1 &&
         (hasDefault = (pn2->pn_head->pn_type == TOK_DEFAULT)))) {
        caseCount = 0;
        low = 0;
        high = -1;
    } else {
#define INTMAP_LENGTH   256
        jsbitmap intmap_space[INTMAP_LENGTH];
        jsbitmap *intmap = NULL;
        int32 intmap_bitlen = 0;

        low  = JSVAL_INT_MAX;
        high = JSVAL_INT_MIN;

        for (pn3 = pn2->pn_head; pn3; pn3 = pn3->pn_next) {
            if (pn3->pn_type == TOK_DEFAULT) {
                hasDefault = JS_TRUE;
                caseCount--;    /* one of the "cases" was the default */
                continue;
            }

            JS_ASSERT(pn3->pn_type == TOK_CASE);
            if (switchOp == JSOP_CONDSWITCH)
                continue;

            pn4 = pn3->pn_left;
            switch (pn4->pn_type) {
              case TOK_NUMBER:
                d = pn4->pn_dval;
                if (JSDOUBLE_IS_INT(d, i) && INT_FITS_IN_JSVAL(i)) {
                    pn3->pn_val = INT_TO_JSVAL(i);
                } else {
                    atom = js_AtomizeDouble(cx, d);
                    if (!atom) {
                        ok = JS_FALSE;
                        goto release;
                    }
                    pn3->pn_val = ATOM_KEY(atom);
                }
                break;
              case TOK_STRING:
                pn3->pn_val = ATOM_KEY(pn4->pn_atom);
                break;
              case TOK_NAME:
                if (!pn4->pn_expr) {
                    ok = LookupCompileTimeConstant(cx, cg, pn4->pn_atom, &v);
                    if (!ok)
                        goto release;
                    if (v != JSVAL_HOLE) {
                        if (!JSVAL_IS_PRIMITIVE(v)) {
                            /*
                             * XXX JSOP_LOOKUPSWITCH does not support const-
                             * propagated object values, see bug 407186.
                             */
                            switchOp = JSOP_CONDSWITCH;
                            continue;
                        }
                        pn3->pn_val = v;
                        constPropagated = JS_TRUE;
                        break;
                    }
                }
                /* FALL THROUGH */
              case TOK_PRIMARY:
                if (pn4->pn_op == JSOP_TRUE) {
                    pn3->pn_val = JSVAL_TRUE;
                    break;
                }
                if (pn4->pn_op == JSOP_FALSE) {
                    pn3->pn_val = JSVAL_FALSE;
                    break;
                }
                /* FALL THROUGH */
              default:
                switchOp = JSOP_CONDSWITCH;
                continue;
            }

            JS_ASSERT(JSVAL_IS_PRIMITIVE(pn3->pn_val));

            if (switchOp != JSOP_TABLESWITCH)
                continue;
            if (!JSVAL_IS_INT(pn3->pn_val)) {
                switchOp = JSOP_LOOKUPSWITCH;
                continue;
            }
            i = JSVAL_TO_INT(pn3->pn_val);
            if ((jsuint)(i + (jsint)JS_BIT(15)) >= (jsuint)JS_BIT(16)) {
                switchOp = JSOP_LOOKUPSWITCH;
                continue;
            }
            if (i < low)
                low = i;
            if (high < i)
                high = i;

            /*
             * Check for duplicates, which require a JSOP_LOOKUPSWITCH.
             * We bias i by 65536 if it's negative, and hope that's a rare
             * case (because it requires a malloc'd bitmap).
             */
            if (i < 0)
                i += JS_BIT(16);
            if (i >= intmap_bitlen) {
                if (!intmap &&
                    i < (INTMAP_LENGTH << JS_BITS_PER_WORD_LOG2)) {
                    intmap = intmap_space;
                    intmap_bitlen = INTMAP_LENGTH << JS_BITS_PER_WORD_LOG2;
                } else {
                    /* Just grab 8K for the worst-case bitmap. */
                    intmap_bitlen = JS_BIT(16);
                    intmap = (jsbitmap *)
                        JS_malloc(cx,
                                  (JS_BIT(16) >> JS_BITS_PER_WORD_LOG2)
                                  * sizeof(jsbitmap));
                    if (!intmap) {
                        JS_ReportOutOfMemory(cx);
                        return JS_FALSE;
                    }
                }
                memset(intmap, 0, intmap_bitlen >> JS_BITS_PER_BYTE_LOG2);
            }
            if (JS_TEST_BIT(intmap, i)) {
                switchOp = JSOP_LOOKUPSWITCH;
                continue;
            }
            JS_SET_BIT(intmap, i);
        }

      release:
        if (intmap && intmap != intmap_space)
            JS_free(cx, intmap);
        if (!ok)
            return JS_FALSE;

        /*
         * Compute table length and select lookup instead if overlarge or
         * more than half-sparse.
         */
        if (switchOp == JSOP_TABLESWITCH) {
            tableLength = (uint32)(high - low + 1);
            if (tableLength >= JS_BIT(16) || tableLength > 2 * caseCount)
                switchOp = JSOP_LOOKUPSWITCH;
        } else if (switchOp == JSOP_LOOKUPSWITCH) {
            /*
             * Lookup switch supports only atom indexes below 64K limit.
             * Conservatively estimate the maximum possible index during
             * switch generation and use conditional switch if it exceeds
             * the limit.
             */
            if (caseCount + cg->atomList.count > JS_BIT(16))
                switchOp = JSOP_CONDSWITCH;
        }
    }

    /*
     * Emit a note with two offsets: first tells total switch code length,
     * second tells offset to first JSOP_CASE if condswitch.
     */
    noteIndex = js_NewSrcNote3(cx, cg, SRC_SWITCH, 0, 0);
    if (noteIndex < 0)
        return JS_FALSE;

    if (switchOp == JSOP_CONDSWITCH) {
        /*
         * 0 bytes of immediate for unoptimized ECMAv2 switch.
         */
        switchSize = 0;
    } else if (switchOp == JSOP_TABLESWITCH) {
        /*
         * 3 offsets (len, low, high) before the table, 1 per entry.
         */
        switchSize = (size_t)(JUMP_OFFSET_LEN * (3 + tableLength));
    } else {
        /*
         * JSOP_LOOKUPSWITCH:
         * 1 offset (len) and 1 atom index (npairs) before the table,
         * 1 atom index and 1 jump offset per entry.
         */
        switchSize = (size_t)(JUMP_OFFSET_LEN + INDEX_LEN +
                              (INDEX_LEN + JUMP_OFFSET_LEN) * caseCount);
    }

    /*
     * Emit switchOp followed by switchSize bytes of jump or lookup table.
     *
     * If switchOp is JSOP_LOOKUPSWITCH or JSOP_TABLESWITCH, it is crucial
     * to emit the immediate operand(s) by which bytecode readers such as
     * BuildSpanDepTable discover the length of the switch opcode *before*
     * calling js_SetJumpOffset (which may call BuildSpanDepTable).  It's
     * also important to zero all unknown jump offset immediate operands,
     * so they can be converted to span dependencies with null targets to
     * be computed later (js_EmitN zeros switchSize bytes after switchOp).
     */
    if (js_EmitN(cx, cg, switchOp, switchSize) < 0)
        return JS_FALSE;

    off = -1;
    if (switchOp == JSOP_CONDSWITCH) {
        intN caseNoteIndex = -1;
        JSBool beforeCases = JS_TRUE;

        /* Emit code for evaluating cases and jumping to case statements. */
        for (pn3 = pn2->pn_head; pn3; pn3 = pn3->pn_next) {
            pn4 = pn3->pn_left;
            if (pn4 && !js_EmitTree(cx, cg, pn4))
                return JS_FALSE;
            if (caseNoteIndex >= 0) {
                /* off is the previous JSOP_CASE's bytecode offset. */
                if (!js_SetSrcNoteOffset(cx, cg, (uintN)caseNoteIndex, 0,
                                         CG_OFFSET(cg) - off)) {
                    return JS_FALSE;
                }
            }
            if (!pn4) {
                JS_ASSERT(pn3->pn_type == TOK_DEFAULT);
                continue;
            }
            caseNoteIndex = js_NewSrcNote2(cx, cg, SRC_PCDELTA, 0);
            if (caseNoteIndex < 0)
                return JS_FALSE;
            off = EmitJump(cx, cg, JSOP_CASE, 0);
            if (off < 0)
                return JS_FALSE;
            pn3->pn_offset = off;
            if (beforeCases) {
                uintN noteCount, noteCountDelta;

                /* Switch note's second offset is to first JSOP_CASE. */
                noteCount = CG_NOTE_COUNT(cg);
                if (!js_SetSrcNoteOffset(cx, cg, (uintN)noteIndex, 1,
                                         off - top)) {
                    return JS_FALSE;
                }
                noteCountDelta = CG_NOTE_COUNT(cg) - noteCount;
                if (noteCountDelta != 0)
                    caseNoteIndex += noteCountDelta;
                beforeCases = JS_FALSE;
            }
        }

        /*
         * If we didn't have an explicit default (which could fall in between
         * cases, preventing us from fusing this js_SetSrcNoteOffset with the
         * call in the loop above), link the last case to the implicit default
         * for the decompiler.
         */
        if (!hasDefault &&
            caseNoteIndex >= 0 &&
            !js_SetSrcNoteOffset(cx, cg, (uintN)caseNoteIndex, 0,
                                 CG_OFFSET(cg) - off)) {
            return JS_FALSE;
        }

        /* Emit default even if no explicit default statement. */
        defaultOffset = EmitJump(cx, cg, JSOP_DEFAULT, 0);
        if (defaultOffset < 0)
            return JS_FALSE;
    } else {
        pc = CG_CODE(cg, top + JUMP_OFFSET_LEN);

        if (switchOp == JSOP_TABLESWITCH) {
            /* Fill in switch bounds, which we know fit in 16-bit offsets. */
            SET_JUMP_OFFSET(pc, low);
            pc += JUMP_OFFSET_LEN;
            SET_JUMP_OFFSET(pc, high);
            pc += JUMP_OFFSET_LEN;

            /*
             * Use malloc to avoid arena bloat for programs with many switches.
             * We free table if non-null at label out, so all control flow must
             * exit this function through goto out or goto bad.
             */
            if (tableLength != 0) {
                tableSize = (size_t)tableLength * sizeof *table;
                table = (JSParseNode **) JS_malloc(cx, tableSize);
                if (!table)
                    return JS_FALSE;
                memset(table, 0, tableSize);
                for (pn3 = pn2->pn_head; pn3; pn3 = pn3->pn_next) {
                    if (pn3->pn_type == TOK_DEFAULT)
                        continue;
                    i = JSVAL_TO_INT(pn3->pn_val);
                    i -= low;
                    JS_ASSERT((uint32)i < tableLength);
                    table[i] = pn3;
                }
            }
        } else {
            JS_ASSERT(switchOp == JSOP_LOOKUPSWITCH);

            /* Fill in the number of cases. */
            SET_INDEX(pc, caseCount);
            pc += INDEX_LEN;
        }

        /*
         * After this point, all control flow involving JSOP_TABLESWITCH
         * must set ok and goto out to exit this function.  To keep things
         * simple, all switchOp cases exit that way.
         */
        if (cg->spanDeps) {
            /*
             * We have already generated at least one big jump so we must
             * explicitly add span dependencies for the switch jumps. When
             * called below, js_SetJumpOffset can only do it when patching
             * the first big jump or when cg->spanDeps is null.
             */
            if (!AddSwitchSpanDeps(cx, cg, CG_CODE(cg, top)))
                goto bad;
        }

        if (constPropagated) {
            /*
             * Skip switchOp, as we are not setting jump offsets in the two
             * for loops below.  We'll restore CG_NEXT(cg) from savepc after,
             * unless there was an error.
             */
            savepc = CG_NEXT(cg);
            CG_NEXT(cg) = pc + 1;
            if (switchOp == JSOP_TABLESWITCH) {
                for (i = 0; i < (jsint)tableLength; i++) {
                    pn3 = table[i];
                    if (pn3 &&
                        (pn4 = pn3->pn_left) != NULL &&
                        pn4->pn_type == TOK_NAME) {
                        /* Note a propagated constant with the const's name. */
                        JS_ASSERT(!pn4->pn_expr);
                        ale = js_IndexAtom(cx, pn4->pn_atom, &cg->atomList);
                        if (!ale)
                            goto bad;
                        CG_NEXT(cg) = pc;
                        if (js_NewSrcNote2(cx, cg, SRC_LABEL, (ptrdiff_t)
                                           ALE_INDEX(ale)) < 0) {
                            goto bad;
                        }
                    }
                    pc += JUMP_OFFSET_LEN;
                }
            } else {
                for (pn3 = pn2->pn_head; pn3; pn3 = pn3->pn_next) {
                    pn4 = pn3->pn_left;
                    if (pn4 && pn4->pn_type == TOK_NAME) {
                        /* Note a propagated constant with the const's name. */
                        JS_ASSERT(!pn4->pn_expr);
                        ale = js_IndexAtom(cx, pn4->pn_atom, &cg->atomList);
                        if (!ale)
                            goto bad;
                        CG_NEXT(cg) = pc;
                        if (js_NewSrcNote2(cx, cg, SRC_LABEL, (ptrdiff_t)
                                           ALE_INDEX(ale)) < 0) {
                            goto bad;
                        }
                    }
                    pc += INDEX_LEN + JUMP_OFFSET_LEN;
                }
            }
            CG_NEXT(cg) = savepc;
        }
    }

    /* Emit code for each case's statements, copying pn_offset up to pn3. */
    for (pn3 = pn2->pn_head; pn3; pn3 = pn3->pn_next) {
        if (switchOp == JSOP_CONDSWITCH && pn3->pn_type != TOK_DEFAULT)
            CHECK_AND_SET_JUMP_OFFSET_AT(cx, cg, pn3->pn_offset);
        pn4 = pn3->pn_right;
        ok = js_EmitTree(cx, cg, pn4);
        if (!ok)
            goto out;
        pn3->pn_offset = pn4->pn_offset;
        if (pn3->pn_type == TOK_DEFAULT)
            off = pn3->pn_offset - top;
    }

    if (!hasDefault) {
        /* If no default case, offset for default is to end of switch. */
        off = CG_OFFSET(cg) - top;
    }

    /* We better have set "off" by now. */
    JS_ASSERT(off != -1);

    /* Set the default offset (to end of switch if no default). */
    if (switchOp == JSOP_CONDSWITCH) {
        pc = NULL;
        JS_ASSERT(defaultOffset != -1);
        ok = js_SetJumpOffset(cx, cg, CG_CODE(cg, defaultOffset),
                              off - (defaultOffset - top));
        if (!ok)
            goto out;
    } else {
        pc = CG_CODE(cg, top);
        ok = js_SetJumpOffset(cx, cg, pc, off);
        if (!ok)
            goto out;
        pc += JUMP_OFFSET_LEN;
    }

    /* Set the SRC_SWITCH note's offset operand to tell end of switch. */
    off = CG_OFFSET(cg) - top;
    ok = js_SetSrcNoteOffset(cx, cg, (uintN)noteIndex, 0, off);
    if (!ok)
        goto out;

    if (switchOp == JSOP_TABLESWITCH) {
        /* Skip over the already-initialized switch bounds. */
        pc += 2 * JUMP_OFFSET_LEN;

        /* Fill in the jump table, if there is one. */
        for (i = 0; i < (jsint)tableLength; i++) {
            pn3 = table[i];
            off = pn3 ? pn3->pn_offset - top : 0;
            ok = js_SetJumpOffset(cx, cg, pc, off);
            if (!ok)
                goto out;
            pc += JUMP_OFFSET_LEN;
        }
    } else if (switchOp == JSOP_LOOKUPSWITCH) {
        /* Skip over the already-initialized number of cases. */
        pc += INDEX_LEN;

        for (pn3 = pn2->pn_head; pn3; pn3 = pn3->pn_next) {
            if (pn3->pn_type == TOK_DEFAULT)
                continue;
            if (!js_AtomizePrimitiveValue(cx, pn3->pn_val, &atom))
                goto bad;
            ale = js_IndexAtom(cx, atom, &cg->atomList);
            if (!ale)
                goto bad;
            SET_INDEX(pc, ALE_INDEX(ale));
            pc += INDEX_LEN;

            off = pn3->pn_offset - top;
            ok = js_SetJumpOffset(cx, cg, pc, off);
            if (!ok)
                goto out;
            pc += JUMP_OFFSET_LEN;
        }
    }

out:
    if (table)
        JS_free(cx, table);
    if (ok) {
        ok = js_PopStatementCG(cx, cg);

#if JS_HAS_BLOCK_SCOPE
        if (ok && pn->pn_right->pn_type == TOK_LEXICALSCOPE) {
            EMIT_UINT16_IMM_OP(JSOP_LEAVEBLOCK, count);
            cg->stackDepth -= count;
        }
#endif
    }
    return ok;

bad:
    ok = JS_FALSE;
    goto out;
}

JSBool
js_EmitFunctionScript(JSContext *cx, JSCodeGenerator *cg, JSParseNode *body)
{
    if (cg->treeContext.flags & TCF_FUN_IS_GENERATOR) {
        /* JSOP_GENERATOR must be the first instruction. */
        CG_SWITCH_TO_PROLOG(cg);
        JS_ASSERT(CG_NEXT(cg) == CG_BASE(cg));
        if (js_Emit1(cx, cg, JSOP_GENERATOR) < 0)
            return JS_FALSE;
        CG_SWITCH_TO_MAIN(cg);
    }

    if (!(cg->treeContext.flags & TCF_FUN_HEAVYWEIGHT) &&
        (cg->treeContext.flags & TCF_COMPILE_N_GO)) {
        STOBJ_SET_PARENT(FUN_OBJECT(cg->treeContext.fun), cx->fp->scopeChain);
    }

    return js_EmitTree(cx, cg, body) &&
           js_Emit1(cx, cg, JSOP_STOP) >= 0 &&
           js_NewScriptFromCG(cx, cg);
}

/* A macro for inlining at the top of js_EmitTree (whence it came). */
#define UPDATE_LINE_NUMBER_NOTES(cx, cg, pn)                                  \
    JS_BEGIN_MACRO                                                            \
        uintN line_ = (pn)->pn_pos.begin.lineno;                              \
        uintN delta_ = line_ - CG_CURRENT_LINE(cg);                           \
        if (delta_ != 0) {                                                    \
            /*                                                                \
             * Encode any change in the current source line number by using   \
             * either several SRC_NEWLINE notes or just one SRC_SETLINE note, \
             * whichever consumes less space.                                 \
             *                                                                \
             * NB: We handle backward line number deltas (possible with for   \
             * loops where the update part is emitted after the body, but its \
             * line number is <= any line number in the body) here by letting \
             * unsigned delta_ wrap to a very large number, which triggers a  \
             * SRC_SETLINE.                                                   \
             */                                                               \
            CG_CURRENT_LINE(cg) = line_;                                      \
            if (delta_ >= (uintN)(2 + ((line_ > SN_3BYTE_OFFSET_MASK)<<1))) { \
                if (js_NewSrcNote2(cx, cg, SRC_SETLINE, (ptrdiff_t)line_) < 0)\
                    return JS_FALSE;                                          \
            } else {                                                          \
                do {                                                          \
                    if (js_NewSrcNote(cx, cg, SRC_NEWLINE) < 0)               \
                        return JS_FALSE;                                      \
                } while (--delta_ != 0);                                      \
            }                                                                 \
        }                                                                     \
    JS_END_MACRO

/* A function, so that we avoid macro-bloating all the other callsites. */
static JSBool
UpdateLineNumberNotes(JSContext *cx, JSCodeGenerator *cg, JSParseNode *pn)
{
    UPDATE_LINE_NUMBER_NOTES(cx, cg, pn);
    return JS_TRUE;
}

static JSBool
MaybeEmitVarDecl(JSContext *cx, JSCodeGenerator *cg, JSOp prologOp,
                 JSParseNode *pn, jsatomid *result)
{
    jsatomid atomIndex;
    JSAtomListElement *ale;

    if (pn->pn_slot >= 0) {
        atomIndex = (jsatomid) pn->pn_slot;
    } else {
        ale = js_IndexAtom(cx, pn->pn_atom, &cg->atomList);
        if (!ale)
            return JS_FALSE;
        atomIndex = ALE_INDEX(ale);
    }

    if (JOF_OPTYPE(pn->pn_op) == JOF_ATOM &&
        (!(cg->treeContext.flags & TCF_IN_FUNCTION) ||
         (cg->treeContext.flags & TCF_FUN_HEAVYWEIGHT))) {
        /* Emit a prolog bytecode to predefine the variable. */
        CG_SWITCH_TO_PROLOG(cg);
        if (!UpdateLineNumberNotes(cx, cg, pn))
            return JS_FALSE;
        EMIT_INDEX_OP(prologOp, atomIndex);
        CG_SWITCH_TO_MAIN(cg);
    }

    if (result)
        *result = atomIndex;
    return JS_TRUE;
}

#if JS_HAS_DESTRUCTURING

typedef JSBool
(*DestructuringDeclEmitter)(JSContext *cx, JSCodeGenerator *cg, JSOp prologOp,
                            JSParseNode *pn);

static JSBool
EmitDestructuringDecl(JSContext *cx, JSCodeGenerator *cg, JSOp prologOp,
                      JSParseNode *pn)
{
    JS_ASSERT(pn->pn_type == TOK_NAME);
    if (!BindNameToSlot(cx, cg, pn))
        return JS_FALSE;

    JS_ASSERT(pn->pn_op != JSOP_ARGUMENTS);
    return MaybeEmitVarDecl(cx, cg, prologOp, pn, NULL);
}

static JSBool
EmitDestructuringDecls(JSContext *cx, JSCodeGenerator *cg, JSOp prologOp,
                       JSParseNode *pn)
{
    JSParseNode *pn2, *pn3;
    DestructuringDeclEmitter emitter;

    if (pn->pn_type == TOK_RB) {
        for (pn2 = pn->pn_head; pn2; pn2 = pn2->pn_next) {
            if (pn2->pn_type == TOK_COMMA)
                continue;
            emitter = (pn2->pn_type == TOK_NAME)
                      ? EmitDestructuringDecl
                      : EmitDestructuringDecls;
            if (!emitter(cx, cg, prologOp, pn2))
                return JS_FALSE;
        }
    } else {
        JS_ASSERT(pn->pn_type == TOK_RC);
        for (pn2 = pn->pn_head; pn2; pn2 = pn2->pn_next) {
            pn3 = pn2->pn_right;
            emitter = (pn3->pn_type == TOK_NAME)
                      ? EmitDestructuringDecl
                      : EmitDestructuringDecls;
            if (!emitter(cx, cg, prologOp, pn3))
                return JS_FALSE;
        }
    }
    return JS_TRUE;
}

static JSBool
EmitDestructuringOpsHelper(JSContext *cx, JSCodeGenerator *cg, JSParseNode *pn);

static JSBool
EmitDestructuringLHS(JSContext *cx, JSCodeGenerator *cg, JSParseNode *pn)
{
    jsuint slot;

    /* Skip any parenthesization. */
    while (pn->pn_type == TOK_RP)
        pn = pn->pn_kid;

    /*
     * Now emit the lvalue opcode sequence.  If the lvalue is a nested
     * destructuring initialiser-form, call ourselves to handle it, then
     * pop the matched value.  Otherwise emit an lvalue bytecode sequence
     * ending with a JSOP_ENUMELEM or equivalent op.
     */
    if (pn->pn_type == TOK_RB || pn->pn_type == TOK_RC) {
        if (!EmitDestructuringOpsHelper(cx, cg, pn))
            return JS_FALSE;
        if (js_Emit1(cx, cg, JSOP_POP) < 0)
            return JS_FALSE;
    } else {
        if (pn->pn_type == TOK_NAME && !BindNameToSlot(cx, cg, pn))
            return JS_FALSE;

        switch (pn->pn_op) {
          case JSOP_SETNAME:
            /*
             * NB: pn is a PN_NAME node, not a PN_BINARY.  Nevertheless,
             * we want to emit JSOP_ENUMELEM, which has format JOF_ELEM.
             * So here and for JSOP_ENUMCONSTELEM, we use EmitElemOp.
             */
            if (!EmitElemOp(cx, pn, JSOP_ENUMELEM, cg))
                return JS_FALSE;
            break;

          case JSOP_SETCONST:
            if (!EmitElemOp(cx, pn, JSOP_ENUMCONSTELEM, cg))
                return JS_FALSE;
            break;

          case JSOP_SETLOCAL:
            slot = (jsuint) pn->pn_slot;
            EMIT_UINT16_IMM_OP(JSOP_SETLOCALPOP, slot);
            break;

          case JSOP_SETARG:
          case JSOP_SETGVAR:
            slot = (jsuint) pn->pn_slot;
            EMIT_UINT16_IMM_OP(PN_OP(pn), slot);
            if (js_Emit1(cx, cg, JSOP_POP) < 0)
                return JS_FALSE;
            break;

          default:
#if JS_HAS_LVALUE_RETURN || JS_HAS_XML_SUPPORT
          {
            ptrdiff_t top;

            top = CG_OFFSET(cg);
            if (!js_EmitTree(cx, cg, pn))
                return JS_FALSE;
            if (js_NewSrcNote2(cx, cg, SRC_PCBASE, CG_OFFSET(cg) - top) < 0)
                return JS_FALSE;
            if (js_Emit1(cx, cg, JSOP_ENUMELEM) < 0)
                return JS_FALSE;
            break;
          }
#endif
          case JSOP_ENUMELEM:
            JS_ASSERT(0);
        }
    }

    return JS_TRUE;
}

/*
 * Recursive helper for EmitDestructuringOps.
 *
 * Given a value to destructure on the stack, walk over an object or array
 * initialiser at pn, emitting bytecodes to match property values and store
 * them in the lvalues identified by the matched property names.
 */
static JSBool
EmitDestructuringOpsHelper(JSContext *cx, JSCodeGenerator *cg, JSParseNode *pn)
{
    jsuint index;
    JSParseNode *pn2, *pn3;
    JSBool doElemOp;

#ifdef DEBUG
    intN stackDepth = cg->stackDepth;
    JS_ASSERT(stackDepth != 0);
    JS_ASSERT(pn->pn_arity == PN_LIST);
    JS_ASSERT(pn->pn_type == TOK_RB || pn->pn_type == TOK_RC);
#endif

    if (pn->pn_count == 0) {
        /* Emit a DUP;POP sequence for the decompiler. */
        return js_Emit1(cx, cg, JSOP_DUP) >= 0 &&
               js_Emit1(cx, cg, JSOP_POP) >= 0;
    }

    index = 0;
    for (pn2 = pn->pn_head; pn2; pn2 = pn2->pn_next) {
        /*
         * Duplicate the value being destructured to use as a reference base.
         */
        if (js_Emit1(cx, cg, JSOP_DUP) < 0)
            return JS_FALSE;

        /*
         * Now push the property name currently being matched, which is either
         * the array initialiser's current index, or the current property name
         * "label" on the left of a colon in the object initialiser.  Set pn3
         * to the lvalue node, which is in the value-initializing position.
         */
        doElemOp = JS_TRUE;
        if (pn->pn_type == TOK_RB) {
            if (!EmitNumberOp(cx, index, cg))
                return JS_FALSE;
            pn3 = pn2;
        } else {
            JS_ASSERT(pn->pn_type == TOK_RC);
            JS_ASSERT(pn2->pn_type == TOK_COLON);
            pn3 = pn2->pn_left;
            if (pn3->pn_type == TOK_NUMBER) {
                /*
                 * If we are emitting an object destructuring initialiser,
                 * annotate the index op with SRC_INITPROP so we know we are
                 * not decompiling an array initialiser.
                 */
                if (js_NewSrcNote(cx, cg, SRC_INITPROP) < 0)
                    return JS_FALSE;
                if (!EmitNumberOp(cx, pn3->pn_dval, cg))
                    return JS_FALSE;
            } else {
                JS_ASSERT(pn3->pn_type == TOK_STRING ||
                          pn3->pn_type == TOK_NAME);
                if (!EmitAtomOp(cx, pn3, JSOP_GETPROP, cg))
                    return JS_FALSE;
                doElemOp = JS_FALSE;
            }
            pn3 = pn2->pn_right;
        }

        if (doElemOp) {
            /*
             * Ok, get the value of the matching property name.  This leaves
             * that value on top of the value being destructured, so the stack
             * is one deeper than when we started.
             */
            if (js_Emit1(cx, cg, JSOP_GETELEM) < 0)
                return JS_FALSE;
            JS_ASSERT(cg->stackDepth == stackDepth + 1);
        }

        /* Nullary comma node makes a hole in the array destructurer. */
        if (pn3->pn_type == TOK_COMMA && pn3->pn_arity == PN_NULLARY) {
            JS_ASSERT(pn->pn_type == TOK_RB);
            JS_ASSERT(pn2 == pn3);
            if (js_Emit1(cx, cg, JSOP_POP) < 0)
                return JS_FALSE;
        } else {
            if (!EmitDestructuringLHS(cx, cg, pn3))
                return JS_FALSE;
        }

        JS_ASSERT(cg->stackDepth == stackDepth);
        ++index;
    }

    return JS_TRUE;
}

static ptrdiff_t
OpToDeclType(JSOp op)
{
    switch (op) {
      case JSOP_NOP:
        return SRC_DECL_LET;
      case JSOP_DEFCONST:
        return SRC_DECL_CONST;
      case JSOP_DEFVAR:
        return SRC_DECL_VAR;
      default:
        return SRC_DECL_NONE;
    }
}

static JSBool
EmitDestructuringOps(JSContext *cx, JSCodeGenerator *cg, JSOp declOp,
                     JSParseNode *pn)
{
    /*
     * If we're called from a variable declaration, help the decompiler by
     * annotating the first JSOP_DUP that EmitDestructuringOpsHelper emits.
     * If the destructuring initialiser is empty, our helper will emit a
     * JSOP_DUP followed by a JSOP_POP for the decompiler.
     */
    if (js_NewSrcNote2(cx, cg, SRC_DESTRUCT, OpToDeclType(declOp)) < 0)
        return JS_FALSE;

    /*
     * Call our recursive helper to emit the destructuring assignments and
     * related stack manipulations.
     */
    return EmitDestructuringOpsHelper(cx, cg, pn);
}

static JSBool
EmitGroupAssignment(JSContext *cx, JSCodeGenerator *cg, JSOp declOp,
                    JSParseNode *lhs, JSParseNode *rhs)
{
    jsuint depth, limit, i, nslots;
    JSParseNode *pn;

    depth = limit = (uintN) cg->stackDepth;
    for (pn = rhs->pn_head; pn; pn = pn->pn_next) {
        if (limit == JS_BIT(16)) {
            js_ReportCompileErrorNumber(cx, CG_TS(cg), rhs, JSREPORT_ERROR,
                                        JSMSG_ARRAY_INIT_TOO_BIG);
            return JS_FALSE;
        }

        if (pn->pn_type == TOK_COMMA) {
            if (js_Emit1(cx, cg, JSOP_PUSH) < 0)
                return JS_FALSE;
        } else {
            JS_ASSERT(pn->pn_type != TOK_DEFSHARP);
            if (!js_EmitTree(cx, cg, pn))
                return JS_FALSE;
        }
        ++limit;
    }

    if (js_NewSrcNote2(cx, cg, SRC_GROUPASSIGN, OpToDeclType(declOp)) < 0)
        return JS_FALSE;

    i = depth;
    for (pn = lhs->pn_head; pn; pn = pn->pn_next, ++i) {
        if (i < limit) {
            jsint slot;

            slot = AdjustBlockSlot(cx, cg, i);
            if (slot < 0)
                return JS_FALSE;
            EMIT_UINT16_IMM_OP(JSOP_GETLOCAL, slot);
        } else {
            if (js_Emit1(cx, cg, JSOP_PUSH) < 0)
                return JS_FALSE;
        }
        if (pn->pn_type == TOK_COMMA && pn->pn_arity == PN_NULLARY) {
            if (js_Emit1(cx, cg, JSOP_POP) < 0)
                return JS_FALSE;
        } else {
            if (!EmitDestructuringLHS(cx, cg, pn))
                return JS_FALSE;
        }
    }

    nslots = limit - depth;
    EMIT_UINT16_IMM_OP(JSOP_POPN, nslots);
    cg->stackDepth = (uintN) depth;
    return JS_TRUE;
}

/*
 * Helper called with pop out param initialized to a JSOP_POP* opcode.  If we
 * can emit a group assignment sequence, which results in 0 stack depth delta,
 * we set *pop to JSOP_NOP so callers can veto emitting pn followed by a pop.
 */
static JSBool
MaybeEmitGroupAssignment(JSContext *cx, JSCodeGenerator *cg, JSOp declOp,
                         JSParseNode *pn, JSOp *pop)
{
    JSParseNode *lhs, *rhs;

    JS_ASSERT(pn->pn_type == TOK_ASSIGN);
    JS_ASSERT(*pop == JSOP_POP || *pop == JSOP_POPV);
    lhs = pn->pn_left;
    rhs = pn->pn_right;
    if (lhs->pn_type == TOK_RB && rhs->pn_type == TOK_RB &&
        lhs->pn_count <= rhs->pn_count &&
        (rhs->pn_count == 0 ||
         rhs->pn_head->pn_type != TOK_DEFSHARP)) {
        if (!EmitGroupAssignment(cx, cg, declOp, lhs, rhs))
            return JS_FALSE;
        *pop = JSOP_NOP;
    }
    return JS_TRUE;
}

#endif /* JS_HAS_DESTRUCTURING */

static JSBool
EmitVariables(JSContext *cx, JSCodeGenerator *cg, JSParseNode *pn,
              JSBool inLetHead, ptrdiff_t *headNoteIndex)
{
    JSTreeContext *tc;
    JSBool let, forInVar;
#if JS_HAS_BLOCK_SCOPE
    JSBool forInLet, popScope;
    JSStmtInfo *stmt, *scopeStmt;
#endif
    ptrdiff_t off, noteIndex, tmp;
    JSParseNode *pn2, *pn3;
    JSOp op;
    jsatomid atomIndex;
    uintN oldflags;

    /* Default in case of JS_HAS_BLOCK_SCOPE early return, below. */
    *headNoteIndex = -1;

    /*
     * Let blocks and expressions have a parenthesized head in which the new
     * scope is not yet open. Initializer evaluation uses the parent node's
     * lexical scope. If popScope is true below, then we hide the top lexical
     * block from any calls to BindNameToSlot hiding in pn2->pn_expr so that
     * it won't find any names in the new let block.
     *
     * The same goes for let declarations in the head of any kind of for loop.
     * Unlike a let declaration 'let x = i' within a block, where x is hoisted
     * to the start of the block, a 'for (let x = i...) ...' loop evaluates i
     * in the containing scope, and puts x in the loop body's scope.
     */
    tc = &cg->treeContext;
    let = (pn->pn_op == JSOP_NOP);
    forInVar = (pn->pn_extra & PNX_FORINVAR) != 0;
#if JS_HAS_BLOCK_SCOPE
    forInLet = let && forInVar;
    popScope = (inLetHead || (let && (tc->flags & TCF_IN_FOR_INIT)));
    JS_ASSERT(!popScope || let);
#endif

    off = noteIndex = -1;
    for (pn2 = pn->pn_head; ; pn2 = pn2->pn_next) {
#if JS_HAS_DESTRUCTURING
        if (pn2->pn_type != TOK_NAME) {
            if (pn2->pn_type == TOK_RB || pn2->pn_type == TOK_RC) {
                /*
                 * Emit variable binding ops, but not destructuring ops.
                 * The parser (see Variables, jsparse.c) has ensured that
                 * our caller will be the TOK_FOR/TOK_IN case in js_EmitTree,
                 * and that case will emit the destructuring code only after
                 * emitting an enumerating opcode and a branch that tests
                 * whether the enumeration ended.
                 */
                JS_ASSERT(forInVar);
                JS_ASSERT(pn->pn_count == 1);
                if (!EmitDestructuringDecls(cx, cg, PN_OP(pn), pn2))
                    return JS_FALSE;
                break;
            }

            /*
             * A destructuring initialiser assignment preceded by var is
             * always evaluated promptly, even if it is to the left of 'in'
             * in a for-in loop.  As with 'for (var x = i in o)...', this
             * will cause the entire 'var [a, b] = i' to be hoisted out of
             * the head of the loop.
             */
            JS_ASSERT(pn2->pn_type == TOK_ASSIGN);
            if (pn->pn_count == 1 && !forInLet) {
                /*
                 * If this is the only destructuring assignment in the list,
                 * try to optimize to a group assignment.  If we're in a let
                 * head, pass JSOP_POP rather than the pseudo-prolog JSOP_NOP
                 * in pn->pn_op, to suppress a second (and misplaced) 'let'.
                 */
                JS_ASSERT(noteIndex < 0 && !pn2->pn_next);
                op = JSOP_POP;
                if (!MaybeEmitGroupAssignment(cx, cg,
                                              inLetHead ? JSOP_POP :
                                              PN_OP(pn),
                                              pn2, &op)) {
                    return JS_FALSE;
                }
                if (op == JSOP_NOP) {
                    pn->pn_extra = (pn->pn_extra & ~PNX_POPVAR) | PNX_GROUPINIT;
                    break;
                }
            }

            pn3 = pn2->pn_left;
            if (!EmitDestructuringDecls(cx, cg, PN_OP(pn), pn3))
                return JS_FALSE;

#if JS_HAS_BLOCK_SCOPE
            /*
             * If this is a 'for (let [x, y] = i in o) ...' let declaration,
             * throw away i if it is a useless expression.
             */
            if (forInLet) {
                JSBool useful = JS_FALSE;

                JS_ASSERT(pn->pn_count == 1);
                if (!CheckSideEffects(cx, cg, pn2->pn_right, &useful))
                    return JS_FALSE;
                if (!useful)
                    return JS_TRUE;
            }
#endif

            if (!js_EmitTree(cx, cg, pn2->pn_right))
                return JS_FALSE;

#if JS_HAS_BLOCK_SCOPE
            /*
             * The expression i in 'for (let [x, y] = i in o) ...', which is
             * pn2->pn_right above, appears to have side effects.  We've just
             * emitted code to evaluate i, but we must not destructure i yet.
             * Let the TOK_FOR: code in js_EmitTree do the destructuring to
             * emit the right combination of source notes and bytecode for the
             * decompiler.
             *
             * This has the effect of hoisting the evaluation of i out of the
             * for-in loop, without hoisting the let variables, which must of
             * course be scoped by the loop.  Set PNX_POPVAR to cause JSOP_POP
             * to be emitted, just before returning from this function.
             */
            if (forInVar) {
                pn->pn_extra |= PNX_POPVAR;
                if (forInLet)
                    break;
            }
#endif

            /*
             * Veto pn->pn_op if inLetHead to avoid emitting a SRC_DESTRUCT
             * that's redundant with respect to the SRC_DECL/SRC_DECL_LET that
             * we will emit at the bottom of this function.
             */
            if (!EmitDestructuringOps(cx, cg,
                                      inLetHead ? JSOP_POP : PN_OP(pn),
                                      pn3)) {
                return JS_FALSE;
            }
            goto emit_note_pop;
        }
#else
        JS_ASSERT(pn2->pn_type == TOK_NAME);
#endif

        if (!BindNameToSlot(cx, cg, pn2))
            return JS_FALSE;
        JS_ASSERT(pn2->pn_slot >= 0 || !let);

        op = PN_OP(pn2);
        if (op == JSOP_ARGUMENTS) {
            /* JSOP_ARGUMENTS => no initializer */
            JS_ASSERT(!pn2->pn_expr && !let);
            pn3 = NULL;
#ifdef __GNUC__
            atomIndex = 0;            /* quell GCC overwarning */
#endif
        } else {
            if (!MaybeEmitVarDecl(cx, cg, PN_OP(pn), pn2, &atomIndex))
                return JS_FALSE;

            pn3 = pn2->pn_expr;
            if (pn3) {
#if JS_HAS_BLOCK_SCOPE
                /*
                 * If this is a 'for (let x = i in o) ...' let declaration,
                 * throw away i if it is a useless expression.
                 */
                if (forInLet) {
                    JSBool useful = JS_FALSE;

                    JS_ASSERT(pn->pn_count == 1);
                    if (!CheckSideEffects(cx, cg, pn3, &useful))
                        return JS_FALSE;
                    if (!useful)
                        return JS_TRUE;
                }
#endif

                if (op == JSOP_SETNAME) {
                    JS_ASSERT(!let);
                    EMIT_INDEX_OP(JSOP_BINDNAME, atomIndex);
                }
                if (pn->pn_op == JSOP_DEFCONST &&
                    !js_DefineCompileTimeConstant(cx, cg, pn2->pn_atom,
                                                  pn3)) {
                    return JS_FALSE;
                }

#if JS_HAS_BLOCK_SCOPE
                /* Evaluate expr in the outer lexical scope if requested. */
                if (popScope) {
                    stmt = tc->topStmt;
                    scopeStmt = tc->topScopeStmt;

                    tc->topStmt = stmt->down;
                    tc->topScopeStmt = scopeStmt->downScope;
                }
#ifdef __GNUC__
                else {
                    stmt = scopeStmt = NULL;    /* quell GCC overwarning */
                }
#endif
#endif

                oldflags = cg->treeContext.flags;
                cg->treeContext.flags &= ~TCF_IN_FOR_INIT;
                if (!js_EmitTree(cx, cg, pn3))
                    return JS_FALSE;
                cg->treeContext.flags |= oldflags & TCF_IN_FOR_INIT;

#if JS_HAS_BLOCK_SCOPE
                if (popScope) {
                    tc->topStmt = stmt;
                    tc->topScopeStmt = scopeStmt;
                }
#endif
            }
        }

        /*
         * 'for (var x in o) ...' and 'for (var x = i in o) ...' call the
         * TOK_VAR case, but only the initialized case (a strange one that
         * falls out of ECMA-262's grammar) wants to run past this point.
         * Both cases must conditionally emit a JSOP_DEFVAR, above.  Note
         * that the parser error-checks to ensure that pn->pn_count is 1.
         *
         * 'for (let x = i in o) ...' must evaluate i before the loop, and
         * subject it to useless expression elimination.  The variable list
         * in pn is a single let declaration if pn_op == JSOP_NOP.  We test
         * the let local in order to break early in this case, as well as in
         * the 'for (var x in o)' case.
         *
         * XXX Narcissus keeps track of variable declarations in the node
         * for the script being compiled, so there's no need to share any
         * conditional prolog code generation there.  We could do likewise,
         * but it's a big change, requiring extra allocation, so probably
         * not worth the trouble for SpiderMonkey.
         */
        JS_ASSERT(pn3 == pn2->pn_expr);
        if (forInVar && (!pn3 || let)) {
            JS_ASSERT(pn->pn_count == 1);
            break;
        }

        if (pn2 == pn->pn_head &&
            !inLetHead &&
            js_NewSrcNote2(cx, cg, SRC_DECL,
                           (pn->pn_op == JSOP_DEFCONST)
                           ? SRC_DECL_CONST
                           : (pn->pn_op == JSOP_DEFVAR)
                           ? SRC_DECL_VAR
                           : SRC_DECL_LET) < 0) {
            return JS_FALSE;
        }
        if (op == JSOP_ARGUMENTS) {
            if (js_Emit1(cx, cg, op) < 0)
                return JS_FALSE;
        } else if (pn2->pn_slot >= 0) {
            EMIT_UINT16_IMM_OP(op, atomIndex);
        } else {
            EMIT_INDEX_OP(op, atomIndex);
        }

#if JS_HAS_DESTRUCTURING
    emit_note_pop:
#endif
        tmp = CG_OFFSET(cg);
        if (noteIndex >= 0) {
            if (!js_SetSrcNoteOffset(cx, cg, (uintN)noteIndex, 0, tmp-off))
                return JS_FALSE;
        }
        if (!pn2->pn_next)
            break;
        off = tmp;
        noteIndex = js_NewSrcNote2(cx, cg, SRC_PCDELTA, 0);
        if (noteIndex < 0 || js_Emit1(cx, cg, JSOP_POP) < 0)
            return JS_FALSE;
    }

    /* If this is a let head, emit and return a srcnote on the pop. */
    if (inLetHead) {
        *headNoteIndex = js_NewSrcNote(cx, cg, SRC_DECL);
        if (*headNoteIndex < 0)
            return JS_FALSE;
        if (!(pn->pn_extra & PNX_POPVAR))
            return js_Emit1(cx, cg, JSOP_NOP) >= 0;
    }

    return !(pn->pn_extra & PNX_POPVAR) || js_Emit1(cx, cg, JSOP_POP) >= 0;
}

#if defined DEBUG_brendanXXX || defined DEBUG_mrbkap
static JSBool
GettableNoteForNextOp(JSCodeGenerator *cg)
{
    ptrdiff_t offset, target;
    jssrcnote *sn, *end;

    offset = 0;
    target = CG_OFFSET(cg);
    for (sn = CG_NOTES(cg), end = sn + CG_NOTE_COUNT(cg); sn < end;
         sn = SN_NEXT(sn)) {
        if (offset == target && SN_IS_GETTABLE(sn))
            return JS_TRUE;
        offset += SN_DELTA(sn);
    }
    return JS_FALSE;
}
#endif

/* Top-level named functions need a nop for decompilation. */
static JSBool
EmitFunctionDefNop(JSContext *cx, JSCodeGenerator *cg, uintN index)
{
    return js_NewSrcNote2(cx, cg, SRC_FUNCDEF, (ptrdiff_t)index) >= 0 &&
           js_Emit1(cx, cg, JSOP_NOP) >= 0;
}

JSBool
js_EmitTree(JSContext *cx, JSCodeGenerator *cg, JSParseNode *pn)
{
    JSBool ok, useful, wantval;
    JSStmtInfo *stmt, stmtInfo;
    ptrdiff_t top, off, tmp, beq, jmp;
    JSParseNode *pn2, *pn3;
    JSAtom *atom;
    JSAtomListElement *ale;
    jsatomid atomIndex;
    uintN index;
    ptrdiff_t noteIndex;
    JSSrcNoteType noteType;
    jsbytecode *pc;
    JSOp op;
    JSTokenType type;
    uint32 argc;

    JS_CHECK_RECURSION(cx, return JS_FALSE);

    ok = JS_TRUE;
    cg->emitLevel++;
    pn->pn_offset = top = CG_OFFSET(cg);

    /* Emit notes to tell the current bytecode's source line number. */
    UPDATE_LINE_NUMBER_NOTES(cx, cg, pn);

    switch (pn->pn_type) {
      case TOK_FUNCTION:
      {
        JSFunction *fun;
        void *cg2mark;
        JSCodeGenerator *cg2;
        uintN slot;

#if JS_HAS_XML_SUPPORT
        if (pn->pn_arity == PN_NULLARY) {
            if (js_Emit1(cx, cg, JSOP_GETFUNNS) < 0)
                return JS_FALSE;
            break;
        }
#endif

        fun = (JSFunction *) pn->pn_funpob->object;
        if (fun->u.i.script) {
            /*
             * This second pass is needed to emit JSOP_NOP with a source note
             * for the already-emitted function definition prolog opcode. See
             * comments in the TOK_LC case.
             */
            JS_ASSERT(pn->pn_op == JSOP_NOP);
            JS_ASSERT(cg->treeContext.flags & TCF_IN_FUNCTION);
            JS_ASSERT(pn->pn_index != (uint32) -1);
            if (!EmitFunctionDefNop(cx, cg, pn->pn_index))
                return JS_FALSE;
            break;
        }

        /* Generate code for the function's body. */
        cg2mark = JS_ARENA_MARK(cg->codePool);
        JS_ARENA_ALLOCATE_TYPE(cg2, JSCodeGenerator, cg->codePool);
        if (!cg2) {
            js_ReportOutOfScriptQuota(cx);
            return JS_FALSE;
        }
        js_InitCodeGenerator(cx, cg2, cg->treeContext.parseContext,
                             cg->codePool, cg->notePool,
                             pn->pn_pos.begin.lineno);
        cg2->treeContext.flags = (uint16) (pn->pn_flags | TCF_IN_FUNCTION);
        cg2->treeContext.fun = fun;
        cg2->parent = cg;

        /* We metered the max scope depth when parsed the function. */ 
        JS_SCOPE_DEPTH_METERING(cg2->treeContext.maxScopeDepth = (uintN) -1);
        if (!js_EmitFunctionScript(cx, cg2, pn->pn_body)) {
            pn = NULL;
        } else {
            /*
             * We need an activation object if an inner peeks out, or if such
             * inner-peeking caused one of our inners to become heavyweight.
             */
            if (cg2->treeContext.flags &
                (TCF_FUN_USES_NONLOCALS | TCF_FUN_HEAVYWEIGHT)) {
                cg->treeContext.flags |= TCF_FUN_HEAVYWEIGHT;
            }
        }
        js_FinishCodeGenerator(cx, cg2);
        JS_ARENA_RELEASE(cg->codePool, cg2mark);
        cg2 = NULL;
        if (!pn)
            return JS_FALSE;

        /* Make the function object a literal in the outer script's pool. */
        index = IndexParsedObject(pn->pn_funpob, &cg->objectList);

        /* Emit a bytecode pointing to the closure object in its immediate. */
        if (pn->pn_op != JSOP_NOP) {
            if ((pn->pn_flags & TCF_GENEXP_LAMBDA) &&
                js_NewSrcNote(cx, cg, SRC_GENEXP) < 0) {
                return JS_FALSE;
            }
            EMIT_INDEX_OP(PN_OP(pn), index);
            break;
        }

        /*
         * For a script we emit the code as we parse. Thus the bytecode for
         * top-level functions should go in the prolog to predefine their
         * names in the variable object before the already-generated main code
         * is executed. This extra work for top-level scripts is not necessary
         * when we emit the code for a function. It is fully parsed prior to
         * invocation of the emitter and calls to js_EmitTree for function
         * definitions can be scheduled before generating the rest of code.
         */
        if (!(cg->treeContext.flags & TCF_IN_FUNCTION)) {
            CG_SWITCH_TO_PROLOG(cg);

            /*
             * Emit JSOP_CLOSURE for eval code to do fewer checks when
             * instantiating top-level functions in the non-eval case.
             */
            JS_ASSERT(!cg->treeContext.topStmt);
            op = (cx->fp->flags & JSFRAME_EVAL) ? JSOP_CLOSURE : JSOP_DEFFUN;
            EMIT_INDEX_OP(op, index);
            CG_SWITCH_TO_MAIN(cg);

            /* Emit NOP for the decompiler. */
            if (!EmitFunctionDefNop(cx, cg, index))
                return JS_FALSE;
        } else {
#ifdef DEBUG
            JSLocalKind localKind =
#endif
                js_LookupLocal(cx, cg->treeContext.fun, fun->atom, &slot);
            JS_ASSERT(localKind == JSLOCAL_VAR || localKind == JSLOCAL_CONST);
            JS_ASSERT(pn->pn_index == (uint32) -1);
            pn->pn_index = index;
            if (!EmitSlotIndexOp(cx, JSOP_DEFLOCALFUN, slot, index, cg))
                return JS_FALSE;
        }
        break;
      }


      case TOK_IF:
        /* Initialize so we can detect else-if chains and avoid recursion. */
        stmtInfo.type = STMT_IF;
        beq = jmp = -1;
        noteIndex = -1;

      if_again:
        /* Emit code for the condition before pushing stmtInfo. */
        if (!js_EmitTree(cx, cg, pn->pn_kid1))
            return JS_FALSE;
        top = CG_OFFSET(cg);
        if (stmtInfo.type == STMT_IF) {
            js_PushStatement(&cg->treeContext, &stmtInfo, STMT_IF, top);
        } else {
            /*
             * We came here from the goto further below that detects else-if
             * chains, so we must mutate stmtInfo back into a STMT_IF record.
             * Also (see below for why) we need a note offset for SRC_IF_ELSE
             * to help the decompiler.  Actually, we need two offsets, one for
             * decompiling any else clause and the second for decompiling an
             * else-if chain without bracing, overindenting, or incorrectly
             * scoping let declarations.
             */
            JS_ASSERT(stmtInfo.type == STMT_ELSE);
            stmtInfo.type = STMT_IF;
            stmtInfo.update = top;
            if (!js_SetSrcNoteOffset(cx, cg, noteIndex, 0, jmp - beq))
                return JS_FALSE;
            if (!js_SetSrcNoteOffset(cx, cg, noteIndex, 1, top - jmp))
                return JS_FALSE;
        }

        /* Emit an annotated branch-if-false around the then part. */
        pn3 = pn->pn_kid3;
        noteIndex = js_NewSrcNote(cx, cg, pn3 ? SRC_IF_ELSE : SRC_IF);
        if (noteIndex < 0)
            return JS_FALSE;
        beq = EmitJump(cx, cg, JSOP_IFEQ, 0);
        if (beq < 0)
            return JS_FALSE;

        /* Emit code for the then and optional else parts. */
        if (!js_EmitTree(cx, cg, pn->pn_kid2))
            return JS_FALSE;
        if (pn3) {
            /* Modify stmtInfo so we know we're in the else part. */
            stmtInfo.type = STMT_ELSE;

            /*
             * Emit a JSOP_BACKPATCH op to jump from the end of our then part
             * around the else part.  The js_PopStatementCG call at the bottom
             * of this switch case will fix up the backpatch chain linked from
             * stmtInfo.breaks.
             */
            jmp = EmitGoto(cx, cg, &stmtInfo, &stmtInfo.breaks, NULL, SRC_NULL);
            if (jmp < 0)
                return JS_FALSE;

            /* Ensure the branch-if-false comes here, then emit the else. */
            CHECK_AND_SET_JUMP_OFFSET_AT(cx, cg, beq);
            if (pn3->pn_type == TOK_IF) {
                pn = pn3;
                goto if_again;
            }

            if (!js_EmitTree(cx, cg, pn3))
                return JS_FALSE;

            /*
             * Annotate SRC_IF_ELSE with the offset from branch to jump, for
             * the decompiler's benefit.  We can't just "back up" from the pc
             * of the else clause, because we don't know whether an extended
             * jump was required to leap from the end of the then clause over
             * the else clause.
             */
            if (!js_SetSrcNoteOffset(cx, cg, noteIndex, 0, jmp - beq))
                return JS_FALSE;
        } else {
            /* No else part, fixup the branch-if-false to come here. */
            CHECK_AND_SET_JUMP_OFFSET_AT(cx, cg, beq);
        }
        ok = js_PopStatementCG(cx, cg);
        break;

      case TOK_SWITCH:
        /* Out of line to avoid bloating js_EmitTree's stack frame size. */
        ok = EmitSwitch(cx, cg, pn, &stmtInfo);
        break;

      case TOK_WHILE:
        /*
         * Minimize bytecodes issued for one or more iterations by jumping to
         * the condition below the body and closing the loop if the condition
         * is true with a backward branch. For iteration count i:
         *
         *  i    test at the top                 test at the bottom
         *  =    ===============                 ==================
         *  0    ifeq-pass                       goto; ifne-fail
         *  1    ifeq-fail; goto; ifne-pass      goto; ifne-pass; ifne-fail
         *  2    2*(ifeq-fail; goto); ifeq-pass  goto; 2*ifne-pass; ifne-fail
         *  . . .
         *  N    N*(ifeq-fail; goto); ifeq-pass  goto; N*ifne-pass; ifne-fail
         *
         * SpiderMonkey, pre-mozilla.org, emitted while parsing and so used
         * test at the top. When JSParseNode trees were added during the ES3
         * work (1998-9), the code generation scheme was not optimized, and
         * the decompiler continued to take advantage of the branch and jump
         * that bracketed the body. But given the SRC_WHILE note, it is easy
         * to support the more efficient scheme.
         */
        js_PushStatement(&cg->treeContext, &stmtInfo, STMT_WHILE_LOOP, top);
        noteIndex = js_NewSrcNote(cx, cg, SRC_WHILE);
        if (noteIndex < 0)
            return JS_FALSE;
        jmp = EmitJump(cx, cg, JSOP_GOTO, 0);
        if (jmp < 0)
            return JS_FALSE;
        top = CG_OFFSET(cg);
        if (!js_EmitTree(cx, cg, pn->pn_right))
            return JS_FALSE;
        CHECK_AND_SET_JUMP_OFFSET_AT(cx, cg, jmp);
        if (!js_EmitTree(cx, cg, pn->pn_left))
            return JS_FALSE;
        beq = EmitJump(cx, cg, JSOP_IFNE, top - CG_OFFSET(cg));
        if (beq < 0)
            return JS_FALSE;
        if (!js_SetSrcNoteOffset(cx, cg, noteIndex, 0, beq - jmp))
            return JS_FALSE;
        ok = js_PopStatementCG(cx, cg);
        break;

      case TOK_DO:
        /* Emit an annotated nop so we know to decompile a 'do' keyword. */
        noteIndex = js_NewSrcNote(cx, cg, SRC_WHILE);
        if (noteIndex < 0 || js_Emit1(cx, cg, JSOP_NOP) < 0)
            return JS_FALSE;

        /* Compile the loop body. */
        top = CG_OFFSET(cg);
        js_PushStatement(&cg->treeContext, &stmtInfo, STMT_DO_LOOP, top);
        if (!js_EmitTree(cx, cg, pn->pn_left))
            return JS_FALSE;

        /* Set loop and enclosing label update offsets, for continue. */
        stmt = &stmtInfo;
        do {
            stmt->update = CG_OFFSET(cg);
        } while ((stmt = stmt->down) != NULL && stmt->type == STMT_LABEL);

        /* Compile the loop condition, now that continues know where to go. */
        if (!js_EmitTree(cx, cg, pn->pn_right))
            return JS_FALSE;

        /*
         * Since we use JSOP_IFNE for other purposes as well as for do-while
         * loops, we must store 1 + (beq - top) in the SRC_WHILE note offset,
         * and the decompiler must get that delta and decompile recursively.
         */
        beq = EmitJump(cx, cg, JSOP_IFNE, top - CG_OFFSET(cg));
        if (beq < 0)
            return JS_FALSE;
        if (!js_SetSrcNoteOffset(cx, cg, noteIndex, 0, 1 + (beq - top)))
            return JS_FALSE;
        ok = js_PopStatementCG(cx, cg);
        break;

      case TOK_FOR:
        beq = 0;                /* suppress gcc warnings */
        jmp = -1;
        pn2 = pn->pn_left;
        js_PushStatement(&cg->treeContext, &stmtInfo, STMT_FOR_LOOP, top);

        if (pn2->pn_type == TOK_IN) {
            JSBool emitIFEQ;

            /* Set stmtInfo type for later testing. */
            stmtInfo.type = STMT_FOR_IN_LOOP;
            noteIndex = -1;

            /*
             * If the left part is 'var x', emit code to define x if necessary
             * using a prolog opcode, but do not emit a pop.  If the left part
             * is 'var x = i', emit prolog code to define x if necessary; then
             * emit code to evaluate i, assign the result to x, and pop the
             * result off the stack.
             *
             * All the logic to do this is implemented in the outer switch's
             * TOK_VAR case, conditioned on pn_extra flags set by the parser.
             *
             * In the 'for (var x = i in o) ...' case, the js_EmitTree(...pn3)
             * called here will generate the proper note for the assignment
             * op that sets x = i, hoisting the initialized var declaration
             * out of the loop: 'var x = i; for (x in o) ...'.
             *
             * In the 'for (var x in o) ...' case, nothing but the prolog op
             * (if needed) should be generated here, we must emit the note
             * just before the JSOP_FOR* opcode in the switch on pn3->pn_type
             * a bit below, so nothing is hoisted: 'for (var x in o) ...'.
             *
             * A 'for (let x = i in o)' loop must not be hoisted, since in
             * this form the let variable is scoped by the loop body (but not
             * the head).  The initializer expression i must be evaluated for
             * any side effects.  So we hoist only i in the let case.
             */
            pn3 = pn2->pn_left;
            type = PN_TYPE(pn3);
            cg->treeContext.flags |= TCF_IN_FOR_INIT;
            if (TOKEN_TYPE_IS_DECL(type) && !js_EmitTree(cx, cg, pn3))
                return JS_FALSE;
            cg->treeContext.flags &= ~TCF_IN_FOR_INIT;

            /* Compile the object expression to the right of 'in'. */
            if (!js_EmitTree(cx, cg, pn2->pn_right))
                return JS_FALSE;

            /*
             * Emit a bytecode to convert top of stack value to the iterator
             * object depending on the loop variant (for-in, for-each-in, or
             * destructuring for-in).
             */
            JS_ASSERT(pn->pn_op == JSOP_ITER);
            if (js_Emit2(cx, cg, PN_OP(pn), (uint8) pn->pn_iflags) < 0)
                return JS_FALSE;

            top = CG_OFFSET(cg);
            SET_STATEMENT_TOP(&stmtInfo, top);

            /*
             * Compile a JSOP_FOR* bytecode based on the left hand side.
             *
             * Initialize op to JSOP_SETNAME in case of |for ([a, b] in o)...|
             * or similar, to signify assignment, rather than declaration, to
             * the decompiler.  EmitDestructuringOps takes a prolog bytecode
             * parameter and emits the appropriate source note, defaulting to
             * assignment, so JSOP_SETNAME is not critical here; many similar
             * ops could be used -- just not JSOP_NOP (which means 'let').
             */
            emitIFEQ = JS_TRUE;
            op = JSOP_SETNAME;
            switch (type) {
#if JS_HAS_BLOCK_SCOPE
              case TOK_LET:
#endif
              case TOK_VAR:
                JS_ASSERT(pn3->pn_arity == PN_LIST && pn3->pn_count == 1);
                pn3 = pn3->pn_head;
#if JS_HAS_DESTRUCTURING
                if (pn3->pn_type == TOK_ASSIGN) {
                    pn3 = pn3->pn_left;
                    JS_ASSERT(pn3->pn_type == TOK_RB || pn3->pn_type == TOK_RC);
                }
                if (pn3->pn_type == TOK_RB || pn3->pn_type == TOK_RC) {
                    op = PN_OP(pn2->pn_left);
                    goto destructuring_for;
                }
#else
                JS_ASSERT(pn3->pn_type == TOK_NAME);
#endif
                /*
                 * Always annotate JSOP_FORLOCAL if given input of the form
                 * 'for (let x in * o)' -- the decompiler must not hoist the
                 * 'let x' out of the loop head, or x will be bound in the
                 * wrong scope.  Likewise, but in this case only for the sake
                 * of higher decompilation fidelity only, do not hoist 'var x'
                 * when given 'for (var x in o)'.  But 'for (var x = i in o)'
                 * requires hoisting in order to preserve the initializer i.
                 * The decompiler can only handle so much!
                 */
                if ((
#if JS_HAS_BLOCK_SCOPE
                     type == TOK_LET ||
#endif
                     !pn3->pn_expr) &&
                    js_NewSrcNote2(cx, cg, SRC_DECL,
                                   type == TOK_VAR
                                   ? SRC_DECL_VAR
                                   : SRC_DECL_LET) < 0) {
                    return JS_FALSE;
                }
                /* FALL THROUGH */
              case TOK_NAME:
                if (pn3->pn_slot >= 0) {
                    op = PN_OP(pn3);
                    switch (op) {
                      case JSOP_GETARG:   /* FALL THROUGH */
                      case JSOP_SETARG:   op = JSOP_FORARG; break;
                      case JSOP_GETGVAR:  /* FALL THROUGH */
                      case JSOP_SETGVAR:  op = JSOP_FORNAME; break;
                      case JSOP_GETLOCAL: /* FALL THROUGH */
                      case JSOP_SETLOCAL: op = JSOP_FORLOCAL; break;
                      default:            JS_ASSERT(0);
                    }
                } else {
                    pn3->pn_op = JSOP_FORNAME;
                    if (!BindNameToSlot(cx, cg, pn3))
                        return JS_FALSE;
                    op = PN_OP(pn3);
                }
                if (pn3->pn_slot >= 0) {
                    if (pn3->pn_const) {
                        JS_ASSERT(op == JSOP_FORLOCAL);
                        op = JSOP_FORCONST;
                    }
                    atomIndex = (jsatomid) pn3->pn_slot;
                    EMIT_UINT16_IMM_OP(op, atomIndex);
                } else {
                    if (!EmitAtomOp(cx, pn3, op, cg))
                        return JS_FALSE;
                }
                break;

              case TOK_DOT:
                useful = JS_FALSE;
                if (!CheckSideEffects(cx, cg, pn3->pn_expr, &useful))
                    return JS_FALSE;
                if (!useful) {
                    if (!EmitPropOp(cx, pn3, JSOP_FORPROP, cg, JS_FALSE))
                        return JS_FALSE;
                    break;
                }
                /* FALL THROUGH */

#if JS_HAS_DESTRUCTURING
              case TOK_RB:
              case TOK_RC:
              destructuring_for:
#endif
#if JS_HAS_XML_SUPPORT
              case TOK_UNARYOP:
#endif
#if JS_HAS_LVALUE_RETURN
              case TOK_LP:
#endif
              case TOK_LB:
                /*
                 * We separate the first/next bytecode from the enumerator
                 * variable binding to avoid any side-effects in the index
                 * expression (e.g., for (x[i++] in {}) should not bind x[i]
                 * or increment i at all).
                 */
                emitIFEQ = JS_FALSE;
                if (js_Emit1(cx, cg, JSOP_FORELEM) < 0)
                    return JS_FALSE;

                /*
                 * Emit a SRC_WHILE note with offset telling the distance to
                 * the loop-closing jump (we can't reckon from the branch at
                 * the top of the loop, because the loop-closing jump might
                 * need to be an extended jump, independent of whether the
                 * branch is short or long).
                 */
                noteIndex = js_NewSrcNote(cx, cg, SRC_WHILE);
                if (noteIndex < 0)
                    return JS_FALSE;
                beq = EmitJump(cx, cg, JSOP_IFEQ, 0);
                if (beq < 0)
                    return JS_FALSE;

#if JS_HAS_DESTRUCTURING
                if (pn3->pn_type == TOK_RB || pn3->pn_type == TOK_RC) {
                    if (!EmitDestructuringOps(cx, cg, op, pn3))
                        return JS_FALSE;
                    if (js_Emit1(cx, cg, JSOP_POP) < 0)
                        return JS_FALSE;
                    break;
                }
#endif
#if JS_HAS_LVALUE_RETURN
                if (pn3->pn_type == TOK_LP) {
                    JS_ASSERT(pn3->pn_op == JSOP_SETCALL);
                    if (!js_EmitTree(cx, cg, pn3))
                        return JS_FALSE;
                    if (js_Emit1(cx, cg, JSOP_ENUMELEM) < 0)
                        return JS_FALSE;
                    break;
                }
#endif
#if JS_HAS_XML_SUPPORT
                if (pn3->pn_type == TOK_UNARYOP) {
                    JS_ASSERT(pn3->pn_op == JSOP_BINDXMLNAME);
                    if (!js_EmitTree(cx, cg, pn3))
                        return JS_FALSE;
                    if (js_Emit1(cx, cg, JSOP_ENUMELEM) < 0)
                        return JS_FALSE;
                    break;
                }
#endif

                /* Now that we're safely past the IFEQ, commit side effects. */
                if (!EmitElemOp(cx, pn3, JSOP_ENUMELEM, cg))
                    return JS_FALSE;
                break;

              default:
                JS_ASSERT(0);
            }

            if (emitIFEQ) {
                /* Annotate so the decompiler can find the loop-closing jump. */
                noteIndex = js_NewSrcNote(cx, cg, SRC_WHILE);
                if (noteIndex < 0)
                    return JS_FALSE;

                /* Pop and test the loop condition generated by JSOP_FOR*. */
                beq = EmitJump(cx, cg, JSOP_IFEQ, 0);
                if (beq < 0)
                    return JS_FALSE;
            }

            /* Emit code for the loop body. */
            if (!js_EmitTree(cx, cg, pn->pn_right))
                return JS_FALSE;

            /* Emit the loop-closing jump and fixup all jump offsets. */
            jmp = EmitJump(cx, cg, JSOP_GOTO, top - CG_OFFSET(cg));
            if (jmp < 0)
                return JS_FALSE;
            if (beq > 0)
                CHECK_AND_SET_JUMP_OFFSET_AT(cx, cg, beq);

            /* Set the SRC_WHILE note offset so we can find the closing jump. */
            JS_ASSERT(noteIndex != -1);
            if (!js_SetSrcNoteOffset(cx, cg, (uintN)noteIndex, 0, jmp - beq))
                return JS_FALSE;
        } else {
            /* C-style for (init; cond; update) ... loop. */
            op = JSOP_POP;
            pn3 = pn2->pn_kid1;
            if (!pn3) {
                /* No initializer: emit an annotated nop for the decompiler. */
                op = JSOP_NOP;
            } else {
                cg->treeContext.flags |= TCF_IN_FOR_INIT;
#if JS_HAS_DESTRUCTURING
                if (pn3->pn_type == TOK_ASSIGN &&
                    !MaybeEmitGroupAssignment(cx, cg, op, pn3, &op)) {
                    return JS_FALSE;
                }
#endif
                if (op == JSOP_POP) {
                    if (!js_EmitTree(cx, cg, pn3))
                        return JS_FALSE;
                    if (TOKEN_TYPE_IS_DECL(pn3->pn_type)) {
                        /*
                         * Check whether a destructuring-initialized var decl
                         * was optimized to a group assignment.  If so, we do
                         * not need to emit a pop below, so switch to a nop,
                         * just for the decompiler.
                         */
                        JS_ASSERT(pn3->pn_arity == PN_LIST);
                        if (pn3->pn_extra & PNX_GROUPINIT)
                            op = JSOP_NOP;
                    }
                }
                cg->treeContext.flags &= ~TCF_IN_FOR_INIT;
            }
            noteIndex = js_NewSrcNote(cx, cg, SRC_FOR);
            if (noteIndex < 0 ||
                js_Emit1(cx, cg, op) < 0) {
                return JS_FALSE;
            }

            if (pn2->pn_kid2) {
                /* Goto the loop condition, which branches back to iterate. */
                jmp = EmitJump(cx, cg, JSOP_GOTO, 0);
                if (jmp < 0)
                    return JS_FALSE;
            }
            top = CG_OFFSET(cg);
            SET_STATEMENT_TOP(&stmtInfo, top);

            /* Emit code for the loop body. */
            if (!js_EmitTree(cx, cg, pn->pn_right))
                return JS_FALSE;

            /* Set the second note offset so we can find the update part. */
            JS_ASSERT(noteIndex != -1);
            if (!js_SetSrcNoteOffset(cx, cg, (uintN)noteIndex, 1,
                                     CG_OFFSET(cg) - top)) {
                return JS_FALSE;
            }

            /* Set loop and enclosing "update" offsets, for continue. */
            stmt = &stmtInfo;
            do {
                stmt->update = CG_OFFSET(cg);
            } while ((stmt = stmt->down) != NULL && stmt->type == STMT_LABEL);

            /* Check for update code to do before the condition (if any). */
            pn3 = pn2->pn_kid3;
            if (pn3) {
                op = JSOP_POP;
#if JS_HAS_DESTRUCTURING
                if (pn3->pn_type == TOK_ASSIGN &&
                    !MaybeEmitGroupAssignment(cx, cg, op, pn3, &op)) {
                    return JS_FALSE;
                }
#endif
                if (op == JSOP_POP) {
                    if (!js_EmitTree(cx, cg, pn3))
                        return JS_FALSE;
                    if (js_Emit1(cx, cg, op) < 0)
                        return JS_FALSE;
                }

                /* Restore the absolute line number for source note readers. */
                off = (ptrdiff_t) pn->pn_pos.end.lineno;
                if (CG_CURRENT_LINE(cg) != (uintN) off) {
                    if (js_NewSrcNote2(cx, cg, SRC_SETLINE, off) < 0)
                        return JS_FALSE;
                    CG_CURRENT_LINE(cg) = (uintN) off;
                }
            }

            /* Set the first note offset so we can find the loop condition. */
            if (!js_SetSrcNoteOffset(cx, cg, (uintN)noteIndex, 0,
                                     CG_OFFSET(cg) - top)) {
                return JS_FALSE;
            }

            if (pn2->pn_kid2) {
                /* Fix up the goto from top to target the loop condition. */
                JS_ASSERT(jmp >= 0);
                CHECK_AND_SET_JUMP_OFFSET_AT(cx, cg, jmp);

                if (!js_EmitTree(cx, cg, pn2->pn_kid2))
                    return JS_FALSE;
            }

            /* The third note offset helps us find the loop-closing jump. */
            if (!js_SetSrcNoteOffset(cx, cg, (uintN)noteIndex, 2,
                                     CG_OFFSET(cg) - top)) {
                return JS_FALSE;
            }

            if (pn2->pn_kid2) {
                beq = EmitJump(cx, cg, JSOP_IFNE, top - CG_OFFSET(cg));
                if (beq < 0)
                    return JS_FALSE;
            } else {
                /* No loop condition -- emit the loop-closing jump. */
                jmp = EmitJump(cx, cg, JSOP_GOTO, top - CG_OFFSET(cg));
                if (jmp < 0)
                    return JS_FALSE;
            }
        }

        /* Now fixup all breaks and continues (before for/in's JSOP_ENDITER). */
        if (!js_PopStatementCG(cx, cg))
            return JS_FALSE;

        if (pn2->pn_type == TOK_IN) {
            /*
             * JSOP_ENDITER needs a slot to save an exception thrown from the
             * body of for-in loop when closing the iterator object.
             */
            JS_ASSERT(js_CodeSpec[JSOP_ENDITER].format & JOF_TMPSLOT);
            if (!NewTryNote(cx, cg, JSTN_ITER, cg->stackDepth, top,
                            CG_OFFSET(cg)) ||
                js_Emit1(cx, cg, JSOP_ENDITER) < 0) {
                return JS_FALSE;
            }
        }
        break;

      case TOK_BREAK:
        stmt = cg->treeContext.topStmt;
        atom = pn->pn_atom;
        if (atom) {
            ale = js_IndexAtom(cx, atom, &cg->atomList);
            if (!ale)
                return JS_FALSE;
            while (stmt->type != STMT_LABEL || stmt->u.label != atom)
                stmt = stmt->down;
            noteType = SRC_BREAK2LABEL;
        } else {
            ale = NULL;
            while (!STMT_IS_LOOP(stmt) && stmt->type != STMT_SWITCH)
                stmt = stmt->down;
            noteType = SRC_NULL;
        }

        if (EmitGoto(cx, cg, stmt, &stmt->breaks, ale, noteType) < 0)
            return JS_FALSE;
        break;

      case TOK_CONTINUE:
        stmt = cg->treeContext.topStmt;
        atom = pn->pn_atom;
        if (atom) {
            /* Find the loop statement enclosed by the matching label. */
            JSStmtInfo *loop = NULL;
            ale = js_IndexAtom(cx, atom, &cg->atomList);
            if (!ale)
                return JS_FALSE;
            while (stmt->type != STMT_LABEL || stmt->u.label != atom) {
                if (STMT_IS_LOOP(stmt))
                    loop = stmt;
                stmt = stmt->down;
            }
            stmt = loop;
            noteType = SRC_CONT2LABEL;
        } else {
            ale = NULL;
            while (!STMT_IS_LOOP(stmt))
                stmt = stmt->down;
            noteType = SRC_CONTINUE;
        }

        if (EmitGoto(cx, cg, stmt, &stmt->continues, ale, noteType) < 0)
            return JS_FALSE;
        break;

      case TOK_WITH:
        if (!js_EmitTree(cx, cg, pn->pn_left))
            return JS_FALSE;
        js_PushStatement(&cg->treeContext, &stmtInfo, STMT_WITH, CG_OFFSET(cg));
        if (js_Emit1(cx, cg, JSOP_ENTERWITH) < 0)
            return JS_FALSE;
        if (!js_EmitTree(cx, cg, pn->pn_right))
            return JS_FALSE;
        if (js_Emit1(cx, cg, JSOP_LEAVEWITH) < 0)
            return JS_FALSE;
        ok = js_PopStatementCG(cx, cg);
        break;

      case TOK_TRY:
      {
        ptrdiff_t tryStart, tryEnd, catchJump, finallyStart;
        intN depth;
        JSParseNode *lastCatch;

        catchJump = -1;

        /*
         * Push stmtInfo to track jumps-over-catches and gosubs-to-finally
         * for later fixup.
         *
         * When a finally block is 'active' (STMT_FINALLY on the treeContext),
         * non-local jumps (including jumps-over-catches) result in a GOSUB
         * being written into the bytecode stream and fixed-up later (c.f.
         * EmitBackPatchOp and BackPatch).
         */
        js_PushStatement(&cg->treeContext, &stmtInfo,
                         pn->pn_kid3 ? STMT_FINALLY : STMT_TRY,
                         CG_OFFSET(cg));

        /*
         * Since an exception can be thrown at any place inside the try block,
         * we need to restore the stack and the scope chain before we transfer
         * the control to the exception handler.
         *
         * For that we store in a try note associated with the catch or
         * finally block the stack depth upon the try entry. The interpreter
         * uses this depth to properly unwind the stack and the scope chain.
         */
        depth = cg->stackDepth;

        /* Mark try location for decompilation, then emit try block. */
        if (js_Emit1(cx, cg, JSOP_TRY) < 0)
            return JS_FALSE;
        tryStart = CG_OFFSET(cg);
        if (!js_EmitTree(cx, cg, pn->pn_kid1))
            return JS_FALSE;

        /* GOSUB to finally, if present. */
        if (pn->pn_kid3) {
            if (js_NewSrcNote(cx, cg, SRC_HIDDEN) < 0)
                return JS_FALSE;
            jmp = EmitBackPatchOp(cx, cg, JSOP_BACKPATCH, &GOSUBS(stmtInfo));
            if (jmp < 0)
                return JS_FALSE;

            /* JSOP_RETSUB pops the return pc-index, balancing the stack. */
            cg->stackDepth = depth;
        }

        /* Emit (hidden) jump over catch and/or finally. */
        if (js_NewSrcNote(cx, cg, SRC_HIDDEN) < 0)
            return JS_FALSE;
        jmp = EmitBackPatchOp(cx, cg, JSOP_BACKPATCH, &catchJump);
        if (jmp < 0)
            return JS_FALSE;

        tryEnd = CG_OFFSET(cg);

        /* If this try has a catch block, emit it. */
        pn2 = pn->pn_kid2;
        lastCatch = NULL;
        if (pn2) {
            jsint count = 0;    /* previous catch block's population */

            /*
             * The emitted code for a catch block looks like:
             *
             * [throwing]                          only if 2nd+ catch block
             * [leaveblock]                        only if 2nd+ catch block
             * enterblock                          with SRC_CATCH
             * exception
             * [dup]                               only if catchguard
             * setlocalpop <slot>                  or destructuring code
             * [< catchguard code >]               if there's a catchguard
             * [ifeq <offset to next catch block>]         " "
             * [pop]                               only if catchguard
             * < catch block contents >
             * leaveblock
             * goto <end of catch blocks>          non-local; finally applies
             *
             * If there's no catch block without a catchguard, the last
             * <offset to next catch block> points to rethrow code.  This
             * code will [gosub] to the finally code if appropriate, and is
             * also used for the catch-all trynote for capturing exceptions
             * thrown from catch{} blocks.
             */
            for (pn3 = pn2->pn_head; pn3; pn3 = pn3->pn_next) {
                ptrdiff_t guardJump, catchNote;

                JS_ASSERT(cg->stackDepth == depth);
                guardJump = GUARDJUMP(stmtInfo);
                if (guardJump != -1) {
                    /* Fix up and clean up previous catch block. */
                    CHECK_AND_SET_JUMP_OFFSET_AT(cx, cg, guardJump);

                    /*
                     * Account for the pushed exception object that we still
                     * have after the jumping from the previous guard.
                     */
                    cg->stackDepth = depth + 1;

                    /*
                     * Move exception back to cx->exception to prepare for
                     * the next catch. We hide [throwing] from the decompiler
                     * since it compensates for the hidden JSOP_DUP at the
                     * start of the previous guarded catch.
                     */
                    if (js_NewSrcNote(cx, cg, SRC_HIDDEN) < 0 ||
                        js_Emit1(cx, cg, JSOP_THROWING) < 0) {
                        return JS_FALSE;
                    }

                    /*
                     * Emit an unbalanced [leaveblock] for the previous catch,
                     * whose block object count is saved below.
                     */
                    if (js_NewSrcNote(cx, cg, SRC_HIDDEN) < 0)
                        return JS_FALSE;
                    JS_ASSERT(count >= 0);
                    EMIT_UINT16_IMM_OP(JSOP_LEAVEBLOCK, count);
                }

                /*
                 * Annotate the JSOP_ENTERBLOCK that's about to be generated
                 * by the call to js_EmitTree immediately below.  Save this
                 * source note's index in stmtInfo for use by the TOK_CATCH:
                 * case, where the length of the catch guard is set as the
                 * note's offset.
                 */
                catchNote = js_NewSrcNote2(cx, cg, SRC_CATCH, 0);
                if (catchNote < 0)
                    return JS_FALSE;
                CATCHNOTE(stmtInfo) = catchNote;

                /*
                 * Emit the lexical scope and catch body.  Save the catch's
                 * block object population via count, for use when targeting
                 * guardJump at the next catch (the guard mismatch case).
                 */
                JS_ASSERT(pn3->pn_type == TOK_LEXICALSCOPE);
                count = OBJ_BLOCK_COUNT(cx, pn3->pn_pob->object);
                if (!js_EmitTree(cx, cg, pn3))
                    return JS_FALSE;

                /* gosub <finally>, if required */
                if (pn->pn_kid3) {
                    jmp = EmitBackPatchOp(cx, cg, JSOP_BACKPATCH,
                                          &GOSUBS(stmtInfo));
                    if (jmp < 0)
                        return JS_FALSE;
                    JS_ASSERT(cg->stackDepth == depth);
                }

                /*
                 * Jump over the remaining catch blocks.  This will get fixed
                 * up to jump to after catch/finally.
                 */
                if (js_NewSrcNote(cx, cg, SRC_HIDDEN) < 0)
                    return JS_FALSE;
                jmp = EmitBackPatchOp(cx, cg, JSOP_BACKPATCH, &catchJump);
                if (jmp < 0)
                    return JS_FALSE;

                /*
                 * Save a pointer to the last catch node to handle try-finally
                 * and try-catch(guard)-finally special cases.
                 */
                lastCatch = pn3->pn_expr;
            }
        }

        /*
         * Last catch guard jumps to the rethrow code sequence if none of the
         * guards match. Target guardJump at the beginning of the rethrow
         * sequence, just in case a guard expression throws and leaves the
         * stack unbalanced.
         */
        if (lastCatch && lastCatch->pn_kid2) {
            CHECK_AND_SET_JUMP_OFFSET_AT(cx, cg, GUARDJUMP(stmtInfo));

            /* Sync the stack to take into account pushed exception. */
            JS_ASSERT(cg->stackDepth == depth);
            cg->stackDepth = depth + 1;

            /*
             * Rethrow the exception, delegating executing of finally if any
             * to the exception handler.
             */
            if (js_NewSrcNote(cx, cg, SRC_HIDDEN) < 0 ||
                js_Emit1(cx, cg, JSOP_THROW) < 0) {
                return JS_FALSE;
            }
        }

        JS_ASSERT(cg->stackDepth == depth);

        /* Emit finally handler if any. */
        finallyStart = 0;   /* to quell GCC uninitialized warnings */
        if (pn->pn_kid3) {
            /*
             * Fix up the gosubs that might have been emitted before non-local
             * jumps to the finally code.
             */
            if (!BackPatch(cx, cg, GOSUBS(stmtInfo), CG_NEXT(cg), JSOP_GOSUB))
                return JS_FALSE;

            finallyStart = CG_OFFSET(cg);

            /*
             * The stack depth at the begining of finally must match the try
             * depth plus 2 slots. The interpreter uses these two slots to
             * either push (true, exception) pair when it transfers control
             * flow to the finally after capturing an exception, or to push
             * (false, pc-index) when it calls finally from [gosub]. The first
             * element of the pair indicates for [retsub] that it should
             * either rethrow the pending exception or transfer the control
             * back to the caller of finally.
             */
            JS_ASSERT(cg->stackDepth == depth);
            JS_ASSERT((uintN)depth <= cg->maxStackDepth);
            cg->stackDepth += 2;
            if ((uintN)cg->stackDepth > cg->maxStackDepth)
                cg->maxStackDepth = cg->stackDepth;

            /* Now indicate that we're emitting a subroutine body. */
            stmtInfo.type = STMT_SUBROUTINE;
            if (!UpdateLineNumberNotes(cx, cg, pn->pn_kid3))
                return JS_FALSE;
            if (js_Emit1(cx, cg, JSOP_FINALLY) < 0 ||
                !js_EmitTree(cx, cg, pn->pn_kid3) ||
                js_Emit1(cx, cg, JSOP_RETSUB) < 0) {
                return JS_FALSE;
            }

            /* Restore stack depth budget to its balanced state. */
            JS_ASSERT(cg->stackDepth == depth + 2);
            cg->stackDepth = depth;
        }
        if (!js_PopStatementCG(cx, cg))
            return JS_FALSE;

        if (js_NewSrcNote(cx, cg, SRC_ENDBRACE) < 0 ||
            js_Emit1(cx, cg, JSOP_NOP) < 0) {
            return JS_FALSE;
        }

        /* Fix up the end-of-try/catch jumps to come here. */
        if (!BackPatch(cx, cg, catchJump, CG_NEXT(cg), JSOP_GOTO))
            return JS_FALSE;

        /*
         * Add the try note last, to let post-order give us the right ordering
         * (first to last for a given nesting level, inner to outer by level).
         */
        if (pn->pn_kid2 &&
            !NewTryNote(cx, cg, JSTN_CATCH, depth, tryStart, tryEnd)) {
            return JS_FALSE;
        }

        /*
         * If we've got a finally, mark try+catch region with additional
         * trynote to catch exceptions (re)thrown from a catch block or
         * for the try{}finally{} case.
         */
        if (pn->pn_kid3 &&
            !NewTryNote(cx, cg, JSTN_FINALLY, depth, tryStart, finallyStart)) {
            return JS_FALSE;
        }
        break;
      }

      case TOK_CATCH:
      {
        ptrdiff_t catchStart, guardJump;
        JSObject *blockObj;

        /*
         * Morph STMT_BLOCK to STMT_CATCH, note the block entry code offset,
         * and save the block object atom.
         */
        stmt = cg->treeContext.topStmt;
        JS_ASSERT(stmt->type == STMT_BLOCK && (stmt->flags & SIF_SCOPE));
        stmt->type = STMT_CATCH;
        catchStart = stmt->update;
        blockObj = stmt->u.blockObj;

        /* Go up one statement info record to the TRY or FINALLY record. */
        stmt = stmt->down;
        JS_ASSERT(stmt->type == STMT_TRY || stmt->type == STMT_FINALLY);

        /* Pick up the pending exception and bind it to the catch variable. */
        if (js_Emit1(cx, cg, JSOP_EXCEPTION) < 0)
            return JS_FALSE;

        /*
         * Dup the exception object if there is a guard for rethrowing to use
         * it later when rethrowing or in other catches.
         */
        if (pn->pn_kid2 && js_Emit1(cx, cg, JSOP_DUP) < 0)
            return JS_FALSE;

        pn2 = pn->pn_kid1;
        switch (pn2->pn_type) {
#if JS_HAS_DESTRUCTURING
          case TOK_RB:
          case TOK_RC:
            if (!EmitDestructuringOps(cx, cg, JSOP_NOP, pn2))
                return JS_FALSE;
            if (js_Emit1(cx, cg, JSOP_POP) < 0)
                return JS_FALSE;
            break;
#endif

          case TOK_NAME:
            /* Inline BindNameToSlot for pn2. */
            JS_ASSERT(pn2->pn_slot == -1);
            pn2->pn_slot = AdjustBlockSlot(cx, cg,
                                           OBJ_BLOCK_DEPTH(cx, blockObj));
            if (pn2->pn_slot < 0)
                return JS_FALSE;
            EMIT_UINT16_IMM_OP(JSOP_SETLOCALPOP, pn2->pn_slot);
            break;

          default:
            JS_ASSERT(0);
        }

        /* Emit the guard expression, if there is one. */
        if (pn->pn_kid2) {
            if (!js_EmitTree(cx, cg, pn->pn_kid2))
                return JS_FALSE;
            if (!js_SetSrcNoteOffset(cx, cg, CATCHNOTE(*stmt), 0,
                                     CG_OFFSET(cg) - catchStart)) {
                return JS_FALSE;
            }
            /* ifeq <next block> */
            guardJump = EmitJump(cx, cg, JSOP_IFEQ, 0);
            if (guardJump < 0)
                return JS_FALSE;
            GUARDJUMP(*stmt) = guardJump;

            /* Pop duplicated exception object as we no longer need it. */
            if (js_Emit1(cx, cg, JSOP_POP) < 0)
                return JS_FALSE;
        }

        /* Emit the catch body. */
        if (!js_EmitTree(cx, cg, pn->pn_kid3))
            return JS_FALSE;

        /*
         * Annotate the JSOP_LEAVEBLOCK that will be emitted as we unwind via
         * our TOK_LEXICALSCOPE parent, so the decompiler knows to pop.
         */
        off = cg->stackDepth;
        if (js_NewSrcNote2(cx, cg, SRC_CATCH, off) < 0)
            return JS_FALSE;
        break;
      }

      case TOK_VAR:
        if (!EmitVariables(cx, cg, pn, JS_FALSE, &noteIndex))
            return JS_FALSE;
        break;

      case TOK_RETURN:
        /* Push a return value */
        pn2 = pn->pn_kid;
        if (pn2) {
            if (!js_EmitTree(cx, cg, pn2))
                return JS_FALSE;
        } else {
            if (js_Emit1(cx, cg, JSOP_PUSH) < 0)
                return JS_FALSE;
        }

        /*
         * EmitNonLocalJumpFixup may add fixup bytecode to close open try
         * blocks having finally clauses and to exit intermingled let blocks.
         * We can't simply transfer control flow to our caller in that case,
         * because we must gosub to those finally clauses from inner to outer,
         * with the correct stack pointer (i.e., after popping any with,
         * for/in, etc., slots nested inside the finally's try).
         *
         * In this case we mutate JSOP_RETURN into JSOP_SETRVAL and add an
         * extra JSOP_RETRVAL after the fixups.
         */
        top = CG_OFFSET(cg);
        if (js_Emit1(cx, cg, JSOP_RETURN) < 0)
            return JS_FALSE;
        if (!EmitNonLocalJumpFixup(cx, cg, NULL))
            return JS_FALSE;
        if (top + JSOP_RETURN_LENGTH != CG_OFFSET(cg)) {
            CG_BASE(cg)[top] = JSOP_SETRVAL;
            if (js_Emit1(cx, cg, JSOP_RETRVAL) < 0)
                return JS_FALSE;
        }
        break;

#if JS_HAS_GENERATORS
      case TOK_YIELD:
        if (!(cg->treeContext.flags & TCF_IN_FUNCTION)) {
            js_ReportCompileErrorNumber(cx, CG_TS(cg), pn, JSREPORT_ERROR,
                                        JSMSG_BAD_RETURN_OR_YIELD,
                                        js_yield_str);
            return JS_FALSE;
        }
        if (pn->pn_kid) {
            if (!js_EmitTree(cx, cg, pn->pn_kid))
                return JS_FALSE;
        } else {
            if (js_Emit1(cx, cg, JSOP_PUSH) < 0)
                return JS_FALSE;
        }
        if (pn->pn_hidden && js_NewSrcNote(cx, cg, SRC_HIDDEN) < 0)
            return JS_FALSE;
        if (js_Emit1(cx, cg, JSOP_YIELD) < 0)
            return JS_FALSE;
        break;
#endif

      case TOK_LC:
#if JS_HAS_XML_SUPPORT
        if (pn->pn_arity == PN_UNARY) {
            if (!js_EmitTree(cx, cg, pn->pn_kid))
                return JS_FALSE;
            if (js_Emit1(cx, cg, PN_OP(pn)) < 0)
                return JS_FALSE;
            break;
        }
#endif

        JS_ASSERT(pn->pn_arity == PN_LIST);

        noteIndex = -1;
        tmp = CG_OFFSET(cg);
        if (pn->pn_extra & PNX_NEEDBRACES) {
            noteIndex = js_NewSrcNote2(cx, cg, SRC_BRACE, 0);
            if (noteIndex < 0 || js_Emit1(cx, cg, JSOP_NOP) < 0)
                return JS_FALSE;
        }

        js_PushStatement(&cg->treeContext, &stmtInfo, STMT_BLOCK, top);
        if (pn->pn_extra & PNX_FUNCDEFS) {
            /*
             * This block contains top-level function definitions. To ensure
             * that we emit the bytecode defining them prior the rest of code
             * in the block we use a separate pass over functions. During the
             * main pass later the emitter will add JSOP_NOP with source notes
             * for the function to preserve the original functions position
             * when decompiling.
             *
             * Currently this is used only for functions, as compile-as-we go
             * mode for scripts does not allow separate emitter passes.
             */
            JS_ASSERT(cg->treeContext.flags & TCF_IN_FUNCTION);
            for (pn2 = pn->pn_head; pn2; pn2 = pn2->pn_next) {
                if (pn2->pn_type == TOK_FUNCTION) {
                    if (pn2->pn_op == JSOP_NOP) {
                        if (!js_EmitTree(cx, cg, pn2))
                            return JS_FALSE;
                    } else {
                        /*
                         * A closure in a top-level block with function
                         * definitions appears, for example, when "if (true)"
                         * is optimized away from "if (true) function x() {}".
                         * See bug 428424.
                         */
                        JS_ASSERT(pn2->pn_op == JSOP_CLOSURE);
                    }
                }
            }
        }
        for (pn2 = pn->pn_head; pn2; pn2 = pn2->pn_next) {
            if (!js_EmitTree(cx, cg, pn2))
                return JS_FALSE;
        }

        if (noteIndex >= 0 &&
            !js_SetSrcNoteOffset(cx, cg, (uintN)noteIndex, 0,
                                 CG_OFFSET(cg) - tmp)) {
            return JS_FALSE;
        }

        ok = js_PopStatementCG(cx, cg);
        break;

      case TOK_BODY:
        JS_ASSERT(pn->pn_arity == PN_LIST);
        js_PushStatement(&cg->treeContext, &stmtInfo, STMT_BODY, top);
        for (pn2 = pn->pn_head; pn2; pn2 = pn2->pn_next) {
            if (!js_EmitTree(cx, cg, pn2))
                return JS_FALSE;
        }
        ok = js_PopStatementCG(cx, cg);
        break;

      case TOK_SEMI:
        pn2 = pn->pn_kid;
        if (pn2) {
            /*
             * Top-level or called-from-a-native JS_Execute/EvaluateScript,
             * debugger, and eval frames may need the value of the ultimate
             * expression statement as the script's result, despite the fact
             * that it appears useless to the compiler.
             *
             * API users may also set the JSOPTION_NO_SCRIPT_RVAL option when
             * calling JS_Compile* to suppress JSOP_POPV.
             */
            useful = wantval =
                !(cg->treeContext.flags & (TCF_IN_FUNCTION | TCF_NO_SCRIPT_RVAL));
            if (!useful) {
                if (!CheckSideEffects(cx, cg, pn2, &useful))
                    return JS_FALSE;
            }

            /*
             * Don't eliminate apparently useless expressions if they are
             * labeled expression statements.  The tc->topStmt->update test
             * catches the case where we are nesting in js_EmitTree for a
             * labeled compound statement.
             */
            if (!useful &&
                (!cg->treeContext.topStmt ||
                 cg->treeContext.topStmt->type != STMT_LABEL ||
                 cg->treeContext.topStmt->update < CG_OFFSET(cg))) {
                CG_CURRENT_LINE(cg) = pn2->pn_pos.begin.lineno;
                if (!js_ReportCompileErrorNumber(cx, CG_TS(cg), pn2,
                                                 JSREPORT_WARNING |
                                                 JSREPORT_STRICT,
                                                 JSMSG_USELESS_EXPR)) {
                    return JS_FALSE;
                }
            } else {
                op = wantval ? JSOP_POPV : JSOP_POP;
#if JS_HAS_DESTRUCTURING
                if (!wantval &&
                    pn2->pn_type == TOK_ASSIGN &&
                    !MaybeEmitGroupAssignment(cx, cg, op, pn2, &op)) {
                    return JS_FALSE;
                }
#endif
                if (op != JSOP_NOP) {
                    if (!js_EmitTree(cx, cg, pn2))
                        return JS_FALSE;
                    if (js_Emit1(cx, cg, op) < 0)
                        return JS_FALSE;
                }
            }
        }
        break;

      case TOK_COLON:
        /* Emit an annotated nop so we know to decompile a label. */
        atom = pn->pn_atom;
        ale = js_IndexAtom(cx, atom, &cg->atomList);
        if (!ale)
            return JS_FALSE;
        pn2 = pn->pn_expr;
        noteType = (pn2->pn_type == TOK_LC ||
                    (pn2->pn_type == TOK_LEXICALSCOPE &&
                     pn2->pn_expr->pn_type == TOK_LC))
                   ? SRC_LABELBRACE
                   : SRC_LABEL;
        noteIndex = js_NewSrcNote2(cx, cg, noteType,
                                   (ptrdiff_t) ALE_INDEX(ale));
        if (noteIndex < 0 ||
            js_Emit1(cx, cg, JSOP_NOP) < 0) {
            return JS_FALSE;
        }

        /* Emit code for the labeled statement. */
        js_PushStatement(&cg->treeContext, &stmtInfo, STMT_LABEL,
                         CG_OFFSET(cg));
        stmtInfo.u.label = atom;
        if (!js_EmitTree(cx, cg, pn2))
            return JS_FALSE;
        if (!js_PopStatementCG(cx, cg))
            return JS_FALSE;

        /* If the statement was compound, emit a note for the end brace. */
        if (noteType == SRC_LABELBRACE) {
            if (js_NewSrcNote(cx, cg, SRC_ENDBRACE) < 0 ||
                js_Emit1(cx, cg, JSOP_NOP) < 0) {
                return JS_FALSE;
            }
        }
        break;

      case TOK_COMMA:
        /*
         * Emit SRC_PCDELTA notes on each JSOP_POP between comma operands.
         * These notes help the decompiler bracket the bytecodes generated
         * from each sub-expression that follows a comma.
         */
        off = noteIndex = -1;
        for (pn2 = pn->pn_head; ; pn2 = pn2->pn_next) {
            if (!js_EmitTree(cx, cg, pn2))
                return JS_FALSE;
            tmp = CG_OFFSET(cg);
            if (noteIndex >= 0) {
                if (!js_SetSrcNoteOffset(cx, cg, (uintN)noteIndex, 0, tmp-off))
                    return JS_FALSE;
            }
            if (!pn2->pn_next)
                break;
            off = tmp;
            noteIndex = js_NewSrcNote2(cx, cg, SRC_PCDELTA, 0);
            if (noteIndex < 0 ||
                js_Emit1(cx, cg, JSOP_POP) < 0) {
                return JS_FALSE;
            }
        }
        break;

      case TOK_ASSIGN:
        /*
         * Check left operand type and generate specialized code for it.
         * Specialize to avoid ECMA "reference type" values on the operand
         * stack, which impose pervasive runtime "GetValue" costs.
         */
        pn2 = pn->pn_left;
        JS_ASSERT(pn2->pn_type != TOK_RP);
        atomIndex = (jsatomid) -1;              /* quell GCC overwarning */
        switch (pn2->pn_type) {
          case TOK_NAME:
            if (!BindNameToSlot(cx, cg, pn2))
                return JS_FALSE;
            if (pn2->pn_slot >= 0) {
                atomIndex = (jsatomid) pn2->pn_slot;
            } else {
                ale = js_IndexAtom(cx, pn2->pn_atom, &cg->atomList);
                if (!ale)
                    return JS_FALSE;
                atomIndex = ALE_INDEX(ale);
                EMIT_INDEX_OP(JSOP_BINDNAME, atomIndex);
            }
            break;
          case TOK_DOT:
            if (!js_EmitTree(cx, cg, pn2->pn_expr))
                return JS_FALSE;
            ale = js_IndexAtom(cx, pn2->pn_atom, &cg->atomList);
            if (!ale)
                return JS_FALSE;
            atomIndex = ALE_INDEX(ale);
            break;
          case TOK_LB:
            JS_ASSERT(pn2->pn_arity == PN_BINARY);
            if (!js_EmitTree(cx, cg, pn2->pn_left))
                return JS_FALSE;
            if (!js_EmitTree(cx, cg, pn2->pn_right))
                return JS_FALSE;
            break;
#if JS_HAS_DESTRUCTURING
          case TOK_RB:
          case TOK_RC:
            break;
#endif
#if JS_HAS_LVALUE_RETURN
          case TOK_LP:
            if (!js_EmitTree(cx, cg, pn2))
                return JS_FALSE;
            break;
#endif
#if JS_HAS_XML_SUPPORT
          case TOK_UNARYOP:
            JS_ASSERT(pn2->pn_op == JSOP_SETXMLNAME);
            if (!js_EmitTree(cx, cg, pn2->pn_kid))
                return JS_FALSE;
            if (js_Emit1(cx, cg, JSOP_BINDXMLNAME) < 0)
                return JS_FALSE;
            break;
#endif
          default:
            JS_ASSERT(0);
        }

        op = PN_OP(pn);
#if JS_HAS_GETTER_SETTER
        if (op == JSOP_GETTER || op == JSOP_SETTER) {
            if (pn2->pn_type == TOK_NAME && PN_OP(pn2) != JSOP_SETNAME) {
                /*
                 * x getter = y where x is a local or let variable is not
                 * supported.
                 */
                js_ReportCompileErrorNumber(cx,
                                            TS(cg->treeContext.parseContext),
                                            pn2, JSREPORT_ERROR,
                                            JSMSG_BAD_GETTER_OR_SETTER,
                                            (op == JSOP_GETTER)
                                            ? js_getter_str
                                            : js_setter_str);
                return JS_FALSE;
            }

            /* We'll emit these prefix bytecodes after emitting the r.h.s. */
        } else
#endif
        /* If += or similar, dup the left operand and get its value. */
        if (op != JSOP_NOP) {
            switch (pn2->pn_type) {
              case TOK_NAME:
                if (pn2->pn_op != JSOP_SETNAME) {
                    EMIT_UINT16_IMM_OP((pn2->pn_op == JSOP_SETGVAR)
                                       ? JSOP_GETGVAR
                                       : (pn2->pn_op == JSOP_SETARG)
                                       ? JSOP_GETARG
                                       : JSOP_GETLOCAL,
                                       atomIndex);
                    break;
                }
                if (js_Emit1(cx, cg, JSOP_DUP) < 0)
                    return JS_FALSE;
                EMIT_INDEX_OP(JSOP_GETXPROP, atomIndex);
                break;
              case TOK_DOT:
                if (js_Emit1(cx, cg, JSOP_DUP) < 0)
                    return JS_FALSE;
                if (pn2->pn_atom == cx->runtime->atomState.lengthAtom) {
                    if (js_Emit1(cx, cg, JSOP_LENGTH) < 0)
                        return JS_FALSE;
                } else {
                    EMIT_INDEX_OP(JSOP_GETPROP, atomIndex);
                }
                break;
              case TOK_LB:
#if JS_HAS_LVALUE_RETURN
              case TOK_LP:
#endif
#if JS_HAS_XML_SUPPORT
              case TOK_UNARYOP:
#endif
                if (js_Emit1(cx, cg, JSOP_DUP2) < 0)
                    return JS_FALSE;
                if (js_Emit1(cx, cg, JSOP_GETELEM) < 0)
                    return JS_FALSE;
                break;
              default:;
            }
        }

        /* Now emit the right operand (it may affect the namespace). */
        if (!js_EmitTree(cx, cg, pn->pn_right))
            return JS_FALSE;

        /* If += etc., emit the binary operator with a decompiler note. */
        if (op != JSOP_NOP) {
            /*
             * Take care to avoid SRC_ASSIGNOP if the left-hand side is a
             * const declared in a function (i.e., with non-negative pn_slot
             * and when pn_const is true), as in this case (just a bit further
             * below) we will avoid emitting the assignment op.
             */
            if (pn2->pn_type != TOK_NAME ||
                pn2->pn_slot < 0 ||
                !pn2->pn_const) {
                if (js_NewSrcNote(cx, cg, SRC_ASSIGNOP) < 0)
                    return JS_FALSE;
            }
            if (js_Emit1(cx, cg, op) < 0)
                return JS_FALSE;
        }

        /* Left parts such as a.b.c and a[b].c need a decompiler note. */
        if (pn2->pn_type != TOK_NAME &&
#if JS_HAS_DESTRUCTURING
            pn2->pn_type != TOK_RB &&
            pn2->pn_type != TOK_RC &&
#endif
            js_NewSrcNote2(cx, cg, SRC_PCBASE, CG_OFFSET(cg) - top) < 0) {
            return JS_FALSE;
        }

        /* Finally, emit the specialized assignment bytecode. */
        switch (pn2->pn_type) {
          case TOK_NAME:
            if (pn2->pn_slot >= 0) {
                if (!pn2->pn_const)
                    EMIT_UINT16_IMM_OP(PN_OP(pn2), atomIndex);
                break;
            }
            /* FALL THROUGH */
          case TOK_DOT:
            EMIT_INDEX_OP(PN_OP(pn2), atomIndex);
            break;
          case TOK_LB:
#if JS_HAS_LVALUE_RETURN
          case TOK_LP:
#endif
            if (js_Emit1(cx, cg, JSOP_SETELEM) < 0)
                return JS_FALSE;
            break;
#if JS_HAS_DESTRUCTURING
          case TOK_RB:
          case TOK_RC:
            if (!EmitDestructuringOps(cx, cg, JSOP_SETNAME, pn2))
                return JS_FALSE;
            break;
#endif
#if JS_HAS_XML_SUPPORT
          case TOK_UNARYOP:
            if (js_Emit1(cx, cg, JSOP_SETXMLNAME) < 0)
                return JS_FALSE;
            break;
#endif
          default:
            JS_ASSERT(0);
        }
        break;

      case TOK_HOOK:
        /* Emit the condition, then branch if false to the else part. */
        if (!js_EmitTree(cx, cg, pn->pn_kid1))
            return JS_FALSE;
        noteIndex = js_NewSrcNote(cx, cg, SRC_COND);
        if (noteIndex < 0)
            return JS_FALSE;
        beq = EmitJump(cx, cg, JSOP_IFEQ, 0);
        if (beq < 0 || !js_EmitTree(cx, cg, pn->pn_kid2))
            return JS_FALSE;

        /* Jump around else, fixup the branch, emit else, fixup jump. */
        jmp = EmitJump(cx, cg, JSOP_GOTO, 0);
        if (jmp < 0)
            return JS_FALSE;
        CHECK_AND_SET_JUMP_OFFSET_AT(cx, cg, beq);

        /*
         * Because each branch pushes a single value, but our stack budgeting
         * analysis ignores branches, we now have to adjust cg->stackDepth to
         * ignore the value pushed by the first branch.  Execution will follow
         * only one path, so we must decrement cg->stackDepth.
         *
         * Failing to do this will foil code, such as the try/catch/finally
         * exception handling code generator, that samples cg->stackDepth for
         * use at runtime (JSOP_SETSP), or in let expression and block code
         * generation, which must use the stack depth to compute local stack
         * indexes correctly.
         */
        JS_ASSERT(cg->stackDepth > 0);
        cg->stackDepth--;
        if (!js_EmitTree(cx, cg, pn->pn_kid3))
            return JS_FALSE;
        CHECK_AND_SET_JUMP_OFFSET_AT(cx, cg, jmp);
        if (!js_SetSrcNoteOffset(cx, cg, noteIndex, 0, jmp - beq))
            return JS_FALSE;
        break;

      case TOK_OR:
      case TOK_AND:
        /*
         * JSOP_OR converts the operand on the stack to boolean, and if true,
         * leaves the original operand value on the stack and jumps; otherwise
         * it pops and falls into the next bytecode, which evaluates the right
         * operand.  The jump goes around the right operand evaluation.
         *
         * JSOP_AND converts the operand on the stack to boolean, and if false,
         * leaves the original operand value on the stack and jumps; otherwise
         * it pops and falls into the right operand's bytecode.
         */
        if (pn->pn_arity == PN_BINARY) {
            if (!js_EmitTree(cx, cg, pn->pn_left))
                return JS_FALSE;
            top = EmitJump(cx, cg, JSOP_BACKPATCH_POP, 0);
            if (top < 0)
                return JS_FALSE;
            if (!js_EmitTree(cx, cg, pn->pn_right))
                return JS_FALSE;
            off = CG_OFFSET(cg);
            pc = CG_CODE(cg, top);
            CHECK_AND_SET_JUMP_OFFSET(cx, cg, pc, off - top);
            *pc = pn->pn_op;
        } else {
            JS_ASSERT(pn->pn_arity == PN_LIST);
            JS_ASSERT(pn->pn_head->pn_next->pn_next);

            /* Left-associative operator chain: avoid too much recursion. */
            pn2 = pn->pn_head;
            if (!js_EmitTree(cx, cg, pn2))
                return JS_FALSE;
            top = EmitJump(cx, cg, JSOP_BACKPATCH_POP, 0);
            if (top < 0)
                return JS_FALSE;

            /* Emit nodes between the head and the tail. */
            jmp = top;
            while ((pn2 = pn2->pn_next)->pn_next) {
                if (!js_EmitTree(cx, cg, pn2))
                    return JS_FALSE;
                off = EmitJump(cx, cg, JSOP_BACKPATCH_POP, 0);
                if (off < 0)
                    return JS_FALSE;
                if (!SetBackPatchDelta(cx, cg, CG_CODE(cg, jmp), off - jmp))
                    return JS_FALSE;
                jmp = off;

            }
            if (!js_EmitTree(cx, cg, pn2))
                return JS_FALSE;

            pn2 = pn->pn_head;
            off = CG_OFFSET(cg);
            do {
                pc = CG_CODE(cg, top);
                tmp = GetJumpOffset(cg, pc);
                CHECK_AND_SET_JUMP_OFFSET(cx, cg, pc, off - top);
                *pc = pn->pn_op;
                top += tmp;
            } while ((pn2 = pn2->pn_next)->pn_next);
        }
        break;

      case TOK_BITOR:
      case TOK_BITXOR:
      case TOK_BITAND:
      case TOK_EQOP:
      case TOK_RELOP:
      case TOK_IN:
      case TOK_INSTANCEOF:
      case TOK_SHOP:
      case TOK_PLUS:
      case TOK_MINUS:
      case TOK_STAR:
      case TOK_DIVOP:
        if (pn->pn_arity == PN_LIST) {
            /* Left-associative operator chain: avoid too much recursion. */
            pn2 = pn->pn_head;
            if (!js_EmitTree(cx, cg, pn2))
                return JS_FALSE;
            op = PN_OP(pn);
            while ((pn2 = pn2->pn_next) != NULL) {
                if (!js_EmitTree(cx, cg, pn2))
                    return JS_FALSE;
                if (js_Emit1(cx, cg, op) < 0)
                    return JS_FALSE;
            }
        } else {
#if JS_HAS_XML_SUPPORT
            uintN oldflags;

      case TOK_DBLCOLON:
            if (pn->pn_arity == PN_NAME) {
                if (!js_EmitTree(cx, cg, pn->pn_expr))
                    return JS_FALSE;
                if (!EmitAtomOp(cx, pn, PN_OP(pn), cg))
                    return JS_FALSE;
                break;
            }

            /*
             * Binary :: has a right operand that brackets arbitrary code,
             * possibly including a let (a = b) ... expression.  We must clear
             * TCF_IN_FOR_INIT to avoid mis-compiling such beasts.
             */
            oldflags = cg->treeContext.flags;
            cg->treeContext.flags &= ~TCF_IN_FOR_INIT;
#endif

            /* Binary operators that evaluate both operands unconditionally. */
            if (!js_EmitTree(cx, cg, pn->pn_left))
                return JS_FALSE;
            if (!js_EmitTree(cx, cg, pn->pn_right))
                return JS_FALSE;
#if JS_HAS_XML_SUPPORT
            cg->treeContext.flags |= oldflags & TCF_IN_FOR_INIT;
#endif
            if (js_Emit1(cx, cg, PN_OP(pn)) < 0)
                return JS_FALSE;
        }
        break;

      case TOK_THROW:
#if JS_HAS_XML_SUPPORT
      case TOK_AT:
      case TOK_DEFAULT:
        JS_ASSERT(pn->pn_arity == PN_UNARY);
        /* FALL THROUGH */
#endif
      case TOK_UNARYOP:
      {
        uintN oldflags;

        /* Unary op, including unary +/-. */
        op = PN_OP(pn);
#if JS_HAS_XML_SUPPORT
        if (op == JSOP_XMLNAME) {
            if (!EmitXMLName(cx, pn, op, cg))
                return JS_FALSE;
            break;
        }
#endif
        pn2 = pn->pn_kid;
        if (op == JSOP_TYPEOF) {
            for (pn3 = pn2; pn3->pn_type == TOK_RP; pn3 = pn3->pn_kid)
                continue;
            if (pn3->pn_type != TOK_NAME)
                op = JSOP_TYPEOFEXPR;
        }
        oldflags = cg->treeContext.flags;
        cg->treeContext.flags &= ~TCF_IN_FOR_INIT;
        if (!js_EmitTree(cx, cg, pn2))
            return JS_FALSE;
        cg->treeContext.flags |= oldflags & TCF_IN_FOR_INIT;
        if (js_Emit1(cx, cg, op) < 0)
            return JS_FALSE;
        break;
      }

      case TOK_INC:
      case TOK_DEC:
        /* Emit lvalue-specialized code for ++/-- operators. */
        pn2 = pn->pn_kid;
        JS_ASSERT(pn2->pn_type != TOK_RP);
        op = PN_OP(pn);
        switch (pn2->pn_type) {
          default:
            JS_ASSERT(pn2->pn_type == TOK_NAME);
            pn2->pn_op = op;
            if (!BindNameToSlot(cx, cg, pn2))
                return JS_FALSE;
            op = PN_OP(pn2);
            if (pn2->pn_slot >= 0) {
                if (pn2->pn_const) {
                    /* Incrementing a declared const: just get its value. */
                    op = (JOF_OPTYPE(op) == JOF_ATOM)
                         ? JSOP_GETGVAR
                         : JSOP_GETLOCAL;
                }
                atomIndex = (jsatomid) pn2->pn_slot;
                EMIT_UINT16_IMM_OP(op, atomIndex);
            } else {
                if (!EmitAtomOp(cx, pn2, op, cg))
                    return JS_FALSE;
            }
            break;
          case TOK_DOT:
            if (!EmitPropOp(cx, pn2, op, cg, JS_FALSE))
                return JS_FALSE;
            break;
          case TOK_LB:
            if (!EmitElemOp(cx, pn2, op, cg))
                return JS_FALSE;
            break;
#if JS_HAS_LVALUE_RETURN
          case TOK_LP:
            if (!js_EmitTree(cx, cg, pn2))
                return JS_FALSE;
            if (js_NewSrcNote2(cx, cg, SRC_PCBASE,
                               CG_OFFSET(cg) - pn2->pn_offset) < 0) {
                return JS_FALSE;
            }
            if (js_Emit1(cx, cg, op) < 0)
                return JS_FALSE;
            break;
#endif
#if JS_HAS_XML_SUPPORT
          case TOK_UNARYOP:
            JS_ASSERT(pn2->pn_op == JSOP_SETXMLNAME);
            if (!js_EmitTree(cx, cg, pn2->pn_kid))
                return JS_FALSE;
            if (js_Emit1(cx, cg, JSOP_BINDXMLNAME) < 0)
                return JS_FALSE;
            if (js_Emit1(cx, cg, op) < 0)
                return JS_FALSE;
            break;
#endif
        }
        break;

      case TOK_DELETE:
        /*
         * Under ECMA 3, deleting a non-reference returns true -- but alas we
         * must evaluate the operand if it appears it might have side effects.
         */
        pn2 = pn->pn_kid;
        switch (pn2->pn_type) {
          case TOK_NAME:
            pn2->pn_op = JSOP_DELNAME;
            if (!BindNameToSlot(cx, cg, pn2))
                return JS_FALSE;
            op = PN_OP(pn2);
            if (op == JSOP_FALSE) {
                if (js_Emit1(cx, cg, op) < 0)
                    return JS_FALSE;
            } else {
                if (!EmitAtomOp(cx, pn2, op, cg))
                    return JS_FALSE;
            }
            break;
          case TOK_DOT:
            if (!EmitPropOp(cx, pn2, JSOP_DELPROP, cg, JS_FALSE))
                return JS_FALSE;
            break;
#if JS_HAS_XML_SUPPORT
          case TOK_DBLDOT:
            if (!EmitElemOp(cx, pn2, JSOP_DELDESC, cg))
                return JS_FALSE;
            break;
#endif
#if JS_HAS_LVALUE_RETURN
          case TOK_LP:
            top = CG_OFFSET(cg);
            if (!js_EmitTree(cx, cg, pn2))
                return JS_FALSE;
            if (js_NewSrcNote2(cx, cg, SRC_PCBASE, CG_OFFSET(cg) - top) < 0)
                return JS_FALSE;
            if (js_Emit1(cx, cg, JSOP_DELELEM) < 0)
                return JS_FALSE;
            break;
#endif
          case TOK_LB:
            if (!EmitElemOp(cx, pn2, JSOP_DELELEM, cg))
                return JS_FALSE;
            break;
          default:
            /*
             * If useless, just emit JSOP_TRUE; otherwise convert delete foo()
             * to foo(), true (a comma expression, requiring SRC_PCDELTA, and
             * also JSOP_GROUP for correctly parenthesized decompilation).
             */
            useful = JS_FALSE;
            if (!CheckSideEffects(cx, cg, pn2, &useful))
                return JS_FALSE;
            if (!useful) {
                off = noteIndex = -1;
            } else {
                if (!js_EmitTree(cx, cg, pn2))
                    return JS_FALSE;
                off = CG_OFFSET(cg);
                noteIndex = js_NewSrcNote2(cx, cg, SRC_PCDELTA, 0);
                if (noteIndex < 0 || js_Emit1(cx, cg, JSOP_POP) < 0)
                    return JS_FALSE;
            }
            if (js_Emit1(cx, cg, JSOP_TRUE) < 0)
                return JS_FALSE;
            if (noteIndex >= 0) {
                tmp = CG_OFFSET(cg);
                if (!js_SetSrcNoteOffset(cx, cg, (uintN)noteIndex, 0, tmp-off))
                    return JS_FALSE;
            }
            if (js_Emit1(cx, cg, JSOP_GROUP) < 0)
                return JS_FALSE;
        }
        break;

#if JS_HAS_XML_SUPPORT
      case TOK_FILTER:
        if (!js_EmitTree(cx, cg, pn->pn_left))
            return JS_FALSE;
        jmp = js_Emit3(cx, cg, JSOP_FILTER, 0, 0);
        if (jmp < 0)
            return JS_FALSE;
        top = CG_OFFSET(cg);
        if (!js_EmitTree(cx, cg, pn->pn_right))
            return JS_FALSE;
        CHECK_AND_SET_JUMP_OFFSET_AT(cx, cg, jmp);
        if (EmitJump(cx, cg, JSOP_ENDFILTER, top - CG_OFFSET(cg)) < 0)
            return JS_FALSE;
        break;
#endif

      case TOK_DOT:
        /*
         * Pop a stack operand, convert it to object, get a property named by
         * this bytecode's immediate-indexed atom operand, and push its value
         * (not a reference to it).
         */
        ok = EmitPropOp(cx, pn, PN_OP(pn), cg, JS_FALSE);
        break;

      case TOK_LB:
#if JS_HAS_XML_SUPPORT
      case TOK_DBLDOT:
#endif
        /*
         * Pop two operands, convert the left one to object and the right one
         * to property name (atom or tagged int), get the named property, and
         * push its value.  Set the "obj" register to the result of ToObject
         * on the left operand.
         */
        ok = EmitElemOp(cx, pn, PN_OP(pn), cg);
        break;

      case TOK_NEW:
      case TOK_LP:
      {
        uintN oldflags;

        /*
         * Emit function call or operator new (constructor call) code.
         * First, emit code for the left operand to evaluate the callable or
         * constructable object expression.
         */
        pn2 = pn->pn_head;
        switch (pn2->pn_type) {
          case TOK_NAME:
            if (!EmitNameOp(cx, cg, pn2, JS_TRUE))
                return JS_FALSE;
            break;
          case TOK_DOT:
            if (!EmitPropOp(cx, pn2, PN_OP(pn2), cg, JS_TRUE))
                return JS_FALSE;
            break;
          case TOK_LB:
            JS_ASSERT(pn2->pn_op == JSOP_GETELEM);
            if (!EmitElemOp(cx, pn2, JSOP_CALLELEM, cg))
                return JS_FALSE;
            break;
          case TOK_UNARYOP:
#if JS_HAS_XML_SUPPORT
            if (pn2->pn_op == JSOP_XMLNAME) {
                if (!EmitXMLName(cx, pn2, JSOP_CALLXMLNAME, cg))
                    return JS_FALSE;
                break;
            }
#endif
            /* FALL THROUGH */
          default:
            /*
             * Push null as a placeholder for the global object, per ECMA-262
             * 11.2.3 step 6.
             */
            if (!js_EmitTree(cx, cg, pn2) || js_Emit1(cx, cg, JSOP_NULL) < 0)
                return JS_FALSE;
        }

        /* Remember start of callable-object bytecode for decompilation hint. */
        off = top;

        /*
         * Emit code for each argument in order, then emit the JSOP_*CALL or
         * JSOP_NEW bytecode with a two-byte immediate telling how many args
         * were pushed on the operand stack.
         */
        oldflags = cg->treeContext.flags;
        cg->treeContext.flags &= ~TCF_IN_FOR_INIT;
        for (pn3 = pn2->pn_next; pn3; pn3 = pn3->pn_next) {
            if (!js_EmitTree(cx, cg, pn3))
                return JS_FALSE;
        }
        cg->treeContext.flags |= oldflags & TCF_IN_FOR_INIT;
        if (js_NewSrcNote2(cx, cg, SRC_PCBASE, CG_OFFSET(cg) - off) < 0)
            return JS_FALSE;

        argc = pn->pn_count - 1;
        if (js_Emit3(cx, cg, PN_OP(pn), ARGC_HI(argc), ARGC_LO(argc)) < 0)
            return JS_FALSE;
        if (PN_OP(pn) == JSOP_EVAL)
            EMIT_UINT16_IMM_OP(JSOP_LINENO, pn->pn_pos.begin.lineno);
        break;
      }

      case TOK_LEXICALSCOPE:
      {
        JSObject *obj;
        jsint count;

        obj = pn->pn_pob->object;
        js_PushBlockScope(&cg->treeContext, &stmtInfo, obj, CG_OFFSET(cg));

        OBJ_SET_BLOCK_DEPTH(cx, obj, cg->stackDepth);
        count = OBJ_BLOCK_COUNT(cx, obj);
        cg->stackDepth += count;
        if ((uintN)cg->stackDepth > cg->maxStackDepth)
            cg->maxStackDepth = cg->stackDepth;

        /*
         * If this lexical scope is not for a catch block, let block or let
         * expression, or any kind of for loop (where the scope starts in the
         * head after the first part if for (;;), else in the body if for-in);
         * and if our container is top-level but not a function body, or else
         * a block statement; then emit a SRC_BRACE note.  All other container
         * statements get braces by default from the decompiler.
         */
        noteIndex = -1;
        type = PN_TYPE(pn->pn_expr);
        if (type != TOK_CATCH && type != TOK_LET && type != TOK_FOR &&
            (!(stmt = stmtInfo.down)
             ? !(cg->treeContext.flags & TCF_IN_FUNCTION)
             : stmt->type == STMT_BLOCK)) {
#if defined DEBUG_brendanXXX || defined DEBUG_mrbkap
            /* There must be no source note already output for the next op. */
            JS_ASSERT(CG_NOTE_COUNT(cg) == 0 ||
                      CG_LAST_NOTE_OFFSET(cg) != CG_OFFSET(cg) ||
                      !GettableNoteForNextOp(cg));
#endif
            noteIndex = js_NewSrcNote2(cx, cg, SRC_BRACE, 0);
            if (noteIndex < 0)
                return JS_FALSE;
        }

        JS_ASSERT(CG_OFFSET(cg) == top);
        if (!EmitObjectOp(cx, pn->pn_pob, JSOP_ENTERBLOCK, cg))
            return JS_FALSE;

        if (!js_EmitTree(cx, cg, pn->pn_expr))
            return JS_FALSE;

        op = PN_OP(pn);
        if (op == JSOP_LEAVEBLOCKEXPR) {
            if (js_NewSrcNote2(cx, cg, SRC_PCBASE, CG_OFFSET(cg) - top) < 0)
                return JS_FALSE;
        } else {
            if (noteIndex >= 0 &&
                !js_SetSrcNoteOffset(cx, cg, (uintN)noteIndex, 0,
                                     CG_OFFSET(cg) - top)) {
                return JS_FALSE;
            }
        }

        /* Emit the JSOP_LEAVEBLOCK or JSOP_LEAVEBLOCKEXPR opcode. */
        EMIT_UINT16_IMM_OP(op, count);
        cg->stackDepth -= count;

        ok = js_PopStatementCG(cx, cg);
        break;
      }

#if JS_HAS_BLOCK_SCOPE
      case TOK_LET:
        /* Let statements have their variable declarations on the left. */
        if (pn->pn_arity == PN_BINARY) {
            pn2 = pn->pn_right;
            pn = pn->pn_left;
        } else {
            pn2 = NULL;
        }

        /* Non-null pn2 means that pn is the variable list from a let head. */
        JS_ASSERT(pn->pn_arity == PN_LIST);
        if (!EmitVariables(cx, cg, pn, pn2 != NULL, &noteIndex))
            return JS_FALSE;

        /* Thus non-null pn2 is the body of the let block or expression. */
        tmp = CG_OFFSET(cg);
        if (pn2 && !js_EmitTree(cx, cg, pn2))
            return JS_FALSE;

        if (noteIndex >= 0 &&
            !js_SetSrcNoteOffset(cx, cg, (uintN)noteIndex, 0,
                                 CG_OFFSET(cg) - tmp)) {
            return JS_FALSE;
        }
        break;
#endif /* JS_HAS_BLOCK_SCOPE */

#if JS_HAS_GENERATORS
      case TOK_ARRAYPUSH: {
        jsint slot;

        /*
         * The array object's stack index is in cg->arrayCompDepth. See below
         * under the array initialiser code generator for array comprehension
         * special casing.
         */
        if (!js_EmitTree(cx, cg, pn->pn_kid))
            return JS_FALSE;
        slot = cg->arrayCompDepth;
        slot = AdjustBlockSlot(cx, cg, slot);
        if (slot < 0)
            return JS_FALSE;
        EMIT_UINT16_IMM_OP(PN_OP(pn), slot);
        break;
      }
#endif

      case TOK_RB:
#if JS_HAS_GENERATORS
      case TOK_ARRAYCOMP:
#endif
        /*
         * Emit code for [a, b, c] of the form:
         *
         *   t = new Array; t[0] = a; t[1] = b; t[2] = c; t;
         *
         * but use a stack slot for t and avoid dup'ing and popping it using
         * the JSOP_NEWINIT and JSOP_INITELEM bytecodes.
         *
         * If no sharp variable is defined and the initialiser is not for an
         * array comprehension, use JSOP_NEWARRAY.
         */
        pn2 = pn->pn_head;
        op = JSOP_NEWINIT;      // FIXME: 260106 patch disabled for now

#if JS_HAS_SHARP_VARS
        if (pn2 && pn2->pn_type == TOK_DEFSHARP)
            op = JSOP_NEWINIT;
#endif
#if JS_HAS_GENERATORS
        if (pn->pn_type == TOK_ARRAYCOMP)
            op = JSOP_NEWINIT;
#endif

        if (op == JSOP_NEWINIT &&
            js_Emit2(cx, cg, op, (jsbytecode) JSProto_Array) < 0) {
            return JS_FALSE;
        }

#if JS_HAS_SHARP_VARS
        if (pn2 && pn2->pn_type == TOK_DEFSHARP) {
            EMIT_UINT16_IMM_OP(JSOP_DEFSHARP, (jsatomid)pn2->pn_num);
            pn2 = pn2->pn_next;
        }
#endif

#if JS_HAS_GENERATORS
        if (pn->pn_type == TOK_ARRAYCOMP) {
            uintN saveDepth;

            /*
             * Pass the new array's stack index to the TOK_ARRAYPUSH case by
             * storing it in pn->pn_extra, then simply traverse the TOK_FOR
             * node and its kids under pn2 to generate this comprehension.
             */
            JS_ASSERT(cg->stackDepth > 0);
            saveDepth = cg->arrayCompDepth;
            cg->arrayCompDepth = (uint32) (cg->stackDepth - 1);
            if (!js_EmitTree(cx, cg, pn2))
                return JS_FALSE;
            cg->arrayCompDepth = saveDepth;

            /* Emit the usual op needed for decompilation. */
            if (js_Emit1(cx, cg, JSOP_ENDINIT) < 0)
                return JS_FALSE;
            break;
        }
#endif /* JS_HAS_GENERATORS */

        for (atomIndex = 0; pn2; atomIndex++, pn2 = pn2->pn_next) {
            if (op == JSOP_NEWINIT && !EmitNumberOp(cx, atomIndex, cg))
                return JS_FALSE;

            if (pn2->pn_type == TOK_COMMA) {
                if (js_Emit1(cx, cg, JSOP_HOLE) < 0)
                    return JS_FALSE;
            } else {
                if (!js_EmitTree(cx, cg, pn2))
                    return JS_FALSE;
            }

            if (op == JSOP_NEWINIT && js_Emit1(cx, cg, JSOP_INITELEM) < 0)
                return JS_FALSE;
        }

        if (pn->pn_extra & PNX_ENDCOMMA) {
            /* Emit a source note so we know to decompile an extra comma. */
            if (js_NewSrcNote(cx, cg, SRC_CONTINUE) < 0)
                return JS_FALSE;
        }

        if (op == JSOP_NEWARRAY) {
            JS_ASSERT(atomIndex == pn->pn_count);
            off = js_EmitN(cx, cg, op, 3);
            if (off < 0)
                return JS_FALSE;
            pc = CG_CODE(cg, off);
            SET_UINT24(pc, atomIndex);
            UpdateDepth(cx, cg, off);
        } else {
            /* Emit an op for sharp array cleanup and decompilation. */
            if (js_Emit1(cx, cg, JSOP_ENDINIT) < 0)
                return JS_FALSE;
        }
        break;

      case TOK_RC:
#if JS_HAS_DESTRUCTURING_SHORTHAND
        if (pn->pn_extra & PNX_SHORTHAND) {
            js_ReportCompileErrorNumber(cx, CG_TS(cg), pn, JSREPORT_ERROR,
                                        JSMSG_BAD_OBJECT_INIT);
            return JS_FALSE;
        }
#endif
        /*
         * Emit code for {p:a, '%q':b, 2:c} of the form:
         *
         *   t = new Object; t.p = a; t['%q'] = b; t[2] = c; t;
         *
         * but use a stack slot for t and avoid dup'ing and popping it via
         * the JSOP_NEWINIT and JSOP_INITELEM/JSOP_INITPROP bytecodes.
         */
        if (js_Emit2(cx, cg, JSOP_NEWINIT, (jsbytecode) JSProto_Object) < 0)
            return JS_FALSE;

        pn2 = pn->pn_head;
#if JS_HAS_SHARP_VARS
        if (pn2 && pn2->pn_type == TOK_DEFSHARP) {
            EMIT_UINT16_IMM_OP(JSOP_DEFSHARP, (jsatomid)pn2->pn_num);
            pn2 = pn2->pn_next;
        }
#endif

        for (; pn2; pn2 = pn2->pn_next) {
            /* Emit an index for t[2], else map an atom for t.p or t['%q']. */
            pn3 = pn2->pn_left;
            if (pn3->pn_type == TOK_NUMBER) {
#ifdef __GNUC__
                ale = NULL;     /* quell GCC overwarning */
#endif
                if (!EmitNumberOp(cx, pn3->pn_dval, cg))
                    return JS_FALSE;
            } else {
                JS_ASSERT(pn3->pn_type == TOK_NAME ||
                          pn3->pn_type == TOK_STRING);
                ale = js_IndexAtom(cx, pn3->pn_atom, &cg->atomList);
                if (!ale)
                    return JS_FALSE;
            }

            /* Emit code for the property initializer. */
            if (!js_EmitTree(cx, cg, pn2->pn_right))
                return JS_FALSE;

#if JS_HAS_GETTER_SETTER
            op = PN_OP(pn2);
            if (op == JSOP_GETTER || op == JSOP_SETTER) {
                if (js_Emit1(cx, cg, op) < 0)
                    return JS_FALSE;
            }
#endif
            /* Annotate JSOP_INITELEM so we decompile 2:c and not just c. */
            if (pn3->pn_type == TOK_NUMBER) {
                if (js_NewSrcNote(cx, cg, SRC_INITPROP) < 0)
                    return JS_FALSE;
                if (js_Emit1(cx, cg, JSOP_INITELEM) < 0)
                    return JS_FALSE;
            } else {
                EMIT_INDEX_OP(JSOP_INITPROP, ALE_INDEX(ale));
            }
        }

        /* Emit an op for sharpArray cleanup and decompilation. */
        if (js_Emit1(cx, cg, JSOP_ENDINIT) < 0)
            return JS_FALSE;
        break;

#if JS_HAS_SHARP_VARS
      case TOK_DEFSHARP:
        if (!js_EmitTree(cx, cg, pn->pn_kid))
            return JS_FALSE;
        EMIT_UINT16_IMM_OP(JSOP_DEFSHARP, (jsatomid) pn->pn_num);
        break;

      case TOK_USESHARP:
        EMIT_UINT16_IMM_OP(JSOP_USESHARP, (jsatomid) pn->pn_num);
        break;
#endif /* JS_HAS_SHARP_VARS */

      case TOK_RP:
      {
        uintN oldflags;

        /*
         * The node for (e) has e as its kid, enabling users who want to nest
         * assignment expressions in conditions to avoid the error correction
         * done by Condition (from x = y to x == y) by double-parenthesizing.
         */
        oldflags = cg->treeContext.flags;
        cg->treeContext.flags &= ~TCF_IN_FOR_INIT;
        if (!js_EmitTree(cx, cg, pn->pn_kid))
            return JS_FALSE;
        cg->treeContext.flags |= oldflags & TCF_IN_FOR_INIT;
        if (js_Emit1(cx, cg, JSOP_GROUP) < 0)
            return JS_FALSE;
        break;
      }

      case TOK_NAME:
        if (!EmitNameOp(cx, cg, pn, JS_FALSE))
            return JS_FALSE;
        break;

#if JS_HAS_XML_SUPPORT
      case TOK_XMLATTR:
      case TOK_XMLSPACE:
      case TOK_XMLTEXT:
      case TOK_XMLCDATA:
      case TOK_XMLCOMMENT:
#endif
      case TOK_STRING:
        ok = EmitAtomOp(cx, pn, PN_OP(pn), cg);
        break;

      case TOK_NUMBER:
        ok = EmitNumberOp(cx, pn->pn_dval, cg);
        break;

      case TOK_REGEXP:
        /*
         * If the regexp's script is one-shot, we can avoid the extra
         * fork-on-exec costs of JSOP_REGEXP by selecting JSOP_OBJECT.
         * Otherwise, to avoid incorrect proto, parent, and lastIndex
         * sharing among threads and sequentially across re-execution,
         * select JSOP_REGEXP.
         */
        JS_ASSERT(pn->pn_op == JSOP_REGEXP);
        if (cg->treeContext.flags & TCF_COMPILE_N_GO) {
            ok = EmitObjectOp(cx, pn->pn_pob, JSOP_OBJECT, cg);
        } else {
            ok = EmitIndexOp(cx, JSOP_REGEXP,
                             IndexParsedObject(pn->pn_pob, &cg->regexpList),
                             cg);
        }
        break;

#if JS_HAS_XML_SUPPORT
      case TOK_ANYNAME:
#endif
      case TOK_PRIMARY:
        if (js_Emit1(cx, cg, PN_OP(pn)) < 0)
            return JS_FALSE;
        break;

#if JS_HAS_DEBUGGER_KEYWORD
      case TOK_DEBUGGER:
        if (js_Emit1(cx, cg, JSOP_DEBUGGER) < 0)
            return JS_FALSE;
        break;
#endif /* JS_HAS_DEBUGGER_KEYWORD */

#if JS_HAS_XML_SUPPORT
      case TOK_XMLELEM:
      case TOK_XMLLIST:
        if (pn->pn_op == JSOP_XMLOBJECT) {
            ok = EmitObjectOp(cx, pn->pn_pob, PN_OP(pn), cg);
            break;
        }

        JS_ASSERT(pn->pn_type == TOK_XMLLIST || pn->pn_count != 0);
        switch (pn->pn_head ? pn->pn_head->pn_type : TOK_XMLLIST) {
          case TOK_XMLETAGO:
            JS_ASSERT(0);
            /* FALL THROUGH */
          case TOK_XMLPTAGC:
          case TOK_XMLSTAGO:
            break;
          default:
            if (js_Emit1(cx, cg, JSOP_STARTXML) < 0)
                return JS_FALSE;
        }

        for (pn2 = pn->pn_head; pn2; pn2 = pn2->pn_next) {
            if (pn2->pn_type == TOK_LC &&
                js_Emit1(cx, cg, JSOP_STARTXMLEXPR) < 0) {
                return JS_FALSE;
            }
            if (!js_EmitTree(cx, cg, pn2))
                return JS_FALSE;
            if (pn2 != pn->pn_head && js_Emit1(cx, cg, JSOP_ADD) < 0)
                return JS_FALSE;
        }

        if (pn->pn_extra & PNX_XMLROOT) {
            if (pn->pn_count == 0) {
                JS_ASSERT(pn->pn_type == TOK_XMLLIST);
                atom = cx->runtime->atomState.emptyAtom;
                ale = js_IndexAtom(cx, atom, &cg->atomList);
                if (!ale)
                    return JS_FALSE;
                EMIT_INDEX_OP(JSOP_STRING, ALE_INDEX(ale));
            }
            if (js_Emit1(cx, cg, PN_OP(pn)) < 0)
                return JS_FALSE;
        }
#ifdef DEBUG
        else
            JS_ASSERT(pn->pn_count != 0);
#endif
        break;

      case TOK_XMLPTAGC:
        if (pn->pn_op == JSOP_XMLOBJECT) {
            ok = EmitObjectOp(cx, pn->pn_pob, PN_OP(pn), cg);
            break;
        }
        /* FALL THROUGH */

      case TOK_XMLSTAGO:
      case TOK_XMLETAGO:
      {
        uint32 i;

        if (js_Emit1(cx, cg, JSOP_STARTXML) < 0)
            return JS_FALSE;

        ale = js_IndexAtom(cx,
                           (pn->pn_type == TOK_XMLETAGO)
                           ? cx->runtime->atomState.etagoAtom
                           : cx->runtime->atomState.stagoAtom,
                           &cg->atomList);
        if (!ale)
            return JS_FALSE;
        EMIT_INDEX_OP(JSOP_STRING, ALE_INDEX(ale));

        JS_ASSERT(pn->pn_count != 0);
        pn2 = pn->pn_head;
        if (pn2->pn_type == TOK_LC && js_Emit1(cx, cg, JSOP_STARTXMLEXPR) < 0)
            return JS_FALSE;
        if (!js_EmitTree(cx, cg, pn2))
            return JS_FALSE;
        if (js_Emit1(cx, cg, JSOP_ADD) < 0)
            return JS_FALSE;

        for (pn2 = pn2->pn_next, i = 0; pn2; pn2 = pn2->pn_next, i++) {
            if (pn2->pn_type == TOK_LC &&
                js_Emit1(cx, cg, JSOP_STARTXMLEXPR) < 0) {
                return JS_FALSE;
            }
            if (!js_EmitTree(cx, cg, pn2))
                return JS_FALSE;
            if ((i & 1) && pn2->pn_type == TOK_LC) {
                if (js_Emit1(cx, cg, JSOP_TOATTRVAL) < 0)
                    return JS_FALSE;
            }
            if (js_Emit1(cx, cg,
                         (i & 1) ? JSOP_ADDATTRVAL : JSOP_ADDATTRNAME) < 0) {
                return JS_FALSE;
            }
        }

        ale = js_IndexAtom(cx,
                           (pn->pn_type == TOK_XMLPTAGC)
                           ? cx->runtime->atomState.ptagcAtom
                           : cx->runtime->atomState.tagcAtom,
                           &cg->atomList);
        if (!ale)
            return JS_FALSE;
        EMIT_INDEX_OP(JSOP_STRING, ALE_INDEX(ale));
        if (js_Emit1(cx, cg, JSOP_ADD) < 0)
            return JS_FALSE;

        if ((pn->pn_extra & PNX_XMLROOT) && js_Emit1(cx, cg, PN_OP(pn)) < 0)
            return JS_FALSE;
        break;
      }

      case TOK_XMLNAME:
        if (pn->pn_arity == PN_LIST) {
            JS_ASSERT(pn->pn_count != 0);
            for (pn2 = pn->pn_head; pn2; pn2 = pn2->pn_next) {
                if (!js_EmitTree(cx, cg, pn2))
                    return JS_FALSE;
                if (pn2 != pn->pn_head && js_Emit1(cx, cg, JSOP_ADD) < 0)
                    return JS_FALSE;
            }
        } else {
            JS_ASSERT(pn->pn_arity == PN_NULLARY);
            ok = (pn->pn_op == JSOP_OBJECT)
                 ? EmitObjectOp(cx, pn->pn_pob, PN_OP(pn), cg)
                 : EmitAtomOp(cx, pn, PN_OP(pn), cg);
        }
        break;

      case TOK_XMLPI:
        ale = js_IndexAtom(cx, pn->pn_atom2, &cg->atomList);
        if (!ale)
            return JS_FALSE;
        if (!EmitIndexOp(cx, JSOP_QNAMEPART, ALE_INDEX(ale), cg))
            return JS_FALSE;
        if (!EmitAtomOp(cx, pn, JSOP_XMLPI, cg))
            return JS_FALSE;
        break;
#endif /* JS_HAS_XML_SUPPORT */

      default:
        JS_ASSERT(0);
    }

    if (ok && --cg->emitLevel == 0 && cg->spanDeps)
        ok = OptimizeSpanDeps(cx, cg);

    return ok;
}

/* XXX get rid of offsetBias, it's used only by SRC_FOR and SRC_DECL */
JS_FRIEND_DATA(JSSrcNoteSpec) js_SrcNoteSpec[] = {
    {"null",            0,      0,      0},
    {"if",              0,      0,      0},
    {"if-else",         2,      0,      1},
    {"while",           1,      0,      1},
    {"for",             3,      1,      1},
    {"continue",        0,      0,      0},
    {"decl",            1,      1,      1},
    {"pcdelta",         1,      0,      1},
    {"assignop",        0,      0,      0},
    {"cond",            1,      0,      1},
    {"brace",           1,      0,      1},
    {"hidden",          0,      0,      0},
    {"pcbase",          1,      0,     -1},
    {"label",           1,      0,      0},
    {"labelbrace",      1,      0,      0},
    {"endbrace",        0,      0,      0},
    {"break2label",     1,      0,      0},
    {"cont2label",      1,      0,      0},
    {"switch",          2,      0,      1},
    {"funcdef",         1,      0,      0},
    {"catch",           1,      0,      1},
    {"extended",       -1,      0,      0},
    {"newline",         0,      0,      0},
    {"setline",         1,      0,      0},
    {"xdelta",          0,      0,      0},
};

static intN
AllocSrcNote(JSContext *cx, JSCodeGenerator *cg)
{
    intN index;
    JSArenaPool *pool;
    size_t size;

    index = CG_NOTE_COUNT(cg);
    if (((uintN)index & CG_NOTE_MASK(cg)) == 0) {
        pool = cg->notePool;
        size = SRCNOTE_SIZE(CG_NOTE_MASK(cg) + 1);
        if (!CG_NOTES(cg)) {
            /* Allocate the first note array lazily; leave noteMask alone. */
            JS_ARENA_ALLOCATE_CAST(CG_NOTES(cg), jssrcnote *, pool, size);
        } else {
            /* Grow by doubling note array size; update noteMask on success. */
            JS_ARENA_GROW_CAST(CG_NOTES(cg), jssrcnote *, pool, size, size);
            if (CG_NOTES(cg))
                CG_NOTE_MASK(cg) = (CG_NOTE_MASK(cg) << 1) | 1;
        }
        if (!CG_NOTES(cg)) {
            js_ReportOutOfScriptQuota(cx);
            return -1;
        }
    }

    CG_NOTE_COUNT(cg) = index + 1;
    return index;
}

intN
js_NewSrcNote(JSContext *cx, JSCodeGenerator *cg, JSSrcNoteType type)
{
    intN index, n;
    jssrcnote *sn;
    ptrdiff_t offset, delta, xdelta;

    /*
     * Claim a note slot in CG_NOTES(cg) by growing it if necessary and then
     * incrementing CG_NOTE_COUNT(cg).
     */
    index = AllocSrcNote(cx, cg);
    if (index < 0)
        return -1;
    sn = &CG_NOTES(cg)[index];

    /*
     * Compute delta from the last annotated bytecode's offset.  If it's too
     * big to fit in sn, allocate one or more xdelta notes and reset sn.
     */
    offset = CG_OFFSET(cg);
    delta = offset - CG_LAST_NOTE_OFFSET(cg);
    CG_LAST_NOTE_OFFSET(cg) = offset;
    if (delta >= SN_DELTA_LIMIT) {
        do {
            xdelta = JS_MIN(delta, SN_XDELTA_MASK);
            SN_MAKE_XDELTA(sn, xdelta);
            delta -= xdelta;
            index = AllocSrcNote(cx, cg);
            if (index < 0)
                return -1;
            sn = &CG_NOTES(cg)[index];
        } while (delta >= SN_DELTA_LIMIT);
    }

    /*
     * Initialize type and delta, then allocate the minimum number of notes
     * needed for type's arity.  Usually, we won't need more, but if an offset
     * does take two bytes, js_SetSrcNoteOffset will grow CG_NOTES(cg).
     */
    SN_MAKE_NOTE(sn, type, delta);
    for (n = (intN)js_SrcNoteSpec[type].arity; n > 0; n--) {
        if (js_NewSrcNote(cx, cg, SRC_NULL) < 0)
            return -1;
    }
    return index;
}

intN
js_NewSrcNote2(JSContext *cx, JSCodeGenerator *cg, JSSrcNoteType type,
               ptrdiff_t offset)
{
    intN index;

    index = js_NewSrcNote(cx, cg, type);
    if (index >= 0) {
        if (!js_SetSrcNoteOffset(cx, cg, index, 0, offset))
            return -1;
    }
    return index;
}

intN
js_NewSrcNote3(JSContext *cx, JSCodeGenerator *cg, JSSrcNoteType type,
               ptrdiff_t offset1, ptrdiff_t offset2)
{
    intN index;

    index = js_NewSrcNote(cx, cg, type);
    if (index >= 0) {
        if (!js_SetSrcNoteOffset(cx, cg, index, 0, offset1))
            return -1;
        if (!js_SetSrcNoteOffset(cx, cg, index, 1, offset2))
            return -1;
    }
    return index;
}

static JSBool
GrowSrcNotes(JSContext *cx, JSCodeGenerator *cg)
{
    JSArenaPool *pool;
    size_t size;

    /* Grow by doubling note array size; update noteMask on success. */
    pool = cg->notePool;
    size = SRCNOTE_SIZE(CG_NOTE_MASK(cg) + 1);
    JS_ARENA_GROW_CAST(CG_NOTES(cg), jssrcnote *, pool, size, size);
    if (!CG_NOTES(cg)) {
        js_ReportOutOfScriptQuota(cx);
        return JS_FALSE;
    }
    CG_NOTE_MASK(cg) = (CG_NOTE_MASK(cg) << 1) | 1;
    return JS_TRUE;
}

jssrcnote *
js_AddToSrcNoteDelta(JSContext *cx, JSCodeGenerator *cg, jssrcnote *sn,
                     ptrdiff_t delta)
{
    ptrdiff_t base, limit, newdelta, diff;
    intN index;

    /*
     * Called only from OptimizeSpanDeps and js_FinishTakingSrcNotes to add to
     * main script note deltas, and only by a small positive amount.
     */
    JS_ASSERT(cg->current == &cg->main);
    JS_ASSERT((unsigned) delta < (unsigned) SN_XDELTA_LIMIT);

    base = SN_DELTA(sn);
    limit = SN_IS_XDELTA(sn) ? SN_XDELTA_LIMIT : SN_DELTA_LIMIT;
    newdelta = base + delta;
    if (newdelta < limit) {
        SN_SET_DELTA(sn, newdelta);
    } else {
        index = sn - cg->main.notes;
        if ((cg->main.noteCount & cg->main.noteMask) == 0) {
            if (!GrowSrcNotes(cx, cg))
                return NULL;
            sn = cg->main.notes + index;
        }
        diff = cg->main.noteCount - index;
        cg->main.noteCount++;
        memmove(sn + 1, sn, SRCNOTE_SIZE(diff));
        SN_MAKE_XDELTA(sn, delta);
        sn++;
    }
    return sn;
}

JS_FRIEND_API(uintN)
js_SrcNoteLength(jssrcnote *sn)
{
    uintN arity;
    jssrcnote *base;

    arity = (intN)js_SrcNoteSpec[SN_TYPE(sn)].arity;
    for (base = sn++; arity; sn++, arity--) {
        if (*sn & SN_3BYTE_OFFSET_FLAG)
            sn += 2;
    }
    return sn - base;
}

JS_FRIEND_API(ptrdiff_t)
js_GetSrcNoteOffset(jssrcnote *sn, uintN which)
{
    /* Find the offset numbered which (i.e., skip exactly which offsets). */
    JS_ASSERT(SN_TYPE(sn) != SRC_XDELTA);
    JS_ASSERT((intN) which < js_SrcNoteSpec[SN_TYPE(sn)].arity);
    for (sn++; which; sn++, which--) {
        if (*sn & SN_3BYTE_OFFSET_FLAG)
            sn += 2;
    }
    if (*sn & SN_3BYTE_OFFSET_FLAG) {
        return (ptrdiff_t)(((uint32)(sn[0] & SN_3BYTE_OFFSET_MASK) << 16)
                           | (sn[1] << 8)
                           | sn[2]);
    }
    return (ptrdiff_t)*sn;
}

JSBool
js_SetSrcNoteOffset(JSContext *cx, JSCodeGenerator *cg, uintN index,
                    uintN which, ptrdiff_t offset)
{
    jssrcnote *sn;
    ptrdiff_t diff;

    if ((jsuword)offset >= (jsuword)((ptrdiff_t)SN_3BYTE_OFFSET_FLAG << 16)) {
        ReportStatementTooLarge(cx, cg);
        return JS_FALSE;
    }

    /* Find the offset numbered which (i.e., skip exactly which offsets). */
    sn = &CG_NOTES(cg)[index];
    JS_ASSERT(SN_TYPE(sn) != SRC_XDELTA);
    JS_ASSERT((intN) which < js_SrcNoteSpec[SN_TYPE(sn)].arity);
    for (sn++; which; sn++, which--) {
        if (*sn & SN_3BYTE_OFFSET_FLAG)
            sn += 2;
    }

    /* See if the new offset requires three bytes. */
    if (offset > (ptrdiff_t)SN_3BYTE_OFFSET_MASK) {
        /* Maybe this offset was already set to a three-byte value. */
        if (!(*sn & SN_3BYTE_OFFSET_FLAG)) {
            /* Losing, need to insert another two bytes for this offset. */
            index = PTRDIFF(sn, CG_NOTES(cg), jssrcnote);

            /*
             * Simultaneously test to see if the source note array must grow to
             * accomodate either the first or second byte of additional storage
             * required by this 3-byte offset.
             */
            if (((CG_NOTE_COUNT(cg) + 1) & CG_NOTE_MASK(cg)) <= 1) {
                if (!GrowSrcNotes(cx, cg))
                    return JS_FALSE;
                sn = CG_NOTES(cg) + index;
            }
            CG_NOTE_COUNT(cg) += 2;

            diff = CG_NOTE_COUNT(cg) - (index + 3);
            JS_ASSERT(diff >= 0);
            if (diff > 0)
                memmove(sn + 3, sn + 1, SRCNOTE_SIZE(diff));
        }
        *sn++ = (jssrcnote)(SN_3BYTE_OFFSET_FLAG | (offset >> 16));
        *sn++ = (jssrcnote)(offset >> 8);
    }
    *sn = (jssrcnote)offset;
    return JS_TRUE;
}

#ifdef DEBUG_notme
#define DEBUG_srcnotesize
#endif

#ifdef DEBUG_srcnotesize
#define NBINS 10
static uint32 hist[NBINS];

void DumpSrcNoteSizeHist()
{
    static FILE *fp;
    int i, n;

    if (!fp) {
        fp = fopen("/tmp/srcnotes.hist", "w");
        if (!fp)
            return;
        setvbuf(fp, NULL, _IONBF, 0);
    }
    fprintf(fp, "SrcNote size histogram:\n");
    for (i = 0; i < NBINS; i++) {
        fprintf(fp, "%4u %4u ", JS_BIT(i), hist[i]);
        for (n = (int) JS_HOWMANY(hist[i], 10); n > 0; --n)
            fputc('*', fp);
        fputc('\n', fp);
    }
    fputc('\n', fp);
}
#endif

/*
 * Fill in the storage at notes with prolog and main srcnotes; the space at
 * notes was allocated using the CG_COUNT_FINAL_SRCNOTES macro from jsemit.h.
 * SO DON'T CHANGE THIS FUNCTION WITHOUT AT LEAST CHECKING WHETHER jsemit.h's
 * CG_COUNT_FINAL_SRCNOTES MACRO NEEDS CORRESPONDING CHANGES!
 */
JSBool
js_FinishTakingSrcNotes(JSContext *cx, JSCodeGenerator *cg, jssrcnote *notes)
{
    uintN prologCount, mainCount, totalCount;
    ptrdiff_t offset, delta;
    jssrcnote *sn;

    JS_ASSERT(cg->current == &cg->main);

    prologCount = cg->prolog.noteCount;
    if (prologCount && cg->prolog.currentLine != cg->firstLine) {
        CG_SWITCH_TO_PROLOG(cg);
        if (js_NewSrcNote2(cx, cg, SRC_SETLINE, (ptrdiff_t)cg->firstLine) < 0)
            return JS_FALSE;
        prologCount = cg->prolog.noteCount;
        CG_SWITCH_TO_MAIN(cg);
    } else {
        /*
         * Either no prolog srcnotes, or no line number change over prolog.
         * We don't need a SRC_SETLINE, but we may need to adjust the offset
         * of the first main note, by adding to its delta and possibly even
         * prepending SRC_XDELTA notes to it to account for prolog bytecodes
         * that came at and after the last annotated bytecode.
         */
        offset = CG_PROLOG_OFFSET(cg) - cg->prolog.lastNoteOffset;
        JS_ASSERT(offset >= 0);
        if (offset > 0 && cg->main.noteCount != 0) {
            /* NB: Use as much of the first main note's delta as we can. */
            sn = cg->main.notes;
            delta = SN_IS_XDELTA(sn)
                    ? SN_XDELTA_MASK - (*sn & SN_XDELTA_MASK)
                    : SN_DELTA_MASK - (*sn & SN_DELTA_MASK);
            if (offset < delta)
                delta = offset;
            for (;;) {
                if (!js_AddToSrcNoteDelta(cx, cg, sn, delta))
                    return JS_FALSE;
                offset -= delta;
                if (offset == 0)
                    break;
                delta = JS_MIN(offset, SN_XDELTA_MASK);
                sn = cg->main.notes;
            }
        }
    }

    mainCount = cg->main.noteCount;
    totalCount = prologCount + mainCount;
    if (prologCount)
        memcpy(notes, cg->prolog.notes, SRCNOTE_SIZE(prologCount));
    memcpy(notes + prologCount, cg->main.notes, SRCNOTE_SIZE(mainCount));
    SN_MAKE_TERMINATOR(&notes[totalCount]);

#ifdef DEBUG_notme
  { int bin = JS_CeilingLog2(totalCount);
    if (bin >= NBINS)
        bin = NBINS - 1;
    ++hist[bin];
  }
#endif
    return JS_TRUE;
}

static JSBool
NewTryNote(JSContext *cx, JSCodeGenerator *cg, JSTryNoteKind kind,
           uintN stackDepth, size_t start, size_t end)
{
    JSTryNode *tryNode;

    JS_ASSERT((uintN)(uint16)stackDepth == stackDepth);
    JS_ASSERT(start <= end);
    JS_ASSERT((size_t)(uint32)start == start);
    JS_ASSERT((size_t)(uint32)end == end);

    JS_ARENA_ALLOCATE_TYPE(tryNode, JSTryNode, &cx->tempPool);
    if (!tryNode) {
        js_ReportOutOfScriptQuota(cx);
        return JS_FALSE;
    }

    tryNode->note.kind = kind;
    tryNode->note.stackDepth = (uint16)stackDepth;
    tryNode->note.start = (uint32)start;
    tryNode->note.length = (uint32)(end - start);
    tryNode->prev = cg->lastTryNode;
    cg->lastTryNode = tryNode;
    cg->ntrynotes++;
    return JS_TRUE;
}

void
js_FinishTakingTryNotes(JSCodeGenerator *cg, JSTryNoteArray *array)
{
    JSTryNode *tryNode;
    JSTryNote *tn;

    JS_ASSERT(array->length > 0 && array->length == cg->ntrynotes);
    tn = array->vector + array->length;
    tryNode = cg->lastTryNode;
    do {
        *--tn = tryNode->note;
    } while ((tryNode = tryNode->prev) != NULL);
    JS_ASSERT(tn == array->vector);
}

/*
 * Find the index of the given object for code generator.
 *
 * Since the emitter refers to each parsed object only once, for the index we
 * use the number of already indexes objects. We also add the object to a list
 * to convert the list to a fixed-size array when we complete code generation,
 * see FinishParsedObjects bellow.
 *
 * Most of the objects go to JSCodeGenerator.objectList but for regexp we use
 * a separated JSCodeGenerator.regexpList. In this way the emitted index can
 * be directly used to store and fetch a reference to a cloned RegExp object
 * that shares the same JSRegExp private data created for the object literal
 * in pob. We need clones to hold lastIndex and other direct properties that
 * should not be shared among threads sharing a precompiled function or
 * script.
 *
 * If the code being compiled is function code, allocate a reserved slot in
 * the cloned function object that shares its precompiled script with other
 * cloned function objects and with the compiler-created clone-parent. There
 * are script->nregexps such reserved slots in each function object cloned
 * from fun->object. NB: during compilation, funobj slots must never be
 * allocated, because js_AllocSlot could hand out one of the slots that should
 * be given to a regexp clone.
 *
 * If the code being compiled is global code, the cloned regexp are stored in
 * fp->vars slot after cg->treeContext.ngvars and to protect regexp slots from
 * GC we set fp->nvars to ngvars + nregexps.
 *
 * The slots initially contain undefined or null. We populate them lazily when
 * JSOP_REGEXP is executed for the first time.
 *
 * Why clone regexp objects?  ECMA specifies that when a regular expression
 * literal is scanned, a RegExp object is created.  In the spec, compilation
 * and execution happen indivisibly, but in this implementation and many of
 * its embeddings, code is precompiled early and re-executed in multiple
 * threads, or using multiple global objects, or both, for efficiency.
 *
 * In such cases, naively following ECMA leads to wrongful sharing of RegExp
 * objects, which makes for collisions on the lastIndex property (especially
 * for global regexps) and on any ad-hoc properties.  Also, __proto__ and
 * __parent__ refer to the pre-compilation prototype and global objects, a
 * pigeon-hole problem for instanceof tests.
 */
static uintN
IndexParsedObject(JSParsedObjectBox *pob, JSEmittedObjectList *list)
{
    JS_ASSERT(!pob->emitLink);
    pob->emitLink = list->lastPob;
    list->lastPob = pob;
    return list->length++;
}

void
FinishParsedObjects(JSEmittedObjectList *emittedList, JSObjectArray *array)
{
    JSObject **cursor;
    JSParsedObjectBox *pob;

    JS_ASSERT(emittedList->length <= INDEX_LIMIT);
    JS_ASSERT(emittedList->length == array->length);

    cursor = array->vector + array->length;
    pob = emittedList->lastPob;
    do {
        --cursor;
        JS_ASSERT(!*cursor);
        *cursor = pob->object;
    } while ((pob = pob->emitLink) != NULL);
    JS_ASSERT(cursor == array->vector);
}<|MERGE_RESOLUTION|>--- conflicted
+++ resolved
@@ -2283,46 +2283,23 @@
         op = JSOP_CALLPROP;
     } else if (op == JSOP_GETPROP && pn->pn_type == TOK_DOT) {
         if (pn2->pn_op == JSOP_THIS) {
-            if (pn->pn_atom != cx->runtime->atomState.lengthAtom ) {
-                /* Fast path for gets of |this.foo|. */
-                return EmitAtomOp(cx, pn, JSOP_GETTHISPROP, cg);
-            }
-        } else if (pn2->pn_type == TOK_NAME) {
+            /* Fast path for gets of |this.foo|. */
+            return EmitAtomOp(cx, pn, JSOP_GETTHISPROP, cg);
+        }
+
+        if (pn2->pn_type == TOK_NAME) {
             /*
              * Try to optimize:
              *  - arguments.length into JSOP_ARGCNT
              *  - argname.prop into JSOP_GETARGPROP
              *  - localname.prop into JSOP_GETLOCALPROP
-             * but don't do this if the property is 'length' -- prefer to emit
-             * JSOP_GETARG, etc., and then JSOP_LENGTH.
              */
             if (!BindNameToSlot(cx, cg, pn2))
                 return JS_FALSE;
-            if (pn->pn_atom == cx->runtime->atomState.lengthAtom) {
-                if (pn2->pn_op == JSOP_ARGUMENTS)
+            switch (pn2->pn_op) {
+              case JSOP_ARGUMENTS:
+                if (pn->pn_atom == cx->runtime->atomState.lengthAtom)
                     return js_Emit1(cx, cg, JSOP_ARGCNT) >= 0;
-<<<<<<< HEAD
-            } else {
-                switch (pn2->pn_op) {
-                  case JSOP_GETARG:
-                    op = JSOP_GETARGPROP;
-                    goto do_indexconst;
-                  case JSOP_GETVAR:
-                    op = JSOP_GETVARPROP;
-                    goto do_indexconst;
-                  case JSOP_GETLOCAL:
-                    op = JSOP_GETLOCALPROP;
-                  do_indexconst: {
-                    JSAtomListElement *ale;
-                    jsatomid atomIndex;
-
-                    ale = js_IndexAtom(cx, pn->pn_atom, &cg->atomList);
-                    if (!ale)
-                        return JS_FALSE;
-                    atomIndex = ALE_INDEX(ale);
-                    return EmitSlotIndexOp(cx, op, pn2->pn_slot, atomIndex, cg);
-                  }
-=======
                 break;
 
               case JSOP_GETARG:
@@ -2340,10 +2317,8 @@
                 atomIndex = ALE_INDEX(ale);
                 return EmitSlotIndexOp(cx, op, pn2->pn_slot, atomIndex, cg);
               }
->>>>>>> 69a08d6b
-
-                  default:;
-                }
+
+              default:;
             }
         }
     }
