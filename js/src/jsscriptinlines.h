--- conflicted
+++ resolved
@@ -97,7 +97,6 @@
     return lastBinding;
 }
 
-<<<<<<< HEAD
 bool
 Bindings::ensureShape(JSContext *cx)
 {
@@ -109,7 +108,8 @@
         }
     }
     return true;
-=======
+}
+
 extern const char *
 CurrentScriptFileAndLineSlow(JSContext *cx, uintN *linenop);
 
@@ -124,7 +124,6 @@
     }
 
     return CurrentScriptFileAndLineSlow(cx, linenop);
->>>>>>> 7626a052
 }
 
 } // namespace js
