/* -*- Mode: C++; tab-width: 4; indent-tabs-mode: nil; c-basic-offset: 4 -*-
 * vim: set ts=4 sw=4 et tw=99:
 *
 * This Source Code Form is subject to the terms of the Mozilla Public
 * License, v. 2.0. If a copy of the MPL was not distributed with this
 * file, You can obtain one at http://mozilla.org/MPL/2.0/. */

#include "mozilla/DebugOnly.h"

#include "IonAnalysis.h"
#include "IonBuilder.h"
#include "Lowering.h"
#include "MIRGraph.h"
#include "Ion.h"
#include "IonAnalysis.h"
#include "IonSpewer.h"
#include "BaselineInspector.h"
#include "builtin/Eval.h"
#include "frontend/BytecodeEmitter.h"

#include "CompileInfo-inl.h"
#include "ExecutionModeInlines.h"
#include "jsscriptinlines.h"
#include "jstypedarrayinlines.h"

#ifdef JS_THREADSAFE
# include "prthread.h"
#endif

using namespace js;
using namespace js::ion;

using mozilla::DebugOnly;

IonBuilder::IonBuilder(JSContext *cx, TempAllocator *temp, MIRGraph *graph,
                       TypeOracle *oracle, BaselineInspector *inspector, CompileInfo *info,
                       size_t inliningDepth, uint32_t loopDepth)
  : MIRGenerator(cx->compartment, temp, graph, info),
    backgroundCodegen_(NULL),
    recompileInfo(cx->compartment->types.compiledInfo),
    cx(cx),
    abortReason_(AbortReason_Disable),
    loopDepth_(loopDepth),
    callerResumePoint_(NULL),
    callerBuilder_(NULL),
    oracle(oracle),
    inspector(inspector),
    inliningDepth_(inliningDepth),
    failedBoundsCheck_(info->script()->failedBoundsCheck),
    failedShapeGuard_(info->script()->failedShapeGuard),
    lazyArguments_(NULL)
{
    script_.init(info->script());
    pc = info->startPC();
}

void
IonBuilder::clearForBackEnd()
{
    cx = NULL;
    oracle = NULL;
}

bool
IonBuilder::abort(const char *message, ...)
{
    // Don't call PCToLineNumber in release builds.
#ifdef DEBUG
    va_list ap;
    va_start(ap, message);
    abortFmt(message, ap);
    va_end(ap);
    IonSpew(IonSpew_Abort, "aborted @ %s:%d", script()->filename(), PCToLineNumber(script(), pc));
#endif
    return false;
}

void
IonBuilder::spew(const char *message)
{
    // Don't call PCToLineNumber in release builds.
#ifdef DEBUG
    IonSpew(IonSpew_MIR, "%s @ %s:%d", message, script()->filename(), PCToLineNumber(script(), pc));
#endif
}

static inline int32_t
GetJumpOffset(jsbytecode *pc)
{
    JS_ASSERT(js_CodeSpec[JSOp(*pc)].type() == JOF_JUMP);
    return GET_JUMP_OFFSET(pc);
}

IonBuilder::CFGState
IonBuilder::CFGState::If(jsbytecode *join, MBasicBlock *ifFalse)
{
    CFGState state;
    state.state = IF_TRUE;
    state.stopAt = join;
    state.branch.ifFalse = ifFalse;
    return state;
}

IonBuilder::CFGState
IonBuilder::CFGState::IfElse(jsbytecode *trueEnd, jsbytecode *falseEnd, MBasicBlock *ifFalse)
{
    CFGState state;
    // If the end of the false path is the same as the start of the
    // false path, then the "else" block is empty and we can devolve
    // this to the IF_TRUE case. We handle this here because there is
    // still an extra GOTO on the true path and we want stopAt to point
    // there, whereas the IF_TRUE case does not have the GOTO.
    state.state = (falseEnd == ifFalse->pc())
                  ? IF_TRUE_EMPTY_ELSE
                  : IF_ELSE_TRUE;
    state.stopAt = trueEnd;
    state.branch.falseEnd = falseEnd;
    state.branch.ifFalse = ifFalse;
    return state;
}

IonBuilder::CFGState
IonBuilder::CFGState::AndOr(jsbytecode *join, MBasicBlock *joinStart)
{
    CFGState state;
    state.state = AND_OR;
    state.stopAt = join;
    state.branch.ifFalse = joinStart;
    return state;
}

IonBuilder::CFGState
IonBuilder::CFGState::TableSwitch(jsbytecode *exitpc, MTableSwitch *ins)
{
    CFGState state;
    state.state = TABLE_SWITCH;
    state.stopAt = exitpc;
    state.tableswitch.exitpc = exitpc;
    state.tableswitch.breaks = NULL;
    state.tableswitch.ins = ins;
    state.tableswitch.currentBlock = 0;
    return state;
}

JSFunction *
IonBuilder::getSingleCallTarget(types::StackTypeSet *calleeTypes)
{
    if (!calleeTypes)
        return NULL;

    RawObject obj = calleeTypes->getSingleton();
    if (!obj || !obj->isFunction())
        return NULL;

    return obj->toFunction();
}

bool
IonBuilder::getPolyCallTargets(types::StackTypeSet *calleeTypes,
                               AutoObjectVector &targets, uint32_t maxTargets)
{
    JS_ASSERT(targets.length() == 0);

    if (!calleeTypes)
        return true;

    if (calleeTypes->baseFlags() != 0)
        return true;

    unsigned objCount = calleeTypes->getObjectCount();

    if (objCount == 0 || objCount > maxTargets)
        return true;

    if (!targets.reserve(objCount))
        return false;
    for(unsigned i = 0; i < objCount; i++) {
        JSObject *obj = calleeTypes->getSingleObject(i);
        if (!obj || !obj->isFunction()) {
            targets.clear();
            return true;
        }
        if (!targets.append(obj))
            return false;
    }

    return true;
}

bool
IonBuilder::canInlineTarget(JSFunction *target)
{
    if (!target->isInterpreted()) {
        IonSpew(IonSpew_Inlining, "Cannot inline due to non-interpreted");
        return false;
    }

    if (target->getParent() != &script()->global()) {
        IonSpew(IonSpew_Inlining, "Cannot inline due to scope mismatch");
        return false;
    }

    RootedScript inlineScript(cx, target->nonLazyScript());
    ExecutionMode executionMode = info().executionMode();
    if (!CanIonCompile(inlineScript, executionMode)) {
        IonSpew(IonSpew_Inlining, "Cannot inline due to disable Ion compilation");
        return false;
    }

    // Don't inline functions which don't have baseline scripts compiled for them.
    if (!inlineScript->hasBaselineScript()) {
        IonSpew(IonSpew_Inlining, "Cannot inline target with no baseline jitcode");
        return false;
    }

    // Allow inlining of recursive calls, but only one level deep.
    IonBuilder *builder = callerBuilder_;
    while (builder) {
        if (builder->script() == inlineScript) {
            IonSpew(IonSpew_Inlining, "Not inlining recursive call");
            return false;
        }
        builder = builder->callerBuilder_;
    }

    RootedScript callerScript(cx, script());
    bool canInline = oracle->canEnterInlinedFunction(callerScript, pc, target);

    if (!canInline) {
        IonSpew(IonSpew_Inlining, "Cannot inline due to oracle veto %d", script()->lineno);
        return false;
    }

    IonSpew(IonSpew_Inlining, "Inlining good to go!");
    return true;
}

void
IonBuilder::popCfgStack()
{
    if (cfgStack_.back().isLoop())
        loops_.popBack();
    if (cfgStack_.back().state == CFGState::LABEL)
        labels_.popBack();
    cfgStack_.popBack();
}

bool
IonBuilder::pushLoop(CFGState::State initial, jsbytecode *stopAt, MBasicBlock *entry,
                     jsbytecode *bodyStart, jsbytecode *bodyEnd, jsbytecode *exitpc,
                     jsbytecode *continuepc)
{
    if (!continuepc)
        continuepc = entry->pc();

    ControlFlowInfo loop(cfgStack_.length(), continuepc);
    if (!loops_.append(loop))
        return false;

    CFGState state;
    state.state = initial;
    state.stopAt = stopAt;
    state.loop.bodyStart = bodyStart;
    state.loop.bodyEnd = bodyEnd;
    state.loop.exitpc = exitpc;
    state.loop.entry = entry;
    state.loop.successor = NULL;
    state.loop.breaks = NULL;
    state.loop.continues = NULL;
    return cfgStack_.append(state);
}

bool
IonBuilder::build()
{
    current = newBlock(pc);
    if (!current)
        return false;

    IonSpew(IonSpew_Scripts, "Analyzing script %s:%d (%p) (usecount=%d) (maxloopcount=%d)",
            script()->filename(), script()->lineno, (void *)script(), (int)script()->getUseCount(),
            (int)script()->getMaxLoopCount());

    if (!graph().addScript(script()))
        return false;

    if (!initParameters())
        return false;

    // Initialize local variables.
    for (uint32_t i = 0; i < info().nlocals(); i++) {
        MConstant *undef = MConstant::New(UndefinedValue());
        current->add(undef);
        current->initSlot(info().localSlot(i), undef);
    }

    // Initialize something for the scope chain. We can bail out before the
    // start instruction, but the snapshot is encoded *at* the start
    // instruction, which means generating any code that could load into
    // registers is illegal.
    {
        MInstruction *scope = MConstant::New(UndefinedValue());
        current->add(scope);
        current->initSlot(info().scopeChainSlot(), scope);
    }

    // Emit the start instruction, so we can begin real instructions.
    current->makeStart(MStart::New(MStart::StartType_Default));
    if (instrumentedProfiling())
        current->add(MFunctionBoundary::New(script(), MFunctionBoundary::Enter));

    // Parameters have been checked to correspond to the typeset, now we unbox
    // what we can in an infallible manner.
    rewriteParameters();

    // It's safe to start emitting actual IR, so now build the scope chain.
    if (!initScopeChain())
        return false;

    // Guard against over-recursion.
    MCheckOverRecursed *check = new MCheckOverRecursed;
    current->add(check);
    check->setResumePoint(current->entryResumePoint());

    // Prevent |this| from being DCE'd: necessary for constructors.
    if (info().fun())
        current->getSlot(info().thisSlot())->setGuard();

    // The type analysis phase attempts to insert unbox operations near
    // definitions of values. It also attempts to replace uses in resume points
    // with the narrower, unboxed variants. However, we must prevent this
    // replacement from happening on values in the entry snapshot. Otherwise we
    // could get this:
    //
    //       v0 = MParameter(0)
    //       v1 = MParameter(1)
    //       --   ResumePoint(v2, v3)
    //       v2 = Unbox(v0, INT32)
    //       v3 = Unbox(v1, INT32)
    //
    // So we attach the initial resume point to each parameter, which the type
    // analysis explicitly checks (this is the same mechanism used for
    // effectful operations).
    for (uint32_t i = 0; i < CountArgSlots(info().fun()); i++) {
        MInstruction *ins = current->getEntrySlot(i)->toInstruction();
        if (ins->type() == MIRType_Value)
            ins->setResumePoint(current->entryResumePoint());
    }

    if (script()->argumentsHasVarBinding()) {
        lazyArguments_ = MConstant::New(MagicValue(JS_OPTIMIZED_ARGUMENTS));
        current->add(lazyArguments_);
    }

    if (!traverseBytecode())
        return false;

    if (!processIterators())
        return false;

    JS_ASSERT(loopDepth_ == 0);
    abortReason_ = AbortReason_NoAbort;
    return true;
}

bool
IonBuilder::processIterators()
{
    // Find phis that must directly hold an iterator live.
    Vector<MPhi *, 0, SystemAllocPolicy> worklist;
    for (size_t i = 0; i < iterators_.length(); i++) {
        MInstruction *ins = iterators_[i];
        for (MUseDefIterator iter(ins); iter; iter++) {
            if (iter.def()->isPhi()) {
                if (!worklist.append(iter.def()->toPhi()))
                    return false;
            }
        }
    }

    // Propagate the iterator and live status of phis to all other connected
    // phis.
    while (!worklist.empty()) {
        MPhi *phi = worklist.popCopy();
        phi->setIterator();
        phi->setFoldedUnchecked();

        for (MUseDefIterator iter(phi); iter; iter++) {
            if (iter.def()->isPhi()) {
                MPhi *other = iter.def()->toPhi();
                if (!other->isIterator() && !worklist.append(other))
                    return false;
            }
        }
    }

    return true;
}

bool
IonBuilder::buildInline(IonBuilder *callerBuilder, MResumePoint *callerResumePoint,
                        CallInfo &callInfo)
{
    IonSpew(IonSpew_Scripts, "Inlining script %s:%d (%p)",
            script()->filename(), script()->lineno, (void *)script());

    if (!graph().addScript(script()))
        return false;

    callerBuilder_ = callerBuilder;
    callerResumePoint_ = callerResumePoint;

    if (callerBuilder->failedBoundsCheck_)
        failedBoundsCheck_ = true;

    if (callerBuilder->failedShapeGuard_)
        failedShapeGuard_ = true;

    // Generate single entrance block.
    current = newBlock(pc);
    if (!current)
        return false;

    current->setCallerResumePoint(callerResumePoint);

    // Connect the entrance block to the last block in the caller's graph.
    MBasicBlock *predecessor = callerBuilder->current;
    JS_ASSERT(predecessor == callerResumePoint->block());

    // All further instructions generated in from this scope should be
    // considered as part of the function that we're inlining. We also need to
    // keep track of the inlining depth because all scripts inlined on the same
    // level contiguously have only one Inline_Exit node.
    if (instrumentedProfiling())
        predecessor->add(MFunctionBoundary::New(script(),
                                                MFunctionBoundary::Inline_Enter,
                                                inliningDepth_));

    predecessor->end(MGoto::New(current));
    if (!current->addPredecessorWithoutPhis(predecessor))
        return false;

    // Save the actual arguments the caller used to call this inlined call,
    // to shortcut operations on "arguments" in the inlined call.
    JS_ASSERT(inlinedArguments_.length() == 0);
    if (!inlinedArguments_.append(callInfo.argv()->begin(), callInfo.argv()->end()))
        return false;

    // The Oracle ensures that the inlined script does not use the scope chain.
    JS_ASSERT(!script()->analysis()->usesScopeChain());
    MInstruction *scope = MConstant::New(UndefinedValue());
    current->add(scope);
    current->initSlot(info().scopeChainSlot(), scope);
    current->initSlot(info().thisSlot(), callInfo.thisArg());

    IonSpew(IonSpew_Inlining, "Initializing %u arg slots", info().nargs());

    // Initialize actually set arguments.
    uint32_t existing_args = Min<uint32_t>(callInfo.argc(), info().nargs());
    for (size_t i = 0; i < existing_args; ++i) {
        MDefinition *arg = callInfo.getArg(i);
        current->initSlot(info().argSlot(i), arg);
    }

    // Pass Undefined for missing arguments
    for (size_t i = callInfo.argc(); i < info().nargs(); ++i) {
        MConstant *arg = MConstant::New(UndefinedValue());
        current->add(arg);
        current->initSlot(info().argSlot(i), arg);
    }

    IonSpew(IonSpew_Inlining, "Initializing %u local slots", info().nlocals());

    // Initialize local variables.
    for (uint32_t i = 0; i < info().nlocals(); i++) {
        MConstant *undef = MConstant::New(UndefinedValue());
        current->add(undef);
        current->initSlot(info().localSlot(i), undef);
    }

    IonSpew(IonSpew_Inlining, "Inline entry block MResumePoint %p, %u operands",
            (void *) current->entryResumePoint(), current->entryResumePoint()->numOperands());

    // +2 for the scope chain and |this|.
    JS_ASSERT(current->entryResumePoint()->numOperands() == info().nargs() + info().nlocals() + 2);

    if (script_->argumentsHasVarBinding()) {
        lazyArguments_ = MConstant::New(MagicValue(JS_OPTIMIZED_ARGUMENTS));
        current->add(lazyArguments_);
    }

    return traverseBytecode();
}

// Apply Type Inference information to parameters early on, unboxing them if
// they have a definitive type. The actual guards will be emitted by the code
// generator, explicitly, as part of the function prologue.
void
IonBuilder::rewriteParameters()
{
    JS_ASSERT(info().scopeChainSlot() == 0);
    static const uint32_t START_SLOT = 1;

    for (uint32_t i = START_SLOT; i < CountArgSlots(info().fun()); i++) {
        MParameter *param = current->getSlot(i)->toParameter();

        // Find the original (not cloned) type set for the MParameter, as we
        // will be adding constraints to it.
        types::StackTypeSet *types;
        if (param->index() == MParameter::THIS_SLOT)
            types = oracle->thisTypeSet(script());
        else
            types = oracle->parameterTypeSet(script(), param->index());
        if (!types)
            continue;

        JSValueType definiteType = types->getKnownTypeTag();
        if (definiteType == JSVAL_TYPE_UNKNOWN)
            continue;

        MInstruction *actual = NULL;
        switch (definiteType) {
          case JSVAL_TYPE_UNDEFINED:
            param->setFoldedUnchecked();
            actual = MConstant::New(UndefinedValue());
            break;

          case JSVAL_TYPE_NULL:
            param->setFoldedUnchecked();
            actual = MConstant::New(NullValue());
            break;

          default:
            actual = MUnbox::New(param, MIRTypeFromValueType(definiteType), MUnbox::Infallible);
            break;
        }

        // Careful! We leave the original MParameter in the entry resume point. The
        // arguments still need to be checked unless proven otherwise at the call
        // site, and these checks can bailout. We can end up:
        //   v0 = Parameter(0)
        //   v1 = Unbox(v0, INT32)
        //   --   ResumePoint(v0)
        //
        // As usual, it would be invalid for v1 to be captured in the initial
        // resume point, rather than v0.
        current->add(actual);
        current->rewriteSlot(i, actual);
    }
}

bool
IonBuilder::initParameters()
{
    if (!info().fun())
        return true;

    MParameter *param = MParameter::New(MParameter::THIS_SLOT,
                                        cloneTypeSet(oracle->thisTypeSet(script())));
    current->add(param);
    current->initSlot(info().thisSlot(), param);

    for (uint32_t i = 0; i < info().nargs(); i++) {
        param = MParameter::New(i, cloneTypeSet(oracle->parameterTypeSet(script(), i)));
        current->add(param);
        current->initSlot(info().argSlot(i), param);
    }

    return true;
}

bool
IonBuilder::initScopeChain()
{
    MInstruction *scope = NULL;

    // If the script doesn't use the scopechain, then it's already initialized
    // from earlier.
    if (!script()->analysis()->usesScopeChain())
        return true;

    // The scope chain is only tracked in scripts that have NAME opcodes which
    // will try to access the scope. For other scripts, the scope instructions
    // will be held live by resume points and code will still be generated for
    // them, so just use a constant undefined value.
    if (!script()->compileAndGo)
        return abort("non-CNG global scripts are not supported");

    if (JSFunction *fun = info().fun()) {
        MCallee *callee = MCallee::New();
        current->add(callee);

        scope = MFunctionEnvironment::New(callee);
        current->add(scope);

        // This reproduce what is done in CallObject::createForFunction
        if (fun->isHeavyweight()) {
            if (fun->isNamedLambda()) {
                scope = createDeclEnvObject(callee, scope);
                if (!scope)
                    return false;
            }

            scope = createCallObject(callee, scope);
            if (!scope)
                return false;
        }
    } else {
        scope = MConstant::New(ObjectValue(script()->global()));
        current->add(scope);
    }

    current->setScopeChain(scope);
    return true;
}

// We try to build a control-flow graph in the order that it would be built as
// if traversing the AST. This leads to a nice ordering and lets us build SSA
// in one pass, since the bytecode is structured.
//
// We traverse the bytecode iteratively, maintaining a current basic block.
// Each basic block has a mapping of local slots to instructions, as well as a
// stack depth. As we encounter instructions we mutate this mapping in the
// current block.
//
// Things get interesting when we encounter a control structure. This can be
// either an IFEQ, downward GOTO, or a decompiler hint stashed away in source
// notes. Once we encounter such an opcode, we recover the structure of the
// control flow (its branches and bounds), and push it on a stack.
//
// As we continue traversing the bytecode, we look for points that would
// terminate the topmost control flow path pushed on the stack. These are:
//  (1) The bounds of the current structure (end of a loop or join/edge of a
//      branch).
//  (2) A "return", "break", or "continue" statement.
//
// For (1), we expect that there is a current block in the progress of being
// built, and we complete the necessary edges in the CFG. For (2), we expect
// that there is no active block.
//
// For normal diamond join points, we construct Phi nodes as we add
// predecessors. For loops, care must be taken to propagate Phi nodes back
// through uses in the loop body.
bool
IonBuilder::traverseBytecode()
{
    for (;;) {
        JS_ASSERT(pc < info().limitPC());

        for (;;) {
            if (!temp().ensureBallast())
                return false;

            // Check if we've hit an expected join point or edge in the bytecode.
            // Leaving one control structure could place us at the edge of another,
            // thus |while| instead of |if| so we don't skip any opcodes.
            if (!cfgStack_.empty() && cfgStack_.back().stopAt == pc) {
                ControlStatus status = processCfgStack();
                if (status == ControlStatus_Error)
                    return false;
                if (!current)
                    return true;
                continue;
            }

            // Some opcodes need to be handled early because they affect control
            // flow, terminating the current basic block and/or instructing the
            // traversal algorithm to continue from a new pc.
            //
            //   (1) If the opcode does not affect control flow, then the opcode
            //       is inspected and transformed to IR. This is the process_opcode
            //       label.
            //   (2) A loop could be detected via a forward GOTO. In this case,
            //       we don't want to process the GOTO, but the following
            //       instruction.
            //   (3) A RETURN, STOP, BREAK, or CONTINUE may require processing the
            //       CFG stack to terminate open branches.
            //
            // Similar to above, snooping control flow could land us at another
            // control flow point, so we iterate until it's time to inspect a real
            // opcode.
            ControlStatus status;
            if ((status = snoopControlFlow(JSOp(*pc))) == ControlStatus_None)
                break;
            if (status == ControlStatus_Error)
                return false;
            if (!current)
                return true;
        }

        // Nothing in inspectOpcode() is allowed to advance the pc.
        JSOp op = JSOp(*pc);
        if (!inspectOpcode(op))
            return false;

        pc += js_CodeSpec[op].length;
#ifdef TRACK_SNAPSHOTS
        current->updateTrackedPc(pc);
#endif
    }

    return true;
}

IonBuilder::ControlStatus
IonBuilder::snoopControlFlow(JSOp op)
{
    switch (op) {
      case JSOP_NOP:
        return maybeLoop(op, info().getNote(cx, pc));

      case JSOP_POP:
        return maybeLoop(op, info().getNote(cx, pc));

      case JSOP_RETURN:
      case JSOP_STOP:
        return processReturn(op);

      case JSOP_THROW:
        return processThrow();

      case JSOP_GOTO:
      {
        jssrcnote *sn = info().getNote(cx, pc);
        switch (sn ? SN_TYPE(sn) : SRC_NULL) {
          case SRC_BREAK:
          case SRC_BREAK2LABEL:
            return processBreak(op, sn);

          case SRC_CONTINUE:
            return processContinue(op);

          case SRC_SWITCHBREAK:
            return processSwitchBreak(op);

          case SRC_WHILE:
          case SRC_FOR_IN:
            // while (cond) { }
            return whileOrForInLoop(sn);

          default:
            // Hard assert for now - make an error later.
            JS_NOT_REACHED("unknown goto case");
            break;
        }
        break;
      }

      case JSOP_TABLESWITCH:
        return tableSwitch(op, info().getNote(cx, pc));

      case JSOP_IFNE:
        // We should never reach an IFNE, it's a stopAt point, which will
        // trigger closing the loop.
        JS_NOT_REACHED("we should never reach an ifne!");
        return ControlStatus_Error;

      default:
        break;
    }
    return ControlStatus_None;
}

bool
IonBuilder::inspectOpcode(JSOp op)
{
    // Don't compile fat opcodes, run the decomposed version instead.
    if (js_CodeSpec[op].format & JOF_DECOMPOSE)
        return true;

    switch (op) {
      case JSOP_NOP:
      case JSOP_LINENO:
      case JSOP_LOOPENTRY:
        return true;

      case JSOP_LABEL:
        return jsop_label();

      case JSOP_UNDEFINED:
        return pushConstant(UndefinedValue());

      case JSOP_IFEQ:
        return jsop_ifeq(JSOP_IFEQ);

      case JSOP_CONDSWITCH:
        return jsop_condswitch();

      case JSOP_BITNOT:
        return jsop_bitnot();

      case JSOP_BITAND:
      case JSOP_BITOR:
      case JSOP_BITXOR:
      case JSOP_LSH:
      case JSOP_RSH:
      case JSOP_URSH:
        return jsop_bitop(op);

      case JSOP_ADD:
      case JSOP_SUB:
      case JSOP_MUL:
      case JSOP_DIV:
      case JSOP_MOD:
        return jsop_binary(op);

      case JSOP_POS:
        return jsop_pos();

      case JSOP_NEG:
        return jsop_neg();

      case JSOP_AND:
      case JSOP_OR:
        return jsop_andor(op);

      case JSOP_DEFVAR:
      case JSOP_DEFCONST:
        return jsop_defvar(GET_UINT32_INDEX(pc));

      case JSOP_DEFFUN:
        return jsop_deffun(GET_UINT32_INDEX(pc));

      case JSOP_EQ:
      case JSOP_NE:
      case JSOP_STRICTEQ:
      case JSOP_STRICTNE:
      case JSOP_LT:
      case JSOP_LE:
      case JSOP_GT:
      case JSOP_GE:
        return jsop_compare(op);

      case JSOP_DOUBLE:
        return pushConstant(info().getConst(pc));

      case JSOP_STRING:
        return pushConstant(StringValue(info().getAtom(pc)));

      case JSOP_ZERO:
        return pushConstant(Int32Value(0));

      case JSOP_ONE:
        return pushConstant(Int32Value(1));

      case JSOP_NULL:
        return pushConstant(NullValue());

      case JSOP_VOID:
        current->pop();
        return pushConstant(UndefinedValue());

      case JSOP_HOLE:
        return pushConstant(MagicValue(JS_ELEMENTS_HOLE));

      case JSOP_FALSE:
        return pushConstant(BooleanValue(false));

      case JSOP_TRUE:
        return pushConstant(BooleanValue(true));

      case JSOP_ARGUMENTS:
        return jsop_arguments();

      case JSOP_NOTEARG:
        return jsop_notearg();

      case JSOP_GETARG:
      case JSOP_CALLARG:
        current->pushArg(GET_SLOTNO(pc));
        return true;

      case JSOP_SETARG:
        // To handle this case, we should spill the arguments to the space where
        // actual arguments are stored. The tricky part is that if we add a MIR
        // to wrap the spilling action, we don't want the spilling to be
        // captured by the GETARG and by the resume point, only by
        // MGetArgument.
        if (info().hasArguments())
            return abort("NYI: arguments & setarg.");
        current->setArg(GET_SLOTNO(pc));
        return true;

      case JSOP_GETLOCAL:
      case JSOP_CALLLOCAL:
        current->pushLocal(GET_SLOTNO(pc));
        return true;

      case JSOP_SETLOCAL:
        current->setLocal(GET_SLOTNO(pc));
        return true;

      case JSOP_POP:
        current->pop();

        // POP opcodes frequently appear where values are killed, e.g. after
        // SET* opcodes. Place a resume point afterwards to avoid capturing
        // the dead value in later snapshots, except in places where that
        // resume point is obviously unnecessary.
        if (pc[JSOP_POP_LENGTH] == JSOP_POP)
            return true;
        return maybeInsertResume();

      case JSOP_NEWINIT:
      {
        if (GET_UINT8(pc) == JSProto_Array)
            return jsop_newarray(0);
        RootedObject baseObj(cx, NULL);
        return jsop_newobject(baseObj);
      }

      case JSOP_NEWARRAY:
        return jsop_newarray(GET_UINT24(pc));

      case JSOP_NEWOBJECT:
      {
        RootedObject baseObj(cx, info().getObject(pc));
        return jsop_newobject(baseObj);
      }

      case JSOP_INITELEM_ARRAY:
        return jsop_initelem_array();

      case JSOP_INITPROP:
      {
        RootedPropertyName name(cx, info().getAtom(pc)->asPropertyName());
        return jsop_initprop(name);
      }

      case JSOP_ENDINIT:
        return true;

      case JSOP_FUNCALL:
        return jsop_funcall(GET_ARGC(pc));

      case JSOP_FUNAPPLY:
        return jsop_funapply(GET_ARGC(pc));

      case JSOP_CALL:
      case JSOP_NEW:
        return jsop_call(GET_ARGC(pc), (JSOp)*pc == JSOP_NEW);

      case JSOP_EVAL:
        return jsop_eval(GET_ARGC(pc));

      case JSOP_INT8:
        return pushConstant(Int32Value(GET_INT8(pc)));

      case JSOP_UINT16:
        return pushConstant(Int32Value(GET_UINT16(pc)));

      case JSOP_GETGNAME:
      case JSOP_CALLGNAME:
      {
        RootedPropertyName name(cx, info().getAtom(pc)->asPropertyName());
        return jsop_getgname(name);
      }

      case JSOP_BINDGNAME:
        return pushConstant(ObjectValue(script()->global()));

      case JSOP_SETGNAME:
      {
        RootedPropertyName name(cx, info().getAtom(pc)->asPropertyName());
        return jsop_setgname(name);
      }

      case JSOP_NAME:
      case JSOP_CALLNAME:
      {
        RootedPropertyName name(cx, info().getAtom(pc)->asPropertyName());
        return jsop_getname(name);
      }

      case JSOP_GETINTRINSIC:
      case JSOP_CALLINTRINSIC:
      {
        RootedPropertyName name(cx, info().getAtom(pc)->asPropertyName());
        return jsop_intrinsic(name);
      }

      case JSOP_BINDNAME:
        return jsop_bindname(info().getName(pc));

      case JSOP_DUP:
        current->pushSlot(current->stackDepth() - 1);
        return true;

      case JSOP_DUP2:
        return jsop_dup2();

      case JSOP_SWAP:
        current->swapAt(-1);
        return true;

      case JSOP_PICK:
        current->pick(-GET_INT8(pc));
        return true;

      case JSOP_GETALIASEDVAR:
      case JSOP_CALLALIASEDVAR:
        return jsop_getaliasedvar(ScopeCoordinate(pc));

      case JSOP_SETALIASEDVAR:
        return jsop_setaliasedvar(ScopeCoordinate(pc));

      case JSOP_UINT24:
        return pushConstant(Int32Value(GET_UINT24(pc)));

      case JSOP_INT32:
        return pushConstant(Int32Value(GET_INT32(pc)));

      case JSOP_LOOPHEAD:
        // JSOP_LOOPHEAD is handled when processing the loop header.
        JS_NOT_REACHED("JSOP_LOOPHEAD outside loop");
        return true;

      case JSOP_GETELEM:
      case JSOP_CALLELEM:
        return jsop_getelem();

      case JSOP_SETELEM:
        return jsop_setelem();

      case JSOP_LENGTH:
        return jsop_length();

      case JSOP_NOT:
        return jsop_not();

      case JSOP_THIS:
        return jsop_this();

      case JSOP_CALLEE:
      {
        MInstruction *callee;
        if (inliningDepth_ == 0)
            callee = MCallee::New();
        else
            callee = MConstant::New(ObjectValue(*info().fun()));
        current->add(callee);
        current->push(callee);
        return true;
      }

      case JSOP_GETPROP:
      case JSOP_CALLPROP:
      {
        RootedPropertyName name(cx, info().getAtom(pc)->asPropertyName());
        return jsop_getprop(name);
      }

      case JSOP_SETPROP:
      case JSOP_SETNAME:
      {
        RootedPropertyName name(cx, info().getAtom(pc)->asPropertyName());
        return jsop_setprop(name);
      }

      case JSOP_DELPROP:
      {
        RootedPropertyName name(cx, info().getAtom(pc)->asPropertyName());
        return jsop_delprop(name);
      }

      case JSOP_REGEXP:
        return jsop_regexp(info().getRegExp(pc));

      case JSOP_OBJECT:
        return jsop_object(info().getObject(pc));

      case JSOP_TYPEOF:
      case JSOP_TYPEOFEXPR:
        return jsop_typeof();

      case JSOP_TOID:
        return jsop_toid();

      case JSOP_LAMBDA:
        return jsop_lambda(info().getFunction(pc));

      case JSOP_ITER:
        return jsop_iter(GET_INT8(pc));

      case JSOP_ITERNEXT:
        return jsop_iternext();

      case JSOP_MOREITER:
        return jsop_itermore();

      case JSOP_ENDITER:
        return jsop_iterend();

      case JSOP_IN:
        return jsop_in();

      case JSOP_INSTANCEOF:
        return jsop_instanceof();

      default:
#ifdef DEBUG
        return abort("Unsupported opcode: %s (line %d)", js_CodeName[op], info().lineno(cx, pc));
#else
        return abort("Unsupported opcode: %d (line %d)", op, info().lineno(cx, pc));
#endif
    }
}

// Given that the current control flow structure has ended forcefully,
// via a return, break, or continue (rather than joining), propagate the
// termination up. For example, a return nested 5 loops deep may terminate
// every outer loop at once, if there are no intervening conditionals:
//
// for (...) {
//   for (...) {
//     return x;
//   }
// }
//
// If |current| is NULL when this function returns, then there is no more
// control flow to be processed.
IonBuilder::ControlStatus
IonBuilder::processControlEnd()
{
    JS_ASSERT(!current);

    if (cfgStack_.empty()) {
        // If there is no more control flow to process, then this is the
        // last return in the function.
        return ControlStatus_Ended;
    }

    return processCfgStack();
}

// Processes the top of the CFG stack. This is used from two places:
// (1) processControlEnd(), whereby a break, continue, or return may interrupt
//     an in-progress CFG structure before reaching its actual termination
//     point in the bytecode.
// (2) traverseBytecode(), whereby we reach the last instruction in a CFG
//     structure.
IonBuilder::ControlStatus
IonBuilder::processCfgStack()
{
    ControlStatus status = processCfgEntry(cfgStack_.back());

    // If this terminated a CFG structure, act like processControlEnd() and
    // keep propagating upward.
    while (status == ControlStatus_Ended) {
        popCfgStack();
        if (cfgStack_.empty())
            return status;
        status = processCfgEntry(cfgStack_.back());
    }

    // If some join took place, the current structure is finished.
    if (status == ControlStatus_Joined)
        popCfgStack();

    return status;
}

IonBuilder::ControlStatus
IonBuilder::processCfgEntry(CFGState &state)
{
    switch (state.state) {
      case CFGState::IF_TRUE:
      case CFGState::IF_TRUE_EMPTY_ELSE:
        return processIfEnd(state);

      case CFGState::IF_ELSE_TRUE:
        return processIfElseTrueEnd(state);

      case CFGState::IF_ELSE_FALSE:
        return processIfElseFalseEnd(state);

      case CFGState::DO_WHILE_LOOP_BODY:
        return processDoWhileBodyEnd(state);

      case CFGState::DO_WHILE_LOOP_COND:
        return processDoWhileCondEnd(state);

      case CFGState::WHILE_LOOP_COND:
        return processWhileCondEnd(state);

      case CFGState::WHILE_LOOP_BODY:
        return processWhileBodyEnd(state);

      case CFGState::FOR_LOOP_COND:
        return processForCondEnd(state);

      case CFGState::FOR_LOOP_BODY:
        return processForBodyEnd(state);

      case CFGState::FOR_LOOP_UPDATE:
        return processForUpdateEnd(state);

      case CFGState::TABLE_SWITCH:
        return processNextTableSwitchCase(state);

      case CFGState::COND_SWITCH_CASE:
        return processCondSwitchCase(state);

      case CFGState::COND_SWITCH_BODY:
        return processCondSwitchBody(state);

      case CFGState::AND_OR:
        return processAndOrEnd(state);

      case CFGState::LABEL:
        return processLabelEnd(state);

      default:
        JS_NOT_REACHED("unknown cfgstate");
    }
    return ControlStatus_Error;
}

IonBuilder::ControlStatus
IonBuilder::processIfEnd(CFGState &state)
{
    if (current) {
        // Here, the false block is the join point. Create an edge from the
        // current block to the false block. Note that a RETURN opcode
        // could have already ended the block.
        current->end(MGoto::New(state.branch.ifFalse));

        if (!state.branch.ifFalse->addPredecessor(current))
            return ControlStatus_Error;
    }

    current = state.branch.ifFalse;
    graph().moveBlockToEnd(current);
    pc = current->pc();
    return ControlStatus_Joined;
}

IonBuilder::ControlStatus
IonBuilder::processIfElseTrueEnd(CFGState &state)
{
    // We've reached the end of the true branch of an if-else. Don't
    // create an edge yet, just transition to parsing the false branch.
    state.state = CFGState::IF_ELSE_FALSE;
    state.branch.ifTrue = current;
    state.stopAt = state.branch.falseEnd;
    pc = state.branch.ifFalse->pc();
    current = state.branch.ifFalse;
    graph().moveBlockToEnd(current);
    return ControlStatus_Jumped;
}

IonBuilder::ControlStatus
IonBuilder::processIfElseFalseEnd(CFGState &state)
{
    // Update the state to have the latest block from the false path.
    state.branch.ifFalse = current;

    // To create the join node, we need an incoming edge that has not been
    // terminated yet.
    MBasicBlock *pred = state.branch.ifTrue
                        ? state.branch.ifTrue
                        : state.branch.ifFalse;
    MBasicBlock *other = (pred == state.branch.ifTrue) ? state.branch.ifFalse : state.branch.ifTrue;

    if (!pred)
        return ControlStatus_Ended;

    // Create a new block to represent the join.
    MBasicBlock *join = newBlock(pred, state.branch.falseEnd);
    if (!join)
        return ControlStatus_Error;

    // Create edges from the true and false blocks as needed.
    pred->end(MGoto::New(join));

    if (other) {
        other->end(MGoto::New(join));
        if (!join->addPredecessor(other))
            return ControlStatus_Error;
    }

    // Ignore unreachable remainder of false block if existent.
    current = join;
    pc = current->pc();
    return ControlStatus_Joined;
}

IonBuilder::ControlStatus
IonBuilder::processBrokenLoop(CFGState &state)
{
    JS_ASSERT(!current);

    JS_ASSERT(loopDepth_);
    loopDepth_--;

    // A broken loop is not a real loop (it has no header or backedge), so
    // reset the loop depth.
    for (MBasicBlockIterator i(graph().begin(state.loop.entry)); i != graph().end(); i++) {
        if (i->loopDepth() > loopDepth_)
            i->setLoopDepth(i->loopDepth() - 1);
    }

    // If the loop started with a condition (while/for) then even if the
    // structure never actually loops, the condition itself can still fail and
    // thus we must resume at the successor, if one exists.
    current = state.loop.successor;
    if (current) {
        JS_ASSERT(current->loopDepth() == loopDepth_);
        graph().moveBlockToEnd(current);
    }

    // Join the breaks together and continue parsing.
    if (state.loop.breaks) {
        MBasicBlock *block = createBreakCatchBlock(state.loop.breaks, state.loop.exitpc);
        if (!block)
            return ControlStatus_Error;

        if (current) {
            current->end(MGoto::New(block));
            if (!block->addPredecessor(current))
                return ControlStatus_Error;
        }

        current = block;
    }

    // If the loop is not gated on a condition, and has only returns, we'll
    // reach this case. For example:
    // do { ... return; } while ();
    if (!current)
        return ControlStatus_Ended;

    // Otherwise, the loop is gated on a condition and/or has breaks so keep
    // parsing at the successor.
    pc = current->pc();
    return ControlStatus_Joined;
}

IonBuilder::ControlStatus
IonBuilder::finishLoop(CFGState &state, MBasicBlock *successor)
{
    JS_ASSERT(current);

    JS_ASSERT(loopDepth_);
    loopDepth_--;
    JS_ASSERT_IF(successor, successor->loopDepth() == loopDepth_);

    // Compute phis in the loop header and propagate them throughout the loop,
    // including the successor.
    if (!state.loop.entry->setBackedge(current))
        return ControlStatus_Error;
    if (successor) {
        graph().moveBlockToEnd(successor);
        successor->inheritPhis(state.loop.entry);
    }

    if (state.loop.breaks) {
        // Propagate phis placed in the header to individual break exit points.
        DeferredEdge *edge = state.loop.breaks;
        while (edge) {
            edge->block->inheritPhis(state.loop.entry);
            edge = edge->next;
        }

        // Create a catch block to join all break exits.
        MBasicBlock *block = createBreakCatchBlock(state.loop.breaks, state.loop.exitpc);
        if (!block)
            return ControlStatus_Error;

        if (successor) {
            // Finally, create an unconditional edge from the successor to the
            // catch block.
            successor->end(MGoto::New(block));
            if (!block->addPredecessor(successor))
                return ControlStatus_Error;
        }
        successor = block;
    }

    current = successor;

    // An infinite loop (for (;;) { }) will not have a successor.
    if (!current)
        return ControlStatus_Ended;

    pc = current->pc();
    return ControlStatus_Joined;
}

IonBuilder::ControlStatus
IonBuilder::processDoWhileBodyEnd(CFGState &state)
{
    if (!processDeferredContinues(state))
        return ControlStatus_Error;

    // No current means control flow cannot reach the condition, so this will
    // never loop.
    if (!current)
        return processBrokenLoop(state);

    MBasicBlock *header = newBlock(current, state.loop.updatepc);
    if (!header)
        return ControlStatus_Error;
    current->end(MGoto::New(header));

    state.state = CFGState::DO_WHILE_LOOP_COND;
    state.stopAt = state.loop.updateEnd;
    pc = state.loop.updatepc;
    current = header;
    return ControlStatus_Jumped;
}

IonBuilder::ControlStatus
IonBuilder::processDoWhileCondEnd(CFGState &state)
{
    JS_ASSERT(JSOp(*pc) == JSOP_IFNE);

    // We're guaranteed a |current|, it's impossible to break or return from
    // inside the conditional expression.
    JS_ASSERT(current);

    // Pop the last value, and create the successor block.
    MDefinition *vins = current->pop();
    MBasicBlock *successor = newBlock(current, GetNextPc(pc), loopDepth_ - 1);
    if (!successor)
        return ControlStatus_Error;

    // Create the test instruction and end the current block.
    MTest *test = MTest::New(vins, state.loop.entry, successor);
    current->end(test);
    return finishLoop(state, successor);
}

IonBuilder::ControlStatus
IonBuilder::processWhileCondEnd(CFGState &state)
{
    JS_ASSERT(JSOp(*pc) == JSOP_IFNE);

    // Balance the stack past the IFNE.
    MDefinition *ins = current->pop();

    // Create the body and successor blocks.
    MBasicBlock *body = newBlock(current, state.loop.bodyStart);
    state.loop.successor = newBlock(current, state.loop.exitpc, loopDepth_ - 1);
    if (!body || !state.loop.successor)
        return ControlStatus_Error;

    MTest *test = MTest::New(ins, body, state.loop.successor);
    current->end(test);

    state.state = CFGState::WHILE_LOOP_BODY;
    state.stopAt = state.loop.bodyEnd;
    pc = state.loop.bodyStart;
    current = body;
    return ControlStatus_Jumped;
}

IonBuilder::ControlStatus
IonBuilder::processWhileBodyEnd(CFGState &state)
{
    if (!processDeferredContinues(state))
        return ControlStatus_Error;

    if (!current)
        return processBrokenLoop(state);

    current->end(MGoto::New(state.loop.entry));
    return finishLoop(state, state.loop.successor);
}

IonBuilder::ControlStatus
IonBuilder::processForCondEnd(CFGState &state)
{
    JS_ASSERT(JSOp(*pc) == JSOP_IFNE);

    // Balance the stack past the IFNE.
    MDefinition *ins = current->pop();

    // Create the body and successor blocks.
    MBasicBlock *body = newBlock(current, state.loop.bodyStart);
    state.loop.successor = newBlock(current, state.loop.exitpc, loopDepth_ - 1);
    if (!body || !state.loop.successor)
        return ControlStatus_Error;

    MTest *test = MTest::New(ins, body, state.loop.successor);
    current->end(test);

    state.state = CFGState::FOR_LOOP_BODY;
    state.stopAt = state.loop.bodyEnd;
    pc = state.loop.bodyStart;
    current = body;
    return ControlStatus_Jumped;
}

IonBuilder::ControlStatus
IonBuilder::processForBodyEnd(CFGState &state)
{
    if (!processDeferredContinues(state))
        return ControlStatus_Error;

    // If there is no updatepc, just go right to processing what would be the
    // end of the update clause. Otherwise, |current| might be NULL; if this is
    // the case, the udpate is unreachable anyway.
    if (!state.loop.updatepc || !current)
        return processForUpdateEnd(state);

    pc = state.loop.updatepc;

    state.state = CFGState::FOR_LOOP_UPDATE;
    state.stopAt = state.loop.updateEnd;
    return ControlStatus_Jumped;
}

IonBuilder::ControlStatus
IonBuilder::processForUpdateEnd(CFGState &state)
{
    // If there is no current, we couldn't reach the loop edge and there was no
    // update clause.
    if (!current)
        return processBrokenLoop(state);

    current->end(MGoto::New(state.loop.entry));
    return finishLoop(state, state.loop.successor);
}

bool
IonBuilder::processDeferredContinues(CFGState &state)
{
    // If there are any continues for this loop, and there is an update block,
    // then we need to create a new basic block to house the update.
    if (state.loop.continues) {
        DeferredEdge *edge = state.loop.continues;

        MBasicBlock *update = newBlock(edge->block, loops_.back().continuepc);
        if (!update)
            return false;

        if (current) {
            current->end(MGoto::New(update));
            if (!update->addPredecessor(current))
                return ControlStatus_Error;
        }

        // No need to use addPredecessor for first edge,
        // because it is already predecessor.
        edge->block->end(MGoto::New(update));
        edge = edge->next;

        // Remaining edges
        while (edge) {
            edge->block->end(MGoto::New(update));
            if (!update->addPredecessor(edge->block))
                return ControlStatus_Error;
            edge = edge->next;
        }
        state.loop.continues = NULL;

        current = update;
    }

    return true;
}

MBasicBlock *
IonBuilder::createBreakCatchBlock(DeferredEdge *edge, jsbytecode *pc)
{
    // Create block, using the first break statement as predecessor
    MBasicBlock *successor = newBlock(edge->block, pc);
    if (!successor)
        return NULL;

    // No need to use addPredecessor for first edge,
    // because it is already predecessor.
    edge->block->end(MGoto::New(successor));
    edge = edge->next;

    // Finish up remaining breaks.
    while (edge) {
        edge->block->end(MGoto::New(successor));
        if (!successor->addPredecessor(edge->block))
            return NULL;
        edge = edge->next;
    }

    return successor;
}

IonBuilder::ControlStatus
IonBuilder::processNextTableSwitchCase(CFGState &state)
{
    JS_ASSERT(state.state == CFGState::TABLE_SWITCH);

    state.tableswitch.currentBlock++;

    // Test if there are still unprocessed successors (cases/default)
    if (state.tableswitch.currentBlock >= state.tableswitch.ins->numBlocks())
        return processSwitchEnd(state.tableswitch.breaks, state.tableswitch.exitpc);

    // Get the next successor
    MBasicBlock *successor = state.tableswitch.ins->getBlock(state.tableswitch.currentBlock);

    // Add current block as predecessor if available.
    // This means the previous case didn't have a break statement.
    // So flow will continue in this block.
    if (current) {
        current->end(MGoto::New(successor));
        successor->addPredecessor(current);
    }

    // Insert successor after the current block, to maintain RPO.
    graph().moveBlockToEnd(successor);

    // If this is the last successor the block should stop at the end of the tableswitch
    // Else it should stop at the start of the next successor
    if (state.tableswitch.currentBlock+1 < state.tableswitch.ins->numBlocks())
        state.stopAt = state.tableswitch.ins->getBlock(state.tableswitch.currentBlock+1)->pc();
    else
        state.stopAt = state.tableswitch.exitpc;

    current = successor;
    pc = current->pc();
    return ControlStatus_Jumped;
}

IonBuilder::ControlStatus
IonBuilder::processAndOrEnd(CFGState &state)
{
    // We just processed the RHS of an && or || expression.
    // Now jump to the join point (the false block).
    current->end(MGoto::New(state.branch.ifFalse));

    if (!state.branch.ifFalse->addPredecessor(current))
        return ControlStatus_Error;

    current = state.branch.ifFalse;
    graph().moveBlockToEnd(current);
    pc = current->pc();
    return ControlStatus_Joined;
}

IonBuilder::ControlStatus
IonBuilder::processLabelEnd(CFGState &state)
{
    JS_ASSERT(state.state == CFGState::LABEL);

    // If there are no breaks and no current, controlflow is terminated.
    if (!state.label.breaks && !current)
        return ControlStatus_Ended;

    // If there are no breaks to this label, there's nothing to do.
    if (!state.label.breaks)
        return ControlStatus_Joined;

    MBasicBlock *successor = createBreakCatchBlock(state.label.breaks, state.stopAt);
    if (!successor)
        return ControlStatus_Error;

    if (current) {
        current->end(MGoto::New(successor));
        successor->addPredecessor(current);
    }

    pc = state.stopAt;
    current = successor;
    return ControlStatus_Joined;
}

IonBuilder::ControlStatus
IonBuilder::processBreak(JSOp op, jssrcnote *sn)
{
    JS_ASSERT(op == JSOP_GOTO);

    JS_ASSERT(SN_TYPE(sn) == SRC_BREAK ||
              SN_TYPE(sn) == SRC_BREAK2LABEL);

    // Find the break target.
    jsbytecode *target = pc + GetJumpOffset(pc);
    DebugOnly<bool> found = false;

    if (SN_TYPE(sn) == SRC_BREAK2LABEL) {
        for (size_t i = labels_.length() - 1; i < labels_.length(); i--) {
            CFGState &cfg = cfgStack_[labels_[i].cfgEntry];
            JS_ASSERT(cfg.state == CFGState::LABEL);
            if (cfg.stopAt == target) {
                cfg.label.breaks = new DeferredEdge(current, cfg.label.breaks);
                found = true;
                break;
            }
        }
    } else {
        for (size_t i = loops_.length() - 1; i < loops_.length(); i--) {
            CFGState &cfg = cfgStack_[loops_[i].cfgEntry];
            JS_ASSERT(cfg.isLoop());
            if (cfg.loop.exitpc == target) {
                cfg.loop.breaks = new DeferredEdge(current, cfg.loop.breaks);
                found = true;
                break;
            }
        }
    }

    JS_ASSERT(found);

    current = NULL;
    pc += js_CodeSpec[op].length;
    return processControlEnd();
}

static inline jsbytecode *
EffectiveContinue(jsbytecode *pc)
{
    if (JSOp(*pc) == JSOP_GOTO)
        return pc + GetJumpOffset(pc);
    return pc;
}

IonBuilder::ControlStatus
IonBuilder::processContinue(JSOp op)
{
    JS_ASSERT(op == JSOP_GOTO);

    // Find the target loop.
    CFGState *found = NULL;
    jsbytecode *target = pc + GetJumpOffset(pc);
    for (size_t i = loops_.length() - 1; i < loops_.length(); i--) {
        if (loops_[i].continuepc == target ||
            EffectiveContinue(loops_[i].continuepc) == target)
        {
            found = &cfgStack_[loops_[i].cfgEntry];
            break;
        }
    }

    // There must always be a valid target loop structure. If not, there's
    // probably an off-by-something error in which pc we track.
    JS_ASSERT(found);
    CFGState &state = *found;

    state.loop.continues = new DeferredEdge(current, state.loop.continues);

    current = NULL;
    pc += js_CodeSpec[op].length;
    return processControlEnd();
}

IonBuilder::ControlStatus
IonBuilder::processSwitchBreak(JSOp op)
{
    JS_ASSERT(op == JSOP_GOTO);

    // Find the target switch.
    CFGState *found = NULL;
    jsbytecode *target = pc + GetJumpOffset(pc);
    for (size_t i = switches_.length() - 1; i < switches_.length(); i--) {
        if (switches_[i].continuepc == target) {
            found = &cfgStack_[switches_[i].cfgEntry];
            break;
        }
    }

    // There must always be a valid target loop structure. If not, there's
    // probably an off-by-something error in which pc we track.
    JS_ASSERT(found);
    CFGState &state = *found;

    DeferredEdge **breaks = NULL;
    switch (state.state) {
      case CFGState::TABLE_SWITCH:
        breaks = &state.tableswitch.breaks;
        break;
      case CFGState::COND_SWITCH_BODY:
        breaks = &state.condswitch.breaks;
        break;
      default:
        JS_NOT_REACHED("Unexpected switch state.");
        return ControlStatus_Error;
    }

    *breaks = new DeferredEdge(current, *breaks);

    current = NULL;
    pc += js_CodeSpec[op].length;
    return processControlEnd();
}

IonBuilder::ControlStatus
IonBuilder::processSwitchEnd(DeferredEdge *breaks, jsbytecode *exitpc)
{
    // No break statements, no current.
    // This means that control flow is cut-off from this point
    // (e.g. all cases have return statements).
    if (!breaks && !current)
        return ControlStatus_Ended;

    // Create successor block.
    // If there are breaks, create block with breaks as predecessor
    // Else create a block with current as predecessor
    MBasicBlock *successor = NULL;
    if (breaks)
        successor = createBreakCatchBlock(breaks, exitpc);
    else
        successor = newBlock(current, exitpc);

    if (!successor)
        return ControlStatus_Ended;

    // If there is current, the current block flows into this one.
    // So current is also a predecessor to this block
    if (current) {
        current->end(MGoto::New(successor));
        if (breaks)
            successor->addPredecessor(current);
    }

    pc = exitpc;
    current = successor;
    return ControlStatus_Joined;
}

IonBuilder::ControlStatus
IonBuilder::maybeLoop(JSOp op, jssrcnote *sn)
{
    // This function looks at the opcode and source note and tries to
    // determine the structure of the loop. For some opcodes, like
    // POP/NOP which are not explicitly control flow, this source note is
    // optional. For opcodes with control flow, like GOTO, an unrecognized
    // or not-present source note is a compilation failure.
    switch (op) {
      case JSOP_POP:
        // for (init; ; update?) ...
        if (sn && SN_TYPE(sn) == SRC_FOR) {
            current->pop();
            return forLoop(op, sn);
        }
        break;

      case JSOP_NOP:
        if (sn) {
            // do { } while (cond)
            if (SN_TYPE(sn) == SRC_WHILE)
                return doWhileLoop(op, sn);
            // Build a mapping such that given a basic block, whose successor
            // has a phi

            // for (; ; update?)
            if (SN_TYPE(sn) == SRC_FOR)
                return forLoop(op, sn);
        }
        break;

      default:
        JS_NOT_REACHED("unexpected opcode");
        return ControlStatus_Error;
    }

    return ControlStatus_None;
}

void
IonBuilder::assertValidLoopHeadOp(jsbytecode *pc)
{
#ifdef DEBUG
    JS_ASSERT(JSOp(*pc) == JSOP_LOOPHEAD);

    // Make sure this is the next opcode after the loop header,
    // unless the for loop is unconditional.
    CFGState &state = cfgStack_.back();
    JS_ASSERT_IF((JSOp)*(state.loop.entry->pc()) == JSOP_GOTO,
        GetNextPc(state.loop.entry->pc()) == pc);

    // do-while loops have a source note.
    jssrcnote *sn = info().getNote(cx, pc);
    if (sn) {
        jsbytecode *ifne = pc + js_GetSrcNoteOffset(sn, 0);

        jsbytecode *expected_ifne;
        switch (state.state) {
          case CFGState::DO_WHILE_LOOP_BODY:
            expected_ifne = state.loop.updateEnd;
            break;

          default:
            JS_NOT_REACHED("JSOP_LOOPHEAD unexpected source note");
            return;
        }

        // Make sure this loop goes to the same ifne as the loop header's
        // source notes or GOTO.
        JS_ASSERT(ifne == expected_ifne);
    } else {
        JS_ASSERT(state.state != CFGState::DO_WHILE_LOOP_BODY);
    }
#endif
}

IonBuilder::ControlStatus
IonBuilder::doWhileLoop(JSOp op, jssrcnote *sn)
{
    // do { } while() loops have the following structure:
    //    NOP         ; SRC_WHILE (offset to COND)
    //    LOOPHEAD    ; SRC_WHILE (offset to IFNE)
    //    LOOPENTRY
    //    ...         ; body
    //    ...
    //    COND        ; start of condition
    //    ...
    //    IFNE ->     ; goes to LOOPHEAD
    int condition_offset = js_GetSrcNoteOffset(sn, 0);
    jsbytecode *conditionpc = pc + condition_offset;

    jssrcnote *sn2 = info().getNote(cx, pc+1);
    int offset = js_GetSrcNoteOffset(sn2, 0);
    jsbytecode *ifne = pc + offset + 1;
    JS_ASSERT(ifne > pc);

    // Verify that the IFNE goes back to a loophead op.
    jsbytecode *loopHead = GetNextPc(pc);
    JS_ASSERT(JSOp(*loopHead) == JSOP_LOOPHEAD);
    JS_ASSERT(loopHead == ifne + GetJumpOffset(ifne));

    jsbytecode *loopEntry = GetNextPc(loopHead);
    if (info().hasOsrAt(loopEntry)) {
        MBasicBlock *preheader = newOsrPreheader(current, loopEntry);
        if (!preheader)
            return ControlStatus_Error;
        current->end(MGoto::New(preheader));
        current = preheader;
    }

    MBasicBlock *header = newPendingLoopHeader(current, pc);
    if (!header)
        return ControlStatus_Error;
    current->end(MGoto::New(header));

    jsbytecode *bodyStart = GetNextPc(GetNextPc(pc));
    jsbytecode *bodyEnd = conditionpc;
    jsbytecode *exitpc = GetNextPc(ifne);
    if (!pushLoop(CFGState::DO_WHILE_LOOP_BODY, conditionpc, header,
                  bodyStart, bodyEnd, exitpc, conditionpc))
    {
        return ControlStatus_Error;
    }

    CFGState &state = cfgStack_.back();
    state.loop.updatepc = conditionpc;
    state.loop.updateEnd = ifne;

    current = header;
    if (!jsop_loophead(GetNextPc(pc)))
        return ControlStatus_Error;

    pc = bodyStart;
    return ControlStatus_Jumped;
}

IonBuilder::ControlStatus
IonBuilder::whileOrForInLoop(jssrcnote *sn)
{
    // while (cond) { } loops have the following structure:
    //    GOTO cond   ; SRC_WHILE (offset to IFNE)
    //    LOOPHEAD
    //    ...
    //  cond:
    //    LOOPENTRY
    //    ...
    //    IFNE        ; goes to LOOPHEAD
    // for (x in y) { } loops are similar; the cond will be a MOREITER.
    JS_ASSERT(SN_TYPE(sn) == SRC_FOR_IN || SN_TYPE(sn) == SRC_WHILE);
    int ifneOffset = js_GetSrcNoteOffset(sn, 0);
    jsbytecode *ifne = pc + ifneOffset;
    JS_ASSERT(ifne > pc);

    // Verify that the IFNE goes back to a loophead op.
    JS_ASSERT(JSOp(*GetNextPc(pc)) == JSOP_LOOPHEAD);
    JS_ASSERT(GetNextPc(pc) == ifne + GetJumpOffset(ifne));

    jsbytecode *loopEntry = pc + GetJumpOffset(pc);
    if (info().hasOsrAt(loopEntry)) {
        MBasicBlock *preheader = newOsrPreheader(current, loopEntry);
        if (!preheader)
            return ControlStatus_Error;
        current->end(MGoto::New(preheader));
        current = preheader;
    }

    MBasicBlock *header = newPendingLoopHeader(current, pc);
    if (!header)
        return ControlStatus_Error;
    current->end(MGoto::New(header));

    // Skip past the JSOP_LOOPHEAD for the body start.
    jsbytecode *bodyStart = GetNextPc(GetNextPc(pc));
    jsbytecode *bodyEnd = pc + GetJumpOffset(pc);
    jsbytecode *exitpc = GetNextPc(ifne);
    if (!pushLoop(CFGState::WHILE_LOOP_COND, ifne, header, bodyStart, bodyEnd, exitpc))
        return ControlStatus_Error;

    // Parse the condition first.
    current = header;
    if (!jsop_loophead(GetNextPc(pc)))
        return ControlStatus_Error;

    pc = bodyEnd;
    return ControlStatus_Jumped;
}

IonBuilder::ControlStatus
IonBuilder::forLoop(JSOp op, jssrcnote *sn)
{
    // Skip the NOP or POP.
    JS_ASSERT(op == JSOP_POP || op == JSOP_NOP);
    pc = GetNextPc(pc);

    jsbytecode *condpc = pc + js_GetSrcNoteOffset(sn, 0);
    jsbytecode *updatepc = pc + js_GetSrcNoteOffset(sn, 1);
    jsbytecode *ifne = pc + js_GetSrcNoteOffset(sn, 2);
    jsbytecode *exitpc = GetNextPc(ifne);

    // for loops have the following structures:
    //
    //   NOP or POP
    //   [GOTO cond | NOP]
    //   LOOPHEAD
    // body:
    //    ; [body]
    // [increment:]
    //    ; [increment]
    // [cond:]
    //   LOOPENTRY
    //   GOTO body
    //
    // If there is a condition (condpc != ifne), this acts similar to a while
    // loop otherwise, it acts like a do-while loop.
    jsbytecode *bodyStart = pc;
    jsbytecode *bodyEnd = updatepc;
    jsbytecode *loopEntry = condpc;
    if (condpc != ifne) {
        JS_ASSERT(JSOp(*bodyStart) == JSOP_GOTO);
        JS_ASSERT(bodyStart + GetJumpOffset(bodyStart) == condpc);
        bodyStart = GetNextPc(bodyStart);
    } else {
        // No loop condition, such as for(j = 0; ; j++)
        if (op != JSOP_NOP) {
            // If the loop starts with POP, we have to skip a NOP.
            JS_ASSERT(JSOp(*bodyStart) == JSOP_NOP);
            bodyStart = GetNextPc(bodyStart);
        }
        loopEntry = GetNextPc(bodyStart);
    }
    jsbytecode *loopHead = bodyStart;
    JS_ASSERT(JSOp(*bodyStart) == JSOP_LOOPHEAD);
    JS_ASSERT(ifne + GetJumpOffset(ifne) == bodyStart);
    bodyStart = GetNextPc(bodyStart);

    if (info().hasOsrAt(loopEntry)) {
        MBasicBlock *preheader = newOsrPreheader(current, loopEntry);
        if (!preheader)
            return ControlStatus_Error;
        current->end(MGoto::New(preheader));
        current = preheader;
    }

    MBasicBlock *header = newPendingLoopHeader(current, pc);
    if (!header)
        return ControlStatus_Error;
    current->end(MGoto::New(header));

    // If there is no condition, we immediately parse the body. Otherwise, we
    // parse the condition.
    jsbytecode *stopAt;
    CFGState::State initial;
    if (condpc != ifne) {
        pc = condpc;
        stopAt = ifne;
        initial = CFGState::FOR_LOOP_COND;
    } else {
        pc = bodyStart;
        stopAt = bodyEnd;
        initial = CFGState::FOR_LOOP_BODY;
    }

    if (!pushLoop(initial, stopAt, header, bodyStart, bodyEnd, exitpc, updatepc))
        return ControlStatus_Error;

    CFGState &state = cfgStack_.back();
    state.loop.condpc = (condpc != ifne) ? condpc : NULL;
    state.loop.updatepc = (updatepc != condpc) ? updatepc : NULL;
    if (state.loop.updatepc)
        state.loop.updateEnd = condpc;

    current = header;
    if (!jsop_loophead(loopHead))
        return ControlStatus_Error;

    return ControlStatus_Jumped;
}

int
IonBuilder::CmpSuccessors(const void *a, const void *b)
{
    const MBasicBlock *a0 = * (MBasicBlock * const *)a;
    const MBasicBlock *b0 = * (MBasicBlock * const *)b;
    if (a0->pc() == b0->pc())
        return 0;

    return (a0->pc() > b0->pc()) ? 1 : -1;
}

IonBuilder::ControlStatus
IonBuilder::tableSwitch(JSOp op, jssrcnote *sn)
{
    // TableSwitch op contains the following data
    // (length between data is JUMP_OFFSET_LEN)
    //
    // 0: Offset of default case
    // 1: Lowest number in tableswitch
    // 2: Highest number in tableswitch
    // 3: Offset of case low
    // 4: Offset of case low+1
    // .: ...
    // .: Offset of case high

    JS_ASSERT(op == JSOP_TABLESWITCH);
    JS_ASSERT(SN_TYPE(sn) == SRC_TABLESWITCH);

    // Pop input.
    MDefinition *ins = current->pop();

    // Get the default and exit pc
    jsbytecode *exitpc = pc + js_GetSrcNoteOffset(sn, 0);
    jsbytecode *defaultpc = pc + GET_JUMP_OFFSET(pc);

    JS_ASSERT(defaultpc > pc && defaultpc <= exitpc);

    // Get the low and high from the tableswitch
    jsbytecode *pc2 = pc;
    pc2 += JUMP_OFFSET_LEN;
    int low = GET_JUMP_OFFSET(pc2);
    pc2 += JUMP_OFFSET_LEN;
    int high = GET_JUMP_OFFSET(pc2);
    pc2 += JUMP_OFFSET_LEN;

    // Create MIR instruction
    MTableSwitch *tableswitch = MTableSwitch::New(ins, low, high);

    // Create default case
    MBasicBlock *defaultcase = newBlock(current, defaultpc);
    if (!defaultcase)
        return ControlStatus_Error;
    tableswitch->addDefault(defaultcase);
    tableswitch->addBlock(defaultcase);

    // Create cases
    jsbytecode *casepc = NULL;
    for (int i = 0; i < high-low+1; i++) {
        casepc = pc + GET_JUMP_OFFSET(pc2);

        JS_ASSERT(casepc >= pc && casepc <= exitpc);

        MBasicBlock *caseblock = newBlock(current, casepc);
        if (!caseblock)
            return ControlStatus_Error;

        // If the casepc equals the current pc, it is not a written case,
        // but a filled gap. That way we can use a tableswitch instead of
        // condswitch, even if not all numbers are consecutive.
        // In that case this block goes to the default case
        if (casepc == pc) {
            caseblock->end(MGoto::New(defaultcase));
            defaultcase->addPredecessor(caseblock);
        }

        tableswitch->addCase(caseblock);

        // If this is an actual case (not filled gap),
        // add this block to the list that still needs to get processed
        if (casepc != pc)
            tableswitch->addBlock(caseblock);

        pc2 += JUMP_OFFSET_LEN;
    }

    // Move defaultcase to the end, to maintain RPO.
    graph().moveBlockToEnd(defaultcase);

    JS_ASSERT(tableswitch->numCases() == (uint32_t)(high - low + 1));
    JS_ASSERT(tableswitch->numSuccessors() > 0);

    // Sort the list of blocks that still needs to get processed by pc
    qsort(tableswitch->blocks(), tableswitch->numBlocks(),
          sizeof(MBasicBlock*), CmpSuccessors);

    // Create info
    ControlFlowInfo switchinfo(cfgStack_.length(), exitpc);
    if (!switches_.append(switchinfo))
        return ControlStatus_Error;

    // Use a state to retrieve some information
    CFGState state = CFGState::TableSwitch(exitpc, tableswitch);

    // Save the MIR instruction as last instruction of this block.
    current->end(tableswitch);

    // If there is only one successor the block should stop at the end of the switch
    // Else it should stop at the start of the next successor
    if (tableswitch->numBlocks() > 1)
        state.stopAt = tableswitch->getBlock(1)->pc();
    current = tableswitch->getBlock(0);

    if (!cfgStack_.append(state))
        return ControlStatus_Error;

    pc = current->pc();
    return ControlStatus_Jumped;
}

bool
IonBuilder::jsop_label()
{
    JS_ASSERT(JSOp(*pc) == JSOP_LABEL);

    jsbytecode *endpc = pc + GET_JUMP_OFFSET(pc);
    JS_ASSERT(endpc > pc);

    ControlFlowInfo label(cfgStack_.length(), endpc);
    if (!labels_.append(label))
        return false;

    return cfgStack_.append(CFGState::Label(endpc));
}

bool
IonBuilder::jsop_condswitch()
{
    // CondSwitch op looks as follows:
    //   condswitch [length +exit_pc; first case offset +next-case ]
    //   {
    //     {
    //       ... any code ...
    //       case (+jump) [pcdelta offset +next-case]
    //     }+
    //     default (+jump)
    //     ... jump targets ...
    //   }
    //
    // The default case is always emitted even if there is no default case in
    // the source.  The last case statement pcdelta source note might have a 0
    // offset on the last case (not all the time).
    //
    // A conditional evaluate the condition of each case and compare it to the
    // switch value with a strict equality.  Cases conditions are iterated
    // linearly until one is matching. If one case succeeds, the flow jumps into
    // the corresponding body block.  The body block might alias others and
    // might continue in the next body block if the body is not terminated with
    // a break.
    //
    // Algorithm:
    //  1/ Loop over the case chain to reach the default target
    //   & Estimate the number of uniq bodies.
    //  2/ Generate code for all cases (see processCondSwitchCase).
    //  3/ Generate code for all bodies (see processCondSwitchBody).

    JS_ASSERT(JSOp(*pc) == JSOP_CONDSWITCH);
    jssrcnote *sn = info().getNote(cx, pc);
    JS_ASSERT(SN_TYPE(sn) == SRC_CONDSWITCH);

    // Get the exit pc
    jsbytecode *exitpc = pc + js_GetSrcNoteOffset(sn, 0);
    jsbytecode *firstCase = pc + js_GetSrcNoteOffset(sn, 1);

    // Iterate all cases in the conditional switch.
    // - Stop at the default case. (always emitted after the last case)
    // - Estimate the number of uniq bodies. This estimation might be off by 1
    //   if the default body alias a case body.
    jsbytecode *curCase = firstCase;
    jsbytecode *lastTarget = GetJumpOffset(curCase) + curCase;
    size_t nbBodies = 2; // default target and the first body.

    JS_ASSERT(pc < curCase && curCase <= exitpc);
    while (JSOp(*curCase) == JSOP_CASE) {
        // Fetch the next case.
        jssrcnote *caseSn = info().getNote(cx, curCase);
        JS_ASSERT(caseSn && SN_TYPE(caseSn) == SRC_PCDELTA);
        ptrdiff_t off = js_GetSrcNoteOffset(caseSn, 0);
        curCase = off ? curCase + off : GetNextPc(curCase);
        JS_ASSERT(pc < curCase && curCase <= exitpc);

        // Count non-aliased cases.
        jsbytecode *curTarget = GetJumpOffset(curCase) + curCase;
        if (lastTarget < curTarget)
            nbBodies++;
        lastTarget = curTarget;
    }

    // The current case now be the default case which jump to the body of the
    // default case, which might be behind the last target.
    JS_ASSERT(JSOp(*curCase) == JSOP_DEFAULT);
    jsbytecode *defaultTarget = GetJumpOffset(curCase) + curCase;
    JS_ASSERT(curCase < defaultTarget && defaultTarget <= exitpc);

    // Allocate the current graph state.
    CFGState state = CFGState::CondSwitch(exitpc, defaultTarget);
    if (!state.condswitch.bodies || !state.condswitch.bodies->init(nbBodies))
        return ControlStatus_Error;

    // We loop on case conditions with processCondSwitchCase.
    JS_ASSERT(JSOp(*firstCase) == JSOP_CASE);
    state.stopAt = firstCase;
    state.state = CFGState::COND_SWITCH_CASE;

    return cfgStack_.append(state);
}

IonBuilder::CFGState
IonBuilder::CFGState::CondSwitch(jsbytecode *exitpc, jsbytecode *defaultTarget)
{
    CFGState state;
    state.state = COND_SWITCH_CASE;
    state.stopAt = NULL;
    state.condswitch.bodies = (FixedList<MBasicBlock *> *)GetIonContext()->temp->allocate(
        sizeof(FixedList<MBasicBlock *>));
    state.condswitch.currentIdx = 0;
    state.condswitch.defaultTarget = defaultTarget;
    state.condswitch.defaultIdx = uint32_t(-1);
    state.condswitch.exitpc = exitpc;
    state.condswitch.breaks = NULL;
    return state;
}

IonBuilder::CFGState
IonBuilder::CFGState::Label(jsbytecode *exitpc)
{
    CFGState state;
    state.state = LABEL;
    state.stopAt = exitpc;
    state.label.breaks = NULL;
    return state;
}

IonBuilder::ControlStatus
IonBuilder::processCondSwitchCase(CFGState &state)
{
    JS_ASSERT(state.state == CFGState::COND_SWITCH_CASE);
    JS_ASSERT(!state.condswitch.breaks);
    JS_ASSERT(current);
    JS_ASSERT(JSOp(*pc) == JSOP_CASE);
    FixedList<MBasicBlock *> &bodies = *state.condswitch.bodies;
    jsbytecode *defaultTarget = state.condswitch.defaultTarget;
    uint32_t &currentIdx = state.condswitch.currentIdx;
    jsbytecode *lastTarget = currentIdx ? bodies[currentIdx - 1]->pc() : NULL;

    // Fetch the following case in which we will continue.
    jssrcnote *sn = info().getNote(cx, pc);
    ptrdiff_t off = js_GetSrcNoteOffset(sn, 0);
    jsbytecode *casePc = off ? pc + off : GetNextPc(pc);
    bool caseIsDefault = JSOp(*casePc) == JSOP_DEFAULT;
    JS_ASSERT(JSOp(*casePc) == JSOP_CASE || caseIsDefault);

    // Allocate the block of the matching case.
    bool bodyIsNew = false;
    MBasicBlock *bodyBlock = NULL;
    jsbytecode *bodyTarget = pc + GetJumpOffset(pc);
    if (lastTarget < bodyTarget) {
        // If the default body is in the middle or aliasing the current target.
        if (lastTarget < defaultTarget && defaultTarget <= bodyTarget) {
            JS_ASSERT(state.condswitch.defaultIdx == uint32_t(-1));
            state.condswitch.defaultIdx = currentIdx;
            bodies[currentIdx] = NULL;
            // If the default body does not alias any and it would be allocated
            // later and stored in the defaultIdx location.
            if (defaultTarget < bodyTarget)
                currentIdx++;
        }

        bodyIsNew = true;
        // Pop switch and case operands.
        bodyBlock = newBlockPopN(current, bodyTarget, 2);
        bodies[currentIdx++] = bodyBlock;
    } else {
        // This body alias the previous one.
        JS_ASSERT(lastTarget == bodyTarget);
        JS_ASSERT(currentIdx > 0);
        bodyBlock = bodies[currentIdx - 1];
    }

    if (!bodyBlock)
        return ControlStatus_Error;

    lastTarget = bodyTarget;

    // Allocate the block of the non-matching case.  This can either be a normal
    // case or the default case.
    bool caseIsNew = false;
    MBasicBlock *caseBlock = NULL;
    if (!caseIsDefault) {
        caseIsNew = true;
        // Pop the case operand.
        caseBlock = newBlockPopN(current, GetNextPc(pc), 1);
    } else {
        // The non-matching case is the default case, which jump directly to its
        // body. Skip the creation of a default case block and directly create
        // the default body if it does not alias any previous body.

        if (state.condswitch.defaultIdx == uint32_t(-1)) {
            // The default target is the last target.
            JS_ASSERT(lastTarget < defaultTarget);
            state.condswitch.defaultIdx = currentIdx++;
            caseIsNew = true;
        } else if (bodies[state.condswitch.defaultIdx] == NULL) {
            // The default target is in the middle and it does not alias any
            // case target.
            JS_ASSERT(defaultTarget < lastTarget);
            caseIsNew = true;
        } else {
            // The default target is in the middle and it alias a case target.
            JS_ASSERT(defaultTarget <= lastTarget);
            caseBlock = bodies[state.condswitch.defaultIdx];
        }

        // Allocate and register the default body.
        if (caseIsNew) {
            // Pop the case & switch operands.
            caseBlock = newBlockPopN(current, defaultTarget, 2);
            bodies[state.condswitch.defaultIdx] = caseBlock;
        }
    }

    if (!caseBlock)
        return ControlStatus_Error;

    // Terminate the last case condition block by emitting the code
    // corresponding to JSOP_CASE bytecode.
    if (bodyBlock != caseBlock) {
        MDefinition *caseOperand = current->pop();
        MDefinition *switchOperand = current->peek(-1);
        MCompare *cmpResult = MCompare::New(switchOperand, caseOperand, JSOP_STRICTEQ);
        TypeOracle::BinaryTypes b = oracle->binaryTypes(script(), pc);
        cmpResult->infer(b, cx);
        JS_ASSERT(!cmpResult->isEffectful());
        current->add(cmpResult);
        current->end(MTest::New(cmpResult, bodyBlock, caseBlock));

        // Add last case as predecessor of the body if the body is aliasing
        // the previous case body.
        if (!bodyIsNew && !bodyBlock->addPredecessorPopN(current, 1))
            return ControlStatus_Error;

        // Add last case as predecessor of the non-matching case if the
        // non-matching case is an aliased default case. We need to pop the
        // switch operand as we skip the default case block and use the default
        // body block directly.
        JS_ASSERT_IF(!caseIsNew, caseIsDefault);
        if (!caseIsNew && !caseBlock->addPredecessorPopN(current, 1))
            return ControlStatus_Error;
    } else {
        // The default case alias the last case body.
        JS_ASSERT(caseIsDefault);
        current->pop(); // Case operand
        current->pop(); // Switch operand
        current->end(MGoto::New(bodyBlock));
        if (!bodyIsNew && !bodyBlock->addPredecessor(current))
            return ControlStatus_Error;
    }

    if (caseIsDefault) {
        // The last case condition is finished.  Loop in processCondSwitchBody,
        // with potential stops in processSwitchBreak.  Check that the bodies
        // fixed list is over-estimate by at most 1, and shrink the size such as
        // length can be used as an upper bound while iterating bodies.
        JS_ASSERT(currentIdx == bodies.length() || currentIdx + 1 == bodies.length());
        bodies.shrink(bodies.length() - currentIdx);

        // Handle break statements in processSwitchBreak while processing
        // bodies.
        ControlFlowInfo breakInfo(cfgStack_.length() - 1, state.condswitch.exitpc);
        if (!switches_.append(breakInfo))
            return ControlStatus_Error;

        // Jump into the first body.
        currentIdx = 0;
        current = NULL;
        state.state = CFGState::COND_SWITCH_BODY;
        return processCondSwitchBody(state);
    }

    // Continue until the case condition.
    current = caseBlock;
    pc = current->pc();
    state.stopAt = casePc;
    return ControlStatus_Jumped;
}

IonBuilder::ControlStatus
IonBuilder::processCondSwitchBody(CFGState &state)
{
    JS_ASSERT(state.state == CFGState::COND_SWITCH_BODY);
    JS_ASSERT(pc <= state.condswitch.exitpc);
    FixedList<MBasicBlock *> &bodies = *state.condswitch.bodies;
    uint32_t &currentIdx = state.condswitch.currentIdx;

    JS_ASSERT(currentIdx <= bodies.length());
    if (currentIdx == bodies.length()) {
        JS_ASSERT_IF(current, pc == state.condswitch.exitpc);
        return processSwitchEnd(state.condswitch.breaks, state.condswitch.exitpc);
    }

    // Get the next body
    MBasicBlock *nextBody = bodies[currentIdx++];
    JS_ASSERT_IF(current, pc == nextBody->pc());

    // Fix the reverse post-order iteration.
    graph().moveBlockToEnd(nextBody);

    // The last body continue into the new one.
    if (current) {
        current->end(MGoto::New(nextBody));
        nextBody->addPredecessor(current);
    }

    // Continue in the next body.
    current = nextBody;
    pc = current->pc();

    if (currentIdx < bodies.length())
        state.stopAt = bodies[currentIdx]->pc();
    else
        state.stopAt = state.condswitch.exitpc;
    return ControlStatus_Jumped;
}

bool
IonBuilder::jsop_andor(JSOp op)
{
    JS_ASSERT(op == JSOP_AND || op == JSOP_OR);

    jsbytecode *rhsStart = pc + js_CodeSpec[op].length;
    jsbytecode *joinStart = pc + GetJumpOffset(pc);
    JS_ASSERT(joinStart > pc);

    // We have to leave the LHS on the stack.
    MDefinition *lhs = current->peek(-1);

    MBasicBlock *evalRhs = newBlock(current, rhsStart);
    MBasicBlock *join = newBlock(current, joinStart);
    if (!evalRhs || !join)
        return false;

    MTest *test = (op == JSOP_AND)
                  ? MTest::New(lhs, evalRhs, join)
                  : MTest::New(lhs, join, evalRhs);
    TypeOracle::UnaryTypes types = oracle->unaryTypes(script(), pc);
    test->infer(types, cx);
    current->end(test);

    if (!cfgStack_.append(CFGState::AndOr(joinStart, join)))
        return false;

    current = evalRhs;
    return true;
}

bool
IonBuilder::jsop_dup2()
{
    uint32_t lhsSlot = current->stackDepth() - 2;
    uint32_t rhsSlot = current->stackDepth() - 1;
    current->pushSlot(lhsSlot);
    current->pushSlot(rhsSlot);
    return true;
}

bool
IonBuilder::jsop_loophead(jsbytecode *pc)
{
    assertValidLoopHeadOp(pc);

    current->add(MInterruptCheck::New());

    return true;
}

bool
IonBuilder::jsop_ifeq(JSOp op)
{
    // IFEQ always has a forward offset.
    jsbytecode *trueStart = pc + js_CodeSpec[op].length;
    jsbytecode *falseStart = pc + GetJumpOffset(pc);
    JS_ASSERT(falseStart > pc);

    // We only handle cases that emit source notes.
    jssrcnote *sn = info().getNote(cx, pc);
    if (!sn)
        return abort("expected sourcenote");

    MDefinition *ins = current->pop();

    // Create true and false branches.
    MBasicBlock *ifTrue = newBlock(current, trueStart);
    MBasicBlock *ifFalse = newBlock(current, falseStart);
    if (!ifTrue || !ifFalse)
        return false;

    MTest *test = MTest::New(ins, ifTrue, ifFalse);
    current->end(test);

    // The bytecode for if/ternary gets emitted either like this:
    //
    //    IFEQ X  ; src note (IF_ELSE, COND) points to the GOTO
    //    ...
    //    GOTO Z
    // X: ...     ; else/else if
    //    ...
    // Z:         ; join
    //
    // Or like this:
    //
    //    IFEQ X  ; src note (IF) has no offset
    //    ...
    // Z: ...     ; join
    //
    // We want to parse the bytecode as if we were parsing the AST, so for the
    // IF_ELSE/COND cases, we use the source note and follow the GOTO. For the
    // IF case, the IFEQ offset is the join point.
    switch (SN_TYPE(sn)) {
      case SRC_IF:
        if (!cfgStack_.append(CFGState::If(falseStart, ifFalse)))
            return false;
        break;

      case SRC_IF_ELSE:
      case SRC_COND:
      {
        // Infer the join point from the JSOP_GOTO[X] sitting here, then
        // assert as we much we can that this is the right GOTO.
        jsbytecode *trueEnd = pc + js_GetSrcNoteOffset(sn, 0);
        JS_ASSERT(trueEnd > pc);
        JS_ASSERT(trueEnd < falseStart);
        JS_ASSERT(JSOp(*trueEnd) == JSOP_GOTO);
        JS_ASSERT(!info().getNote(cx, trueEnd));

        jsbytecode *falseEnd = trueEnd + GetJumpOffset(trueEnd);
        JS_ASSERT(falseEnd > trueEnd);
        JS_ASSERT(falseEnd >= falseStart);

        if (!cfgStack_.append(CFGState::IfElse(trueEnd, falseEnd, ifFalse)))
            return false;
        break;
      }

      default:
        JS_NOT_REACHED("unexpected source note type");
        break;
    }

    // Switch to parsing the true branch. Note that no PC update is needed,
    // it's the next instruction.
    current = ifTrue;

    return true;
}

IonBuilder::ControlStatus
IonBuilder::processReturn(JSOp op)
{
    MDefinition *def;
    switch (op) {
      case JSOP_RETURN:
        def = current->pop();
        break;

      case JSOP_STOP:
      {
        MInstruction *ins = MConstant::New(UndefinedValue());
        current->add(ins);
        def = ins;
        break;
      }

      default:
        def = NULL;
        JS_NOT_REACHED("unknown return op");
        break;
    }

    if (instrumentedProfiling())
        current->add(MFunctionBoundary::New(script(), MFunctionBoundary::Exit));
    MReturn *ret = MReturn::New(def);
    current->end(ret);

    if (!graph().addExit(current))
        return ControlStatus_Error;

    // Make sure no one tries to use this block now.
    current = NULL;
    return processControlEnd();
}

IonBuilder::ControlStatus
IonBuilder::processThrow()
{
    MDefinition *def = current->pop();

    MThrow *ins = MThrow::New(def);
    current->end(ins);

    if (!graph().addExit(current))
        return ControlStatus_Error;

    // Make sure no one tries to use this block now.
    current = NULL;
    return processControlEnd();
}

bool
IonBuilder::pushConstant(const Value &v)
{
    MConstant *ins = MConstant::New(v);
    current->add(ins);
    current->push(ins);
    return true;
}

bool
IonBuilder::jsop_bitnot()
{
    MDefinition *input = current->pop();
    MBitNot *ins = MBitNot::New(input);

    current->add(ins);
    ins->infer(oracle->unaryTypes(script(), pc));

    current->push(ins);
    if (ins->isEffectful() && !resumeAfter(ins))
        return false;
    return true;
}
bool
IonBuilder::jsop_bitop(JSOp op)
{
    // Pop inputs.
    MDefinition *right = current->pop();
    MDefinition *left = current->pop();

    MBinaryBitwiseInstruction *ins;
    switch (op) {
      case JSOP_BITAND:
        ins = MBitAnd::New(left, right);
        break;

      case JSOP_BITOR:
        ins = MBitOr::New(left, right);
        break;

      case JSOP_BITXOR:
        ins = MBitXor::New(left, right);
        break;

      case JSOP_LSH:
        ins = MLsh::New(left, right);
        break;

      case JSOP_RSH:
        ins = MRsh::New(left, right);
        break;

      case JSOP_URSH:
        ins = MUrsh::New(left, right);
        break;

      default:
        JS_NOT_REACHED("unexpected bitop");
        return false;
    }

    current->add(ins);
    TypeOracle::BinaryTypes types = oracle->binaryTypes(script(), pc);
    ins->infer(types);

    current->push(ins);
    if (ins->isEffectful() && !resumeAfter(ins))
        return false;

    return true;
}

bool
IonBuilder::jsop_binary(JSOp op, MDefinition *left, MDefinition *right)
{
    TypeOracle::Binary b = oracle->binaryOp(script(), pc);

    if (op == JSOP_ADD && b.rval == MIRType_String &&
        (b.lhs == MIRType_String || b.lhs == MIRType_Int32) &&
        (b.rhs == MIRType_String || b.rhs == MIRType_Int32))
    {
        MConcat *ins = MConcat::New(left, right);
        current->add(ins);
        current->push(ins);
        return maybeInsertResume();
    }

    MBinaryArithInstruction *ins;
    switch (op) {
      case JSOP_ADD:
        ins = MAdd::New(left, right);
        break;

      case JSOP_SUB:
        ins = MSub::New(left, right);
        break;

      case JSOP_MUL:
        ins = MMul::New(left, right);
        break;

      case JSOP_DIV:
        ins = MDiv::New(left, right);
        break;

      case JSOP_MOD:
        ins = MMod::New(left, right);
        break;

      default:
        JS_NOT_REACHED("unexpected binary opcode");
        return false;
    }

    TypeOracle::BinaryTypes types = oracle->binaryTypes(script(), pc);
    current->add(ins);
    ins->infer(types, cx);
    current->push(ins);

    if (ins->isEffectful())
        return resumeAfter(ins);
    return maybeInsertResume();
}

bool
IonBuilder::jsop_binary(JSOp op)
{
    MDefinition *right = current->pop();
    MDefinition *left = current->pop();

    return jsop_binary(op, left, right);
}

bool
IonBuilder::jsop_pos()
{
    TypeOracle::Unary types = oracle->unaryOp(script(), pc);
    if (IsNumberType(types.ival)) {
        // Already int32 or double.
        JS_ASSERT(IsNumberType(types.rval));
        return true;
    }

    // Compile +x as x * 1.
    MDefinition *value = current->pop();
    MConstant *one = MConstant::New(Int32Value(1));
    current->add(one);

    return jsop_binary(JSOP_MUL, value, one);
}

bool
IonBuilder::jsop_neg()
{
    // Since JSOP_NEG does not use a slot, we cannot push the MConstant.
    // The MConstant is therefore passed to JSOP_MUL without slot traffic.
    MConstant *negator = MConstant::New(Int32Value(-1));
    current->add(negator);

    MDefinition *right = current->pop();

    if (!jsop_binary(JSOP_MUL, negator, right))
        return false;
    return true;
}

bool
IonBuilder::jsop_notearg()
{
    // JSOP_NOTEARG notes that the value in current->pop() has just
    // been pushed onto the stack for use in calling a function.
    MDefinition *def = current->pop();
    MPassArg *arg = MPassArg::New(def);

    current->add(arg);
    current->push(arg);
    return true;
}

class AutoAccumulateExits
{
    MIRGraph &graph_;
    MIRGraphExits *prev_;

  public:
    AutoAccumulateExits(MIRGraph &graph, MIRGraphExits &exits)
      : graph_(graph)
    {
        prev_ = graph_.exitAccumulator();
        graph_.setExitAccumulator(&exits);
    }
    ~AutoAccumulateExits() {
        graph_.setExitAccumulator(prev_);
    }
};

bool
IonBuilder::inlineScriptedCall(HandleFunction target, CallInfo &callInfo)
{
    JS_ASSERT(target->isInterpreted());
    JS_ASSERT(callInfo.hasCallType());
    JS_ASSERT(types::IsInlinableCall(pc));

    // Remove any MPassArgs.
    if (callInfo.isWrapped())
        callInfo.unwrapArgs();

    // Ensure sufficient space in the slots: needed for inlining from FUNAPPLY.
    uint32_t depth = current->stackDepth() + callInfo.numFormals();
    if (depth > current->nslots()) {
        if (!current->increaseSlots(depth - current->nslots()))
            return false;
    }

    // Create new |this| on the caller-side for inlined constructors.
    if (callInfo.constructing()) {
        MDefinition *thisDefn = createThis(target, callInfo.fun());
        if (!thisDefn)
            return false;
        callInfo.setThis(thisDefn);
    }

    // Capture formals in the outer resume point.
    callInfo.pushFormals(current);

    MResumePoint *outerResumePoint =
        MResumePoint::New(current, pc, callerResumePoint_, MResumePoint::Outer);
    if (!outerResumePoint)
        return false;

    // Pop formals again, except leave |fun| on stack for duration of call.
    callInfo.popFormals(current);
    current->push(callInfo.fun());

    RootedScript calleeScript(cx, target->nonLazyScript());
    TypeInferenceOracle oracle;
    if (!oracle.init(cx, calleeScript, /* inlinedCall = */ true))
        return false;

    BaselineInspector inspector(cx, target->nonLazyScript());

    // Add exclude type barriers.
    if (callInfo.argsBarrier()) {
        addTypeBarrier(0, callInfo, oracle.thisTypeSet(calleeScript));
        int32_t max = (callInfo.argc() < target->nargs) ? callInfo.argc() : target->nargs;
        for (int32_t i = 1; i <= max; i++)
            addTypeBarrier(i, callInfo, oracle.parameterTypeSet(calleeScript, i - 1));
    }

    // Start inlining.
    LifoAlloc *alloc = GetIonContext()->temp->lifoAlloc();
    CompileInfo *info = alloc->new_<CompileInfo>(calleeScript.get(), target,
                                                 (jsbytecode *)NULL, callInfo.constructing(),
                                                 SequentialExecution);
    if (!info)
        return false;

    MIRGraphExits saveExits;
    AutoAccumulateExits aae(graph(), saveExits);

    // Build the graph.
    IonBuilder inlineBuilder(cx, &temp(), &graph(), &oracle, &inspector, info, inliningDepth_ + 1,
                             loopDepth_);
    if (!inlineBuilder.buildInline(this, outerResumePoint, callInfo)) {
        JS_ASSERT(calleeScript->hasAnalysis());

        // Inlining the callee failed. Disable inlining the function
        if (inlineBuilder.abortReason_ == AbortReason_Disable)
            calleeScript->analysis()->setIonUninlineable();

        abortReason_ = AbortReason_Inlining;
        return false;
    }

    // Create return block.
    jsbytecode *postCall = GetNextPc(pc);
    MBasicBlock *returnBlock = newBlock(NULL, postCall);
    if (!returnBlock)
        return false;
    returnBlock->setCallerResumePoint(callerResumePoint_);

    // When profiling add Inline_Exit instruction to indicate end of inlined function.
    if (instrumentedProfiling())
        returnBlock->add(MFunctionBoundary::New(NULL, MFunctionBoundary::Inline_Exit));

    // Inherit the slots from current and pop |fun|.
    returnBlock->inheritSlots(current);
    returnBlock->pop();

    // Accumulate return values.
    MIRGraphExits &exits = *inlineBuilder.graph().exitAccumulator();
    MDefinition *retvalDefn = patchInlinedReturns(callInfo, exits, returnBlock);
    if (!retvalDefn)
        return false;
    returnBlock->push(retvalDefn);

    // Initialize entry slots now that the stack has been fixed up.
    if (!returnBlock->initEntrySlots())
        return false;

    current = returnBlock;
    return true;
}

void
IonBuilder::addTypeBarrier(uint32_t i, CallInfo &callinfo, types::StackTypeSet *calleeObs)
{
    MDefinition *ins = NULL;
    types::StackTypeSet *callerObs = NULL;
    types::TypeBarrier *excluded = callinfo.argsBarrier();

    if (i == 0) {
        ins = callinfo.thisArg();
        callerObs = callinfo.thisType();
    } else {
        ins = callinfo.getArg(i - 1);
        callerObs = callinfo.getArgType(i - 1);
    }

    bool needsBarrier = false;

    while (excluded) {
        if (excluded->target == calleeObs && callerObs->hasType(excluded->type)) {
            if (excluded->type == types::Type::DoubleType() &&
                calleeObs->hasType(types::Type::Int32Type()))
            {
                // The double type also implies int32, so this implies that
                // double should be coerced into int if possible, and other
                // types should remain.

                JSValueType callerType = callerObs->getKnownTypeTag();
                if (callerType == JSVAL_TYPE_DOUBLE) {
                    MInstruction *bailType = MToInt32::New(ins);
                    current->add(bailType);
                    ins = bailType;
                } else {
                    // We expect either an Int or a Value, this variant is not
                    // optimized and favor the int variant by filtering out all
                    // other inputs.
                    JS_ASSERT(callerType == JSVAL_TYPE_UNKNOWN);
                    // Bail if the input is not a number.
                    MInstruction *toDouble = MUnbox::New(ins, MIRType_Double, MUnbox::Fallible);
                    // Bail if the double does not fit in an int.
                    MInstruction *toInt = MToInt32::New(ins);
                    current->add(toDouble);
                    current->add(toInt);
                    ins = toInt;
                }

                needsBarrier = false;
                break;
            }

            needsBarrier = true;
        }
        excluded = excluded->next;
    }

    if (needsBarrier) {
        MTypeBarrier *barrier = MTypeBarrier::New(ins, cloneTypeSet(calleeObs), Bailout_Normal);
        current->add(barrier);
    }

    if (i == 0)
        callinfo.setThis(ins);
    else
        callinfo.setArg(i - 1, ins);
}

MDefinition *
IonBuilder::patchInlinedReturn(CallInfo &callInfo, MBasicBlock *exit, MBasicBlock *bottom)
{
    // Replaces the MReturn in the exit block with an MGoto.
    MDefinition *rdef = exit->lastIns()->toReturn()->input();
    exit->discardLastIns();

    // Constructors must be patched by the caller to always return an object.
    if (callInfo.constructing()) {
        if (rdef->type() == MIRType_Value) {
            // Unknown return: dynamically detect objects.
            MReturnFromCtor *filter = MReturnFromCtor::New(rdef, callInfo.thisArg());
            exit->add(filter);
            rdef = filter;
        } else if (rdef->type() != MIRType_Object) {
            // Known non-object return: force |this|.
            rdef = callInfo.thisArg();
        }
    }

    MGoto *replacement = MGoto::New(bottom);
    exit->end(replacement);
    if (!bottom->addPredecessorWithoutPhis(exit))
        return NULL;

    return rdef;
}

MDefinition *
IonBuilder::patchInlinedReturns(CallInfo &callInfo, MIRGraphExits &exits, MBasicBlock *bottom)
{
    // Replaces MReturns with MGotos, returning the MDefinition
    // representing the return value, or NULL.
    JS_ASSERT(exits.length() > 0);

    if (exits.length() == 1)
        return patchInlinedReturn(callInfo, exits[0], bottom);

    // Accumulate multiple returns with a phi.
    MPhi *phi = MPhi::New(bottom->stackDepth());
    phi->initLength(exits.length());

    for (size_t i = 0; i < exits.length(); i++) {
        MDefinition *rdef = patchInlinedReturn(callInfo, exits[i], bottom);
        if (!rdef)
            return NULL;
        phi->setOperand(i, rdef);
    }

    bottom->addPhi(phi);
    return phi;
}

bool
IonBuilder::makeInliningDecision(AutoObjectVector &targets)
{
    // For "small" functions, we should be more aggressive about inlining.
    // This is based on the following intuition:
    //  1. The call overhead for a small function will likely be a much
    //     higher proportion of the runtime of the function than for larger
    //     functions.
    //  2. The cost of inlining (in terms of size expansion of the SSA graph),
    //     and size expansion of the ultimately generated code, will be
    //     less significant.
    //  3. Do not inline functions which are not called as frequently as their
    //     callers.

    uint32_t callerUses = script()->getUseCount();

    uint32_t totalSize = 0;
    uint32_t maxInlineDepth = js_IonOptions.maxInlineDepth;
    bool allFunctionsAreSmall = true;
    for (size_t i = 0; i < targets.length(); i++) {
        JSFunction *target = targets[i]->toFunction();
        if (!target->isInterpreted())
            return false;

        JSScript *targetScript = target->nonLazyScript();
        uint32_t calleeUses = targetScript->getUseCount();

        totalSize += targetScript->length;
        if (totalSize > js_IonOptions.inlineMaxTotalBytecodeLength)
            return false;

        if (targetScript->length > js_IonOptions.smallFunctionMaxBytecodeLength)
            allFunctionsAreSmall = false;

        if (targetScript->length > 1 && // Always inline the empty script.
            calleeUses * js_IonOptions.inlineUseCountRatio < callerUses)
        {
            IonSpew(IonSpew_Inlining, "Not inlining, callee is not hot");
            return false;
        }
    }
    if (allFunctionsAreSmall)
        maxInlineDepth = js_IonOptions.smallFunctionMaxInlineDepth;

    if (inliningDepth_ >= maxInlineDepth)
        return false;

    if (script()->getUseCount() < js_IonOptions.usesBeforeInlining()) {
        IonSpew(IonSpew_Inlining, "Not inlining, caller is not hot");
        return false;
    }

    RootedScript scriptRoot(cx, script());
    if (!oracle->canInlineCall(scriptRoot, pc)) {
        IonSpew(IonSpew_Inlining, "Cannot inline due to uninlineable call site");
        return false;
    }

    JSOp op = JSOp(*pc);
    for (size_t i = 0; i < targets.length(); i++) {
        JSFunction *target = targets[i]->toFunction();
        JSScript *targetScript = target->nonLazyScript();

        if (!canInlineTarget(target)) {
            IonSpew(IonSpew_Inlining, "Decided not to inline");
            return false;
        }

        // For fun.apply we need to make sure the types of the argument is a subset
        // of the types used in the callee. Because adding a typeset in the callee,
        // doesn't update the types in the "apply" function, resulting in missed types.
        if (op == JSOP_FUNAPPLY) {
            types::TypeSet *calleeType, *callerType;
            size_t nargs = Min<size_t>(target->nargs, inlinedArguments_.length());
            for (size_t i = 0; i < nargs; i++) {
                calleeType = types::TypeScript::ArgTypes(targetScript, i);
                // The arguments to this function aren't always available in this script.
                // We need to get them from the caller at the position where
                // the function gets called.
                callerType = oracle->getCallArg(callerBuilder_->script_.get(),
                                                inlinedArguments_.length(),
                                                i+1, callerBuilder_->pc);

                if (!callerType->isSubset(calleeType)) {
                    IonSpew(IonSpew_Inlining, "Funapply inlining failed due to wrong types");
                    return false;
                }
            }
            // Arguments that weren't provided will be Undefined
            for (size_t i = nargs; i < target->nargs; i++) {
                calleeType = types::TypeScript::ArgTypes(targetScript, i);
                if (calleeType->unknown() ||
                    !calleeType->hasType(types::Type::UndefinedType()))
                {
                    IonSpew(IonSpew_Inlining, "Funapply inlining failed due to wrong types");
                    return false;
                }
            }
        }
    }

    return true;
}

static bool
CanInlineGetPropertyCache(MGetPropertyCache *cache, MDefinition *thisDef)
{
    JS_ASSERT(cache->object()->type() == MIRType_Object);
    if (cache->object() != thisDef)
        return false;

    InlinePropertyTable *table = cache->inlinePropertyTable();
    if (!table)
        return false;
    if (table->numEntries() == 0)
        return false;
    return true;
}

MGetPropertyCache *
IonBuilder::getInlineableGetPropertyCache(CallInfo &callInfo)
{
    if (callInfo.constructing())
        return NULL;

    MDefinition *thisDef = callInfo.thisArg();
    if (thisDef->type() != MIRType_Object)
        return NULL;

    MDefinition *funcDef = callInfo.fun();
    if (funcDef->type() != MIRType_Object)
        return NULL;

    // MGetPropertyCache with no uses may be optimized away.
    if (funcDef->isGetPropertyCache()) {
        MGetPropertyCache *cache = funcDef->toGetPropertyCache();
        if (cache->useCount() > 0)
            return NULL;
        if (!CanInlineGetPropertyCache(cache, thisDef))
            return NULL;
        return cache;
    }

    // Optimize away the following common pattern:
    // MUnbox[MIRType_Object, Infallible] <- MTypeBarrier <- MGetPropertyCache
    if (funcDef->isUnbox()) {
        MUnbox *unbox = funcDef->toUnbox();
        if (unbox->mode() != MUnbox::Infallible)
            return NULL;
        if (unbox->useCount() > 0)
            return NULL;
        if (!unbox->input()->isTypeBarrier())
            return NULL;

        MTypeBarrier *barrier = unbox->input()->toTypeBarrier();
        if (barrier->useCount() != 1)
            return NULL;
        if (!barrier->input()->isGetPropertyCache())
            return NULL;

        MGetPropertyCache *cache = barrier->input()->toGetPropertyCache();
        if (cache->useCount() > 1)
            return NULL;
        if (!CanInlineGetPropertyCache(cache, thisDef))
            return NULL;
        return cache;
    }

    return NULL;
}

MPolyInlineDispatch *
IonBuilder::makePolyInlineDispatch(JSContext *cx, CallInfo &callInfo, 
                                   MGetPropertyCache *getPropCache, MBasicBlock *bottom,
                                   Vector<MDefinition *, 8, IonAllocPolicy> &retvalDefns)
{
    // If we're not optimizing away a GetPropertyCache, then this is pretty simple.
    if (!getPropCache)
        return MPolyInlineDispatch::New(callInfo.fun());

    InlinePropertyTable *inlinePropTable = getPropCache->inlinePropertyTable();

    // Take a resumepoint at this point so we can capture the state of the stack
    // immediately prior to the call operation.
    MResumePoint *preCallResumePoint =
        MResumePoint::New(current, pc, callerResumePoint_, MResumePoint::ResumeAt);
    if (!preCallResumePoint)
        return NULL;
    DebugOnly<size_t> preCallFuncDefnIdx = preCallResumePoint->numOperands() - (((size_t) callInfo.argc()) + 2);
    JS_ASSERT(preCallResumePoint->getOperand(preCallFuncDefnIdx) == callInfo.fun());

    MDefinition *targetObject = getPropCache->object();

    // If we got here, then we know the following:
    //      1. The input to the CALL is a GetPropertyCache, or a GetPropertyCache
    //         followed by a TypeBarrier followed by an Unbox.
    //      2. The GetPropertyCache has inlineable cases by guarding on the Object's type
    //      3. The GetPropertyCache (and sequence of definitions) leading to the function
    //         definition is not used by anyone else.
    //      4. Notably, this means that no resume points as of yet capture the GetPropertyCache,
    //         which implies that everything from the GetPropertyCache up to the call is
    //         repeatable.

    // If we are optimizing away a getPropCache, we replace the funcDefn
    // with a constant undefined on the stack.
    int funcDefnDepth = -((int) callInfo.argc() + 2);
    MConstant *undef = MConstant::New(UndefinedValue());
    current->add(undef);
    current->rewriteAtDepth(funcDefnDepth, undef);

    // Now construct a fallbackPrepBlock that prepares the stack state for fallback.
    // Namely it pops off all the arguments and the callee.
    MBasicBlock *fallbackPrepBlock = newBlock(current, pc);
    if (!fallbackPrepBlock)
        return NULL;

    // Pop formals (|fun|, |this| and arguments).
    callInfo.popFormals(fallbackPrepBlock);

    // Generate a fallback block that'll do the call, but the PC for this fallback block
    // is the PC for the GetPropCache.
    JS_ASSERT(inlinePropTable->pc() != NULL);
    JS_ASSERT(inlinePropTable->priorResumePoint() != NULL);
    MBasicBlock *fallbackBlock = newBlock(fallbackPrepBlock, inlinePropTable->pc(),
                                          inlinePropTable->priorResumePoint());
    if (!fallbackBlock)
        return NULL;

    fallbackPrepBlock->end(MGoto::New(fallbackBlock));

    // The fallbackBlock inherits the state of the stack right before the getprop, which
    // means we have to pop off the target of the getprop before performing it.
    DebugOnly<MDefinition *> checkTargetObject = fallbackBlock->pop();
    JS_ASSERT(checkTargetObject == targetObject);

    // Remove the instructions leading to the function definition from the current
    // block and add them to the fallback block.  Also, discard the old instructions.
    if (callInfo.fun()->isGetPropertyCache()) {
        JS_ASSERT(callInfo.fun()->toGetPropertyCache() == getPropCache);
        fallbackBlock->addFromElsewhere(getPropCache);
        fallbackBlock->push(getPropCache);
    } else {
        JS_ASSERT(callInfo.fun()->isUnbox());
        MUnbox *unbox = callInfo.fun()->toUnbox();
        JS_ASSERT(unbox->input()->isTypeBarrier());
        JS_ASSERT(unbox->type() == MIRType_Object);
        JS_ASSERT(unbox->mode() == MUnbox::Infallible);

        MTypeBarrier *typeBarrier = unbox->input()->toTypeBarrier();
        JS_ASSERT(typeBarrier->input()->isGetPropertyCache());
        JS_ASSERT(typeBarrier->input()->toGetPropertyCache() == getPropCache);

        fallbackBlock->addFromElsewhere(getPropCache);
        fallbackBlock->addFromElsewhere(typeBarrier);
        fallbackBlock->addFromElsewhere(unbox);
        fallbackBlock->push(unbox);
    }

    // Finally create a fallbackEnd block to do the actual call.  The fallbackEnd block will
    // have the |pc| restored to the current PC.
    MBasicBlock *fallbackEndBlock = newBlock(fallbackBlock, pc, preCallResumePoint);
    if (!fallbackEndBlock)
        return NULL;
    fallbackBlock->end(MGoto::New(fallbackEndBlock));

    MBasicBlock *top = current;
    current = fallbackEndBlock;

    // Make the actual call.
    CallInfo realCallInfo(cx, callInfo.constructing());
    if (!realCallInfo.init(callInfo))
        return NULL;
    realCallInfo.popFormals(current);
    realCallInfo.wrapArgs(current);

    RootedFunction target(cx, NULL);
    makeCallBarrier(target, realCallInfo,
                    oracle->getCallTarget(script(), callInfo.argc(), pc),
                    false);

    current = top;

    // Create a new MPolyInlineDispatch containing the getprop and the fallback block
    return MPolyInlineDispatch::New(targetObject, inlinePropTable,
                                    fallbackPrepBlock, fallbackBlock,
                                    fallbackEndBlock);
}

bool
IonBuilder::inlineScriptedCalls(AutoObjectVector &targets, AutoObjectVector &originals,
                                CallInfo &callInfo)
{
    JS_ASSERT(callInfo.hasTypeInfo());

    // Unwrap the arguments
    JS_ASSERT(callInfo.isWrapped());
    callInfo.unwrapArgs();
    callInfo.pushFormals(current);

    DebugOnly<uint32_t> origStackDepth = current->stackDepth();

    IonSpew(IonSpew_Inlining, "Inlining %d targets", (int) targets.length());
    JS_ASSERT(targets.length() > 0);

    // |top| jumps into the callee subgraph -- save it for later use.
    MBasicBlock *top = current;

    // Check for a function MGetPropertyCache that may be eliminated via guards
    // on the |this| object's typeguards.
    MGetPropertyCache *getPropCache = getInlineableGetPropertyCache(callInfo);
    if (getPropCache) {
        InlinePropertyTable *table = getPropCache->inlinePropertyTable();
        table->trimToAndMaybePatchTargets(targets, originals);
        if (table->numEntries() == 0)
            getPropCache = NULL;
    }

    // Do the inline build. Return value definitions are stored in retvalDefns.
    // The monomorphic inlining only occurs if we're not handling a getPropCache guard
    // optimization.  The reasoning for this is as follows:
    //      If there was a single object type leading to a single inlineable function, then
    //      the getprop would have been optimized away to a constant load anyway.
    //
    //      If there were more than one object types where we could narrow the generated
    //      function to a single one, then we still want to guard on typeobject and save the
    //      cost of the GetPropCache.
    if (getPropCache == NULL && targets.length() == 1) {

        // InlineScripted doesn't want arguments on stack
        callInfo.popFormals(current);

        // Replace function with constant.
        callInfo.fun()->setFoldedUnchecked();
        JSFunction *func = targets[0]->toFunction();
        MConstant *constFun = MConstant::New(ObjectValue(*func));
        current->add(constFun);
        callInfo.setFun(constFun);

        // Monomorphic case is simple - no guards.
        RootedFunction target(cx, func);
        return inlineScriptedCall(target, callInfo);
    }

    // Create a |bottom| block for all the callee subgraph exits to jump to.
    JS_ASSERT(types::IsInlinableCall(pc));
    jsbytecode *postCall = GetNextPc(pc);
    MBasicBlock *bottom = newBlock(NULL, postCall);
    if (!bottom)
        return false;
    bottom->setCallerResumePoint(callerResumePoint_);

    Vector<MDefinition *, 8, IonAllocPolicy> retvalDefns;
    // In the polymorphic case, we end the current block with a MPolyInlineDispatch instruction.

    // Create a PolyInlineDispatch instruction for this call site
    MPolyInlineDispatch *disp =
        makePolyInlineDispatch(cx, callInfo, getPropCache, bottom, retvalDefns);
    if (!disp)
        return false;

    // It's guaranteed that targets.length() == originals.length()
    for (size_t i = 0; i < targets.length(); i++) {
        // Create an MConstant for the function. Note that we guard on the
        // original function pointer, even if we have a clone, as we only
        // clone at the callsite, so guarding on the clone would be
        // guaranteed to fail.
        JSFunction *func = originals[i]->toFunction();
        MConstant *constFun = MConstant::New(ObjectValue(*func));
        top->add(constFun);

        // Create new entry block for the inlined callee graph.
        MBasicBlock *entryBlock = newBlock(current, pc);
        if (!entryBlock)
            return false;

        // Modify the resume point to account for the callee selection.
        int funIndex = entryBlock->entryResumePoint()->numOperands();
        funIndex -= ((int) callInfo.argc() + 2);
        entryBlock->entryResumePoint()->replaceOperand(funIndex, constFun);

        // Add case to PolyInlineDispatch
        disp->addCallee(constFun, entryBlock);
    }
    top->end(disp);

    // If profiling is enabled, then we need a clear-cut boundary of all of
    // the inlined functions which is distinct from the fallback path where
    // no inline functions are entered. In the case that there's a fallback
    // path and a set of inline functions, we create a new block as a join
    // point for all of the inline paths which will then go to the real end
    // block: 'bottom'. This 'inlineBottom' block is never different from
    // 'bottom' except for this one case where profiling is turned on.
    MBasicBlock *inlineBottom = bottom;
    if (instrumentedProfiling() && disp->inlinePropertyTable()) {
        inlineBottom = newBlock(NULL, pc);
        if (inlineBottom == NULL)
            return false;
    }

    for (size_t i = 0; i < disp->numCallees(); i++) {
        // Do the inline function build.
        RootedFunction target(cx, disp->getFunction(i));

        // Set the constant function.
        MConstant *constFun = disp->getFunctionConstant(i);
        callInfo.fun()->setFoldedUnchecked();
        callInfo.setFun(constFun);

        // Set the right block active.
        MBasicBlock *inlineBlock = disp->getSuccessor(i);
        graph().moveBlockToEnd(inlineBlock);

        // Remove formals before inlining.
        callInfo.popFormals(inlineBlock);

        // Inline call.
        current = inlineBlock;
        if (!inlineScriptedCall(target, callInfo))
            return false;

        // Accumulate the return definition.
        MBasicBlock *returnBlock = current;
        MDefinition *retvalDefn = returnBlock->peek(-1);
        if (!retvalDefns.append(retvalDefn))
            return false;

        // Connect the return block to the bottom.
        returnBlock->end(MGoto::New(inlineBottom));
        if (!inlineBottom->addPredecessorWithoutPhis(returnBlock))
            return false;

    }

    // In the case where we had to create a new block, all of the returns of
    // the inline functions need to be merged together with a phi node. This
    // phi node resident in the 'inlineBottom' block is then an input to the
    // phi node for this entire call sequence in the 'bottom' block.
    if (inlineBottom != bottom) {
        graph().moveBlockToEnd(inlineBottom);
        inlineBottom->inheritSlots(top);
        if (!inlineBottom->initEntrySlots())
            return false;

        // Only need to phi returns together if there's more than one
        if (retvalDefns.length() > 1) {
            // This is the same depth as the phi node of the 'bottom' block
            // after all of the 'pops' happen (see pop() sequence below)
            MPhi *phi = MPhi::New(inlineBottom->stackDepth() - callInfo.argc() - 2);
            inlineBottom->addPhi(phi);

            if (!phi->initLength(retvalDefns.length()))
                return false;

            size_t index = 0;
            MDefinition **it = retvalDefns.begin(), **end = retvalDefns.end();
            for (; it != end; it++, index++)
                phi->setOperand(index, *it);

            JS_ASSERT(index == retvalDefns.length());

            // retvalDefns should become a singleton vector of 'phi'
            retvalDefns.clear();
            if (!retvalDefns.append(phi))
                return false;
        }

        inlineBottom->end(MGoto::New(bottom));
        if (!bottom->addPredecessorWithoutPhis(inlineBottom))
            return false;
    }

    // If inline property table is set on the dispatch instruction, then there is
    // a fallback case to consider.  Move the fallback blocks to the end of the graph
    // and link them to the bottom block.
    if (disp->inlinePropertyTable()) {
        graph().moveBlockToEnd(disp->fallbackPrepBlock());
        graph().moveBlockToEnd(disp->fallbackMidBlock());
        graph().moveBlockToEnd(disp->fallbackEndBlock());

        // Link the end fallback block to bottom.
        MBasicBlock *fallbackEndBlock = disp->fallbackEndBlock();
        MDefinition *fallbackResult = fallbackEndBlock->pop();
        if (!retvalDefns.append(fallbackResult))
            return false;
        fallbackEndBlock->end(MGoto::New(bottom));
        if (!bottom->addPredecessorWithoutPhis(fallbackEndBlock))
            return false;
    }

    graph().moveBlockToEnd(bottom);

    bottom->inheritSlots(top);

    // If we were doing a polymorphic inline, then the discardCallArgs
    // happened in sub-frames, not the top frame.  Need to get rid of
    // those in the bottom.
    callInfo.popFormals(bottom);

    MDefinition *retvalDefn;
    if (retvalDefns.length() > 1) {
        // Need to create a phi to merge the returns together.
        MPhi *phi = MPhi::New(bottom->stackDepth());
        bottom->addPhi(phi);

        if (!phi->initLength(retvalDefns.length()))
            return false;

        size_t index = 0;
        MDefinition **it = retvalDefns.begin(), **end = retvalDefns.end();
        for (; it != end; it++, index++)
            phi->setOperand(index, *it);

        JS_ASSERT(index == retvalDefns.length());

        retvalDefn = phi;
    } else {
        retvalDefn = retvalDefns.back();
    }

    bottom->push(retvalDefn);

    // Initialize entry slots now that the stack has been fixed up.
    if (!bottom->initEntrySlots())
        return false;

    // If this inlining was a polymorphic one, then create a new bottom block
    // to continue from.  This is because the resumePoint above would have captured
    // an incorrect stack state (with all the arguments pushed).  That's ok because
    // the Phi that is the first instruction on the bottom node can't bail out, but
    // it's not ok if some subsequent instruction bails.
    MBasicBlock *bottom2 = newBlock(bottom, postCall);
    if (!bottom2)
        return false;

    bottom->end(MGoto::New(bottom2));
    current = bottom2;

    // Check the depth change:
    //  -argc for popped args
    //  -2 for callee/this
    //  +1 for retval
    JS_ASSERT(current->stackDepth() == origStackDepth - callInfo.argc() - 1);
    return true;
}

MInstruction *
IonBuilder::createDeclEnvObject(MDefinition *callee, MDefinition *scope)
{
    // Create a template CallObject that we'll use to generate inline object
    // creation.

    RootedScript script(cx, script_);
    RootedFunction fun(cx, info().fun());
    RootedObject templateObj(cx, DeclEnvObject::createTemplateObject(cx, fun));
    if (!templateObj)
        return NULL;

    // Add dummy values on the slot of the template object such as we do not try
    // mark uninitialized values.
    templateObj->setFixedSlot(DeclEnvObject::enclosingScopeSlot(), MagicValue(JS_GENERIC_MAGIC));
    templateObj->setFixedSlot(DeclEnvObject::lambdaSlot(), MagicValue(JS_GENERIC_MAGIC));

    // One field is added to the function to handle its name.  This cannot be a
    // dynamic slot because there is still plenty of room on the DeclEnv object.
    JS_ASSERT(!templateObj->hasDynamicSlots());

    // Allocate the actual object. It is important that no intervening
    // instructions could potentially bailout, thus leaking the dynamic slots
    // pointer.
    MInstruction *declEnvObj = MNewDeclEnvObject::New(templateObj);
    current->add(declEnvObj);

    // Initialize the object's reserved slots.
    current->add(MStoreFixedSlot::New(declEnvObj, DeclEnvObject::enclosingScopeSlot(), scope));
    current->add(MStoreFixedSlot::New(declEnvObj, DeclEnvObject::lambdaSlot(), callee));

    return declEnvObj;
}

MInstruction *
IonBuilder::createCallObject(MDefinition *callee, MDefinition *scope)
{
    // Create a template CallObject that we'll use to generate inline object
    // creation.

    RootedScript scriptRoot(cx, script());
    RootedObject templateObj(cx, CallObject::createTemplateObject(cx, scriptRoot));
    if (!templateObj)
        return NULL;

    // If the CallObject needs dynamic slots, allocate those now.
    MInstruction *slots;
    if (templateObj->hasDynamicSlots()) {
        size_t nslots = JSObject::dynamicSlotsCount(templateObj->numFixedSlots(),
                                                    templateObj->slotSpan());
        slots = MNewSlots::New(nslots);
    } else {
        slots = MConstant::New(NullValue());
    }
    current->add(slots);

    // Allocate the actual object. It is important that no intervening
    // instructions could potentially bailout, thus leaking the dynamic slots
    // pointer.
    MInstruction *callObj = MNewCallObject::New(templateObj, slots);
    current->add(callObj);

    // Initialize the object's reserved slots.
    current->add(MStoreFixedSlot::New(callObj, CallObject::enclosingScopeSlot(), scope));
    current->add(MStoreFixedSlot::New(callObj, CallObject::calleeSlot(), callee));

    // Initialize argument slots.
    for (AliasedFormalIter i(script()); i; i++) {
        unsigned slot = i.scopeSlot();
        unsigned formal = i.frameIndex();
        MDefinition *param = current->getSlot(info().argSlot(formal));
        if (slot >= templateObj->numFixedSlots())
            current->add(MStoreSlot::New(slots, slot - templateObj->numFixedSlots(), param));
        else
            current->add(MStoreFixedSlot::New(callObj, slot, param));
    }

    return callObj;
}

MDefinition *
IonBuilder::createThisScripted(MDefinition *callee)
{
    // Get callee.prototype.
    //
    // This instruction MUST be idempotent: since it does not correspond to an
    // explicit operation in the bytecode, we cannot use resumeAfter().
    // Getters may not override |prototype| fetching, so this operation is indeed idempotent.
    // - First try an idempotent property cache.
    // - Upon failing idempotent property cache, we can't use a non-idempotent cache,
    //   therefore we fallback to CallGetProperty
    //
    // Note: both CallGetProperty and GetPropertyCache can trigger a GC,
    //       and thus invalidation.
    MInstruction *getProto;
    if (!invalidatedIdempotentCache()) {
        MGetPropertyCache *getPropCache = MGetPropertyCache::New(callee, cx->names().classPrototype);
        getPropCache->setIdempotent();
        getProto = getPropCache;
    } else {
        MCallGetProperty *callGetProp = MCallGetProperty::New(callee, cx->names().classPrototype);
        callGetProp->setIdempotent();
        getProto = callGetProp;
    }
    current->add(getProto);

    // Create this from prototype
    MCreateThisWithProto *createThis = MCreateThisWithProto::New(callee, getProto);
    current->add(createThis);

    return createThis;
}

JSObject *
IonBuilder::getSingletonPrototype(JSFunction *target)
{
    if (!target || !target->hasSingletonType())
        return NULL;
    types::TypeObject *targetType = target->getType(cx);
    if (targetType->unknownProperties())
        return NULL;

    jsid protoid = NameToId(cx->names().classPrototype);
    types::HeapTypeSet *protoTypes = targetType->getProperty(cx, protoid, false);
    if (!protoTypes)
        return NULL;

    return protoTypes->getSingleton(cx);
}

MDefinition *
IonBuilder::createThisScriptedSingleton(HandleFunction target, MDefinition *callee)
{
    // Get the singleton prototype (if exists)
    RootedObject proto(cx, getSingletonPrototype(target));
    if (!proto)
        return NULL;

    // Generate an inline path to create a new |this| object with
    // the given singleton prototype.
    types::TypeObject *type = proto->getNewType(cx, &ObjectClass, target);
    if (!type)
        return NULL;
    if (!types::TypeScript::ThisTypes(target->nonLazyScript())->hasType(types::Type::ObjectType(type)))
        return NULL;

    RootedObject templateObject(cx, CreateThisForFunctionWithProto(cx, target, proto));
    if (!templateObject)
        return NULL;

    // Trigger recompilation if the templateObject changes.
    if (templateObject->type()->newScript)
        types::HeapTypeSet::WatchObjectStateChange(cx, templateObject->type());

    MCreateThisWithTemplate *createThis = MCreateThisWithTemplate::New(templateObject);
    current->add(createThis);

    return createThis;
}

MDefinition *
IonBuilder::createThis(HandleFunction target, MDefinition *callee)
{
    // Create this for unknown target
    if (!target) {
        MCreateThis *createThis = MCreateThis::New(callee);
        current->add(createThis);
        return createThis;
    }

    // Native constructors build the new Object themselves.
    if (target->isNative()) {
        if (!target->isNativeConstructor())
            return NULL;

        MConstant *magic = MConstant::New(MagicValue(JS_IS_CONSTRUCTING));
        current->add(magic);
        return magic;
    }

    // Try baking in the prototype.
    MDefinition *createThis = createThisScriptedSingleton(target, callee);
    if (createThis)
        return createThis;

    return createThisScripted(callee);
}

bool
IonBuilder::anyFunctionIsCloneAtCallsite(types::StackTypeSet *funTypes)
{
    uint32_t count = funTypes->getObjectCount();
    if (count < 1)
        return false;

    for (uint32_t i = 0; i < count; i++) {
        JSObject *obj = funTypes->getSingleObject(i);
        if (obj->isFunction() && obj->toFunction()->isInterpreted() &&
            obj->toFunction()->nonLazyScript()->shouldCloneAtCallsite)
        {
            return true;
        }
    }
    return false;
}

bool
IonBuilder::jsop_funcall(uint32_t argc)
{
    // Stack for JSOP_FUNCALL:
    // 1:      MPassArg(arg0)
    // ...
    // argc:   MPassArg(argN)
    // argc+1: MPassArg(JSFunction *), the 'f' in |f.call()|, in |this| position.
    // argc+2: The native 'call' function.

    // If |Function.prototype.call| may be overridden, don't optimize callsite.
    types::StackTypeSet *calleeTypes = oracle->getCallTarget(script(), argc, pc);
    RootedFunction native(cx, getSingleCallTarget(calleeTypes));
    if (!native || !native->isNative() || native->native() != &js_fun_call) {
        CallInfo callInfo(cx, false);
        if (!callInfo.init(current, argc))
            return false;
        return makeCall(native, callInfo, calleeTypes, false);
    }

    // Extract call target.
    types::StackTypeSet *funTypes = oracle->getCallArg(script(), argc, 0, pc);
    RootedObject funobj(cx, (funTypes) ? funTypes->getSingleton() : NULL);
    RootedFunction target(cx, (funobj && funobj->isFunction()) ? funobj->toFunction() : NULL);

    // Unwrap the (JSFunction *) parameter.
    int funcDepth = -((int)argc + 1);
    MPassArg *passFunc = current->peek(funcDepth)->toPassArg();
    current->rewriteAtDepth(funcDepth, passFunc->getArgument());

    // Remove the MPassArg(JSFunction *).
    passFunc->replaceAllUsesWith(passFunc->getArgument());
    passFunc->block()->discard(passFunc);

    // Shimmy the slots down to remove the native 'call' function.
    current->shimmySlots(funcDepth - 1);

    // If no |this| argument was provided, explicitly pass Undefined.
    // Pushing is safe here, since one stack slot has been removed.
    if (argc == 0) {
        MConstant *undef = MConstant::New(UndefinedValue());
        current->add(undef);
        MPassArg *pass = MPassArg::New(undef);
        current->add(pass);
        current->push(pass);
    } else {
        // |this| becomes implicit in the call.
        argc -= 1; 
    }

    // Call without inlining.
    CallInfo callInfo(cx, false);
    if (!callInfo.init(current, argc))
        return false;
    return makeCall(target, callInfo, funTypes, false);
}

bool
IonBuilder::jsop_funapply(uint32_t argc)
{
    types::StackTypeSet *calleeTypes = oracle->getCallTarget(script(), argc, pc);
    RootedFunction native(cx, getSingleCallTarget(calleeTypes));
    if (argc != 2) {
        CallInfo callInfo(cx, false);
        if (!callInfo.init(current, argc))
            return false;
        return makeCall(native, callInfo, calleeTypes, false);
    }

    // Disable compilation if the second argument to |apply| cannot be guaranteed
    // to be either definitely |arguments| or definitely not |arguments|.
    types::StackTypeSet *argObjTypes = oracle->getCallArg(script(), argc, 2, pc);
    LazyArgumentsType isArgObj = oracle->isArgumentObject(argObjTypes);
    if (isArgObj == MaybeArguments)
        return abort("fun.apply with MaybeArguments");

    // Fallback to regular call if arg 2 is not definitely |arguments|.
    if (isArgObj != DefinitelyArguments) {
        CallInfo callInfo(cx, false);
        if (!callInfo.init(current, argc))
            return false;
        return makeCall(native, callInfo, calleeTypes, false);
    }

    if (!native ||
        !native->isNative() ||
        native->native() != js_fun_apply)
    {
        return abort("fun.apply speculation failed");
    }

    // Use funapply that definitely uses |arguments|
    return jsop_funapplyarguments(argc);
}

bool
IonBuilder::jsop_funapplyarguments(uint32_t argc)
{
    // Stack for JSOP_FUNAPPLY:
    // 1:      MPassArg(Vp)
    // 2:      MPassArg(This)
    // argc+1: MPassArg(JSFunction *), the 'f' in |f.call()|, in |this| position.
    // argc+2: The native 'apply' function.

    // Extract call target.
    types::StackTypeSet *funTypes = oracle->getCallArg(script(), argc, 0, pc);
    RootedObject funobj(cx, (funTypes) ? funTypes->getSingleton() : NULL);
    RootedFunction target(cx, (funobj && funobj->isFunction()) ? funobj->toFunction() : NULL);

    // When this script isn't inlined, use MApplyArgs,
    // to copy the arguments from the stack and call the function
    if (inliningDepth_ == 0) {

        // Vp
        MPassArg *passVp = current->pop()->toPassArg();
        passVp->replaceAllUsesWith(passVp->getArgument());
        passVp->block()->discard(passVp);

        // This
        MPassArg *passThis = current->pop()->toPassArg();
        MDefinition *argThis = passThis->getArgument();
        passThis->replaceAllUsesWith(argThis);
        passThis->block()->discard(passThis);

        // Unwrap the (JSFunction *) parameter.
        MPassArg *passFunc = current->pop()->toPassArg();
        MDefinition *argFunc = passFunc->getArgument();
        passFunc->replaceAllUsesWith(argFunc);
        passFunc->block()->discard(passFunc);

        // Pop apply function.
        current->pop();

        MArgumentsLength *numArgs = MArgumentsLength::New();
        current->add(numArgs);

        MApplyArgs *apply = MApplyArgs::New(target, argFunc, numArgs, argThis);
        current->add(apply);
        current->push(apply);
        if (!resumeAfter(apply))
            return false;

        types::StackTypeSet *barrier;
        types::StackTypeSet *types = oracle->returnTypeSet(script(), pc, &barrier);
        return pushTypeBarrier(apply, types, barrier);
    }

    // When inlining we have the arguments the function gets called with
    // and can optimize even more, by just calling the functions with the args.
    JS_ASSERT(inliningDepth_ > 0);

    CallInfo callInfo(cx, false);

    // Vp
    MPassArg *passVp = current->pop()->toPassArg();
    passVp->replaceAllUsesWith(passVp->getArgument());
    passVp->block()->discard(passVp);

    // Arguments
    Vector<MDefinition *> args(cx);
    if (!args.append(inlinedArguments_.begin(), inlinedArguments_.end()))
        return false;
    callInfo.setArgs(&args);
    RootedScript scriptRoot(cx, script());
    if (!callInfo.initFunApplyArguments(oracle, scriptRoot, pc, info().nargs()))
        return false;

    // This
    MPassArg *passThis = current->pop()->toPassArg();
    MDefinition *argThis = passThis->getArgument();
    passThis->replaceAllUsesWith(argThis);
    passThis->block()->discard(passThis);
    callInfo.setThis(argThis);

    // Unwrap the (JSFunction *) parameter.
    MPassArg *passFunc = current->pop()->toPassArg();
    MDefinition *argFunc = passFunc->getArgument();
    passFunc->replaceAllUsesWith(argFunc);
    passFunc->block()->discard(passFunc);

    callInfo.setFun(argFunc);

    // Pop apply function.
    current->pop();

    // Set type information
    types::StackTypeSet *barrier;
    types::StackTypeSet *types = oracle->returnTypeSet(script(), pc, &barrier);
    callInfo.setTypeInfo(types, barrier);

    // Try inlining call
    if (target != NULL) {
        AutoObjectVector targets(cx);
        targets.append(target);

        if (makeInliningDecision(targets))
            return inlineScriptedCall(target, callInfo);
    }

    callInfo.wrapArgs(current);
    return makeCallBarrier(target, callInfo, funTypes, false);
}

bool
IonBuilder::jsop_call(uint32_t argc, bool constructing)
{
    // Acquire known call target if existent.
    AutoObjectVector originals(cx);
    types::StackTypeSet *calleeTypes = oracle->getCallTarget(script(), argc, pc);
    if (calleeTypes) {
        if (!getPolyCallTargets(calleeTypes, originals, 4))
            return false;
    }

    // If any call targets need to be cloned, clone them. Keep track of the
    // originals as we need to case on them for poly inline.
    bool hasClones = false;
    AutoObjectVector targets(cx);
    RootedFunction fun(cx);
    RootedScript scriptRoot(cx, script());
    for (uint32_t i = 0; i < originals.length(); i++) {
        fun = originals[i]->toFunction();
        if (fun->isInterpreted() && fun->nonLazyScript()->shouldCloneAtCallsite) {
            fun = CloneFunctionAtCallsite(cx, fun, scriptRoot, pc);
            if (!fun)
                return false;
            hasClones = true;
        }
        if (!targets.append(fun))
            return false;
    }

    CallInfo callInfo(cx, constructing);
    if (!callInfo.init(current, argc))
        return false;

    types::StackTypeSet *barrier;
    types::StackTypeSet *types = oracle->returnTypeSet(script(), pc, &barrier);
    callInfo.setTypeInfo(types, barrier);

    // Inline native call.
    if (inliningEnabled() && targets.length() == 1 && targets[0]->toFunction()->isNative()) {
        InliningStatus status = inlineNativeCall(callInfo, targets[0]->toFunction()->native());
        switch (status) {
          case InliningStatus_Error:
            return false;
          case InliningStatus_Inlined:
            callInfo.fun()->setFoldedUnchecked();
            return true;
          case InliningStatus_NotInlined:
            break;
          default:
            JS_NOT_REACHED("Invalid status");
        }
    }

    // Inline scriped call(s).
    if (!callInfo.initCallType(oracle, scriptRoot, pc))
        return false;
    if (inliningEnabled() && targets.length() > 0 && makeInliningDecision(targets))
        return inlineScriptedCalls(targets, originals, callInfo);

    // No inline, just make the call.
    RootedFunction target(cx, NULL);
    if (targets.length() == 1)
        target = targets[0]->toFunction();

    return makeCallBarrier(target, callInfo, calleeTypes, hasClones);
}

MDefinition *
IonBuilder::makeCallsiteClone(HandleFunction target, MDefinition *fun)
{
    // Bake in the clone eagerly if we have a known target. We have arrived here
    // because TI told us that the known target is a should-clone-at-callsite
    // function, which means that target already is the clone.
    if (target) {
        MConstant *constant = MConstant::New(ObjectValue(*target));
        current->add(constant);
        return constant;
    }

    // Add a callsite clone IC if we have multiple targets. Note that we
    // should have checked already that at least some targets are marked as
    // should-clone-at-callsite.
    MCallsiteCloneCache *clone = MCallsiteCloneCache::New(fun, pc);
    current->add(clone);
    return clone;
}

static bool
TestShouldDOMCall(JSContext *cx, types::TypeSet *inTypes, HandleFunction func,
                  JSJitInfo::OpType opType)
{
    if (!func->isNative() || !func->jitInfo())
        return false;
    // If all the DOM objects flowing through are legal with this
    // property, we can bake in a call to the bottom half of the DOM
    // accessor
    DOMInstanceClassMatchesProto instanceChecker =
        GetDOMCallbacks(cx->runtime)->instanceClassMatchesProto;

    const JSJitInfo *jinfo = func->jitInfo();
    if (jinfo->type != opType)
        return false;

    for (unsigned i = 0; i < inTypes->getObjectCount(); i++) {
        types::TypeObject *curType = inTypes->getTypeObject(i);

        if (!curType) {
            JSObject *curObj = inTypes->getSingleObject(i);

            if (!curObj)
                continue;

            curType = curObj->getType(cx);
            if (!curType)
                return false;
        }

        JSObject *typeProto = curType->proto;
        RootedObject proto(cx, typeProto);
        if (!instanceChecker(proto, jinfo->protoID, jinfo->depth))
            return false;
    }

    return true;
}

static bool
TestAreKnownDOMTypes(JSContext *cx, types::TypeSet *inTypes)
{
    if (inTypes->unknownObject())
        return false;

    // First iterate to make sure they all are DOM objects, then freeze all of
    // them as such if they are.
    for (unsigned i = 0; i < inTypes->getObjectCount(); i++) {
        types::TypeObject *curType = inTypes->getTypeObject(i);

        if (!curType) {
            JSObject *curObj = inTypes->getSingleObject(i);

            // Skip holes in TypeSets.
            if (!curObj)
                continue;

            curType = curObj->getType(cx);
            if (!curType)
                return false;
        }

        if (curType->unknownProperties())
            return false;

        if (!(curType->clasp->flags & JSCLASS_IS_DOMJSCLASS))
            return false;
    }

    // If we didn't check anything, no reason to say yes.
    if (inTypes->getObjectCount() > 0)
        return true;

    return false;
}

MCall *
IonBuilder::makeCallHelper(HandleFunction target, CallInfo &callInfo,
                           types::StackTypeSet *calleeTypes, bool cloneAtCallsite)
{
    JS_ASSERT(callInfo.isWrapped());

    // This function may be called with mutated stack.
    // Querying TI for popped types is invalid.

    uint32_t targetArgs = callInfo.argc();

    // Collect number of missing arguments provided that the target is
    // scripted. Native functions are passed an explicit 'argc' parameter.
    if (target && !target->isNative())
        targetArgs = Max<uint32_t>(target->nargs, callInfo.argc());

    MCall *call =
        MCall::New(target, targetArgs + 1, callInfo.argc(), callInfo.constructing(), calleeTypes);
    if (!call)
        return NULL;

    // Explicitly pad any missing arguments with |undefined|.
    // This permits skipping the argumentsRectifier.
    for (int i = targetArgs; i > (int)callInfo.argc(); i--) {
        JS_ASSERT_IF(target, !target->isNative());
        MConstant *undef = MConstant::New(UndefinedValue());
        current->add(undef);
        MPassArg *pass = MPassArg::New(undef);
        current->add(pass);
        call->addArg(i, pass);
    }

    // Add explicit arguments.
    // Skip addArg(0) because it is reserved for this
    for (int32_t i = callInfo.argc() - 1; i >= 0; i--) {
        JS_ASSERT(callInfo.getArg(i)->isPassArg());
        call->addArg(i + 1, callInfo.getArg(i)->toPassArg());
    }

    // Place an MPrepareCall before the first passed argument, before we
    // potentially perform rearrangement.
    JS_ASSERT(callInfo.thisArg()->isPassArg());
    MPassArg *thisArg = callInfo.thisArg()->toPassArg();
    MPrepareCall *start = new MPrepareCall;
    thisArg->block()->insertBefore(thisArg, start);
    call->initPrepareCall(start);

    // Inline the constructor on the caller-side.
    if (callInfo.constructing()) {
        MDefinition *create = createThis(target, callInfo.fun());
        if (!create) {
            abort("Failure inlining constructor for call.");
            return NULL;
        }

        // Unwrap the MPassArg before discarding: it may have been captured by an MResumePoint.
        thisArg->replaceAllUsesWith(thisArg->getArgument());
        thisArg->block()->discard(thisArg);

        MPassArg *newThis = MPassArg::New(create);
        current->add(newThis);

        thisArg = newThis;
    }

    // Pass |this| and function.
    call->addArg(0, thisArg);

    // Add a callsite clone IC for multiple targets which all should be
    // callsite cloned, or bake in the clone for a single target.
    if (cloneAtCallsite) {
        MDefinition *fun = makeCallsiteClone(target, callInfo.fun());
        callInfo.setFun(fun);
    }

    if (target && JSOp(*pc) == JSOP_CALL) {
        // We know we have a single call target.  Check whether the "this" types
        // are DOM types and our function a DOM function, and if so flag the
        // MCall accordingly.
        types::StackTypeSet *thisTypes = oracle->getCallArg(script(), callInfo.argc(), 0, pc);
        if (thisTypes &&
            TestAreKnownDOMTypes(cx, thisTypes) &&
            TestShouldDOMCall(cx, thisTypes, target, JSJitInfo::Method))
        {
            call->setDOMFunction();
        }
    }

    call->initFunction(callInfo.fun());

    current->add(call);
    return call;
}

static types::StackTypeSet*
AdjustTypeBarrierForDOMCall(const JSJitInfo* jitinfo, types::StackTypeSet *types,
                            types::StackTypeSet *barrier)
{
    // If the return type of our DOM native is in "types" already, we don't
    // actually need a barrier.
    if (jitinfo->returnType == JSVAL_TYPE_UNKNOWN)
        return barrier;

    // JSVAL_TYPE_OBJECT doesn't tell us much; we still have to barrier on the
    // actual type of the object.
    if (jitinfo->returnType == JSVAL_TYPE_OBJECT)
        return barrier;

    if (jitinfo->returnType != types->getKnownTypeTag())
        return barrier;
    
    // No need for a barrier if we're already expecting the type we'll produce.
    return NULL;
}

bool
IonBuilder::makeCallBarrier(HandleFunction target, CallInfo &callInfo,
                            types::StackTypeSet *calleeTypes, bool cloneAtCallsite)
{
    JS_ASSERT(callInfo.hasTypeInfo());

    MCall *call = makeCallHelper(target, callInfo, calleeTypes, cloneAtCallsite);
    if (!call)
        return false;

    current->push(call);
    if (!resumeAfter(call))
        return false;

    types::StackTypeSet *barrier = callInfo.barrier();
    if (call->isDOMFunction()) {
        JSFunction* target = call->getSingleTarget();
        JS_ASSERT(target && target->isNative() && target->jitInfo());
        barrier = AdjustTypeBarrierForDOMCall(target->jitInfo(), callInfo.types(), barrier);
    }

    return pushTypeBarrier(call, callInfo.types(), barrier);
}

bool
IonBuilder::makeCall(HandleFunction target, CallInfo &callInfo,
                     types::StackTypeSet *calleeTypes, bool cloneAtCallsite)
{
    JS_ASSERT(!callInfo.hasTypeInfo());

    types::StackTypeSet *barrier;
    types::StackTypeSet *types = oracle->returnTypeSet(script(), pc, &barrier);
    callInfo.setTypeInfo(types, barrier);

    return makeCallBarrier(target, callInfo, calleeTypes, cloneAtCallsite);
}

bool
IonBuilder::jsop_eval(uint32_t argc)
{
    types::StackTypeSet *calleeTypes = oracle->getCallTarget(script(), argc, pc);

    // Emit a normal call if the eval has never executed. This keeps us from
    // disabling compilation for the script when testing with --ion-eager.
    if (calleeTypes && calleeTypes->empty())
        return jsop_call(argc, /* constructing = */ false);

    RootedFunction singleton(cx, getSingleCallTarget(calleeTypes));
    if (!singleton)
        return abort("No singleton callee for eval()");

    if (IsBuiltinEvalForScope(&script()->global(), ObjectValue(*singleton))) {
        if (argc != 1)
            return abort("Direct eval with more than one argument");

        if (!info().fun())
            return abort("Direct eval in global code");

        types::StackTypeSet *thisTypes = oracle->thisTypeSet(script());

        // The 'this' value for the outer and eval scripts must be the
        // same. This is not guaranteed if a primitive string/number/etc.
        // is passed through to the eval invoke as the primitive may be
        // boxed into different objects if accessed via 'this'.
        JSValueType type = thisTypes->getKnownTypeTag();
        if (type != JSVAL_TYPE_OBJECT && type != JSVAL_TYPE_NULL && type != JSVAL_TYPE_UNDEFINED)
            return abort("Direct eval from script with maybe-primitive 'this'");

        CallInfo callInfo(cx, /* constructing = */ false);
        if (!callInfo.init(current, argc))
            return false;
        callInfo.unwrapArgs();

        MDefinition *scopeChain = current->scopeChain();
        MDefinition *string = callInfo.getArg(0);

        current->pushSlot(info().thisSlot());
        MDefinition *thisValue = current->pop();

        // Try to pattern match 'eval(v + "()")'. In this case v is likely a
        // name on the scope chain and the eval is performing a call on that
        // value. Use a dynamic scope chain lookup rather than a full eval.
        if (string->isConcat() &&
            string->getOperand(1)->isConstant() &&
            string->getOperand(1)->toConstant()->value().isString())
        {
            JSString *str = string->getOperand(1)->toConstant()->value().toString();

            JSBool match;
            if (!JS_StringEqualsAscii(cx, str, "()", &match))
                return false;
            if (match) {
                MDefinition *name = string->getOperand(0);
                MInstruction *dynamicName = MGetDynamicName::New(scopeChain, name);
                current->add(dynamicName);

                MInstruction *thisv = MPassArg::New(thisValue);
                current->add(thisv);

                current->push(dynamicName);
                current->push(thisv);

                CallInfo evalCallInfo(cx, /* constructing = */ false);
                if (!evalCallInfo.init(current, /* argc = */ 0))
                    return false;

                return makeCall(NullPtr(), evalCallInfo, NULL, false);
            }
        }

        MInstruction *filterArguments = MFilterArguments::New(string);
        current->add(filterArguments);

        MInstruction *ins = MCallDirectEval::New(scopeChain, string, thisValue);
        current->add(ins);
        current->push(ins);

        types::StackTypeSet *barrier;
        types::StackTypeSet *types = oracle->returnTypeSet(script(), pc, &barrier);
        return resumeAfter(ins) && pushTypeBarrier(ins, types, barrier);
    }

    return jsop_call(argc, /* constructing = */ false);
}

bool
IonBuilder::jsop_compare(JSOp op)
{
    MDefinition *right = current->pop();
    MDefinition *left = current->pop();

    MCompare *ins = MCompare::New(left, right, op);
    current->add(ins);
    current->push(ins);

    TypeOracle::BinaryTypes b = oracle->binaryTypes(script(), pc);
    ins->infer(b, cx);

    if (ins->isEffectful() && !resumeAfter(ins))
        return false;
    return true;
}

JSObject *
IonBuilder::getNewArrayTemplateObject(uint32_t count)
{
    RootedScript scriptRoot(cx, script());
    NewObjectKind newKind = types::UseNewTypeForInitializer(cx, scriptRoot, pc, JSProto_Array);
    RootedObject templateObject(cx, NewDenseUnallocatedArray(cx, count, NULL, newKind));
    if (!templateObject)
        return NULL;

    if (newKind != SingletonObject) {
        types::TypeObject *type = types::TypeScript::InitObject(cx, scriptRoot, pc, JSProto_Array);
        if (!type)
            return NULL;
        templateObject->setType(type);
    }

    return templateObject;
}

bool
IonBuilder::jsop_newarray(uint32_t count)
{
    JS_ASSERT(script()->compileAndGo);

    JSObject *templateObject = getNewArrayTemplateObject(count);
    if (!templateObject)
        return false;

    if (oracle->arrayResultShouldHaveDoubleConversion(script(), pc))
        templateObject->setShouldConvertDoubleElements();

    MNewArray *ins = new MNewArray(count, templateObject, MNewArray::NewArray_Allocating);

    current->add(ins);
    current->push(ins);

    return true;
}

bool
IonBuilder::jsop_newobject(HandleObject baseObj)
{
    // Don't bake in the TypeObject for non-CNG scripts.
    JS_ASSERT(script()->compileAndGo);

    RootedObject templateObject(cx);

    RootedScript scriptRoot(cx, script());
    NewObjectKind newKind = types::UseNewTypeForInitializer(cx, scriptRoot, pc, JSProto_Object);
    if (baseObj) {
        templateObject = CopyInitializerObject(cx, baseObj, newKind);
    } else {
        gc::AllocKind allocKind = GuessObjectGCKind(0);
        templateObject = NewBuiltinClassInstance(cx, &ObjectClass, allocKind, newKind);
    }

    if (!templateObject)
        return false;

    if (newKind != SingletonObject) {
        types::TypeObject *type = types::TypeScript::InitObject(cx, scriptRoot, pc, JSProto_Object);
        if (!type)
            return false;
        templateObject->setType(type);
    }

    MNewObject *ins = MNewObject::New(templateObject);

    current->add(ins);
    current->push(ins);

    return resumeAfter(ins);
}

bool
IonBuilder::jsop_initelem_array()
{
    MDefinition *value = current->pop();
    MDefinition *obj = current->peek(-1);

    MConstant *id = MConstant::New(Int32Value(GET_UINT24(pc)));
    current->add(id);

    // Get the elements vector.
    MElements *elements = MElements::New(obj);
    current->add(elements);

    if (obj->toNewArray()->templateObject()->shouldConvertDoubleElements()) {
        MInstruction *valueDouble = MToDouble::New(value);
        current->add(valueDouble);
        value = valueDouble;
    }

    // Store the value.
    MStoreElement *store = MStoreElement::New(elements, id, value, /* needsHoleCheck = */ false);
    current->add(store);

    // Update the length.
    MSetInitializedLength *initLength = MSetInitializedLength::New(elements, id);
    current->add(initLength);

    if (!resumeAfter(initLength))
        return false;

   return true;
}

static bool
CanEffectlesslyCallLookupGenericOnObject(JSObject *obj)
{
    while (obj) {
        if (!obj->isNative())
            return false;
        if (obj->getClass()->ops.lookupProperty)
            return false;
        obj = obj->getProto();
    }
    return true;
}

bool
IonBuilder::jsop_initprop(HandlePropertyName name)
{
    MDefinition *value = current->pop();
    MDefinition *obj = current->peek(-1);

    RootedObject templateObject(cx, obj->toNewObject()->templateObject());

    if (!oracle->propertyWriteCanSpecialize(script(), pc)) {
        // This should only happen for a few names like __proto__.
        return abort("INITPROP Monitored initprop");
    }

    if (!CanEffectlesslyCallLookupGenericOnObject(templateObject))
        return abort("INITPROP template object is special");

    RootedObject holder(cx);
    RootedShape shape(cx);
    RootedId id(cx, NameToId(name));
    bool res = LookupPropertyWithFlags(cx, templateObject, id,
                                       0, &holder, &shape);
    if (!res)
        return false;

    if (!shape || holder != templateObject) {
        // JSOP_NEWINIT becomes an MNewObject without preconfigured properties.
        MInitProp *init = MInitProp::New(obj, name, value);
        current->add(init);
        return resumeAfter(init);
    }

    bool needsBarrier = true;
    TypeOracle::BinaryTypes b = oracle->binaryTypes(script(), pc);
    if (b.lhsTypes &&
        (id == types::IdToTypeId(id)) &&
        !b.lhsTypes->propertyNeedsBarrier(cx, id))
    {
        needsBarrier = false;
    }

    // In parallel execution, we never require write barriers.  See
    // forkjoin.cpp for more information.
    switch (info().executionMode()) {
      case SequentialExecution:
        break;
      case ParallelExecution:
        needsBarrier = false;
        break;
    }

    if (templateObject->isFixedSlot(shape->slot())) {
        MStoreFixedSlot *store = MStoreFixedSlot::New(obj, shape->slot(), value);
        if (needsBarrier)
            store->setNeedsBarrier();

        current->add(store);
        return resumeAfter(store);
    }

    MSlots *slots = MSlots::New(obj);
    current->add(slots);

    uint32_t slot = templateObject->dynamicSlotIndex(shape->slot());
    MStoreSlot *store = MStoreSlot::New(slots, slot, value);
    if (needsBarrier)
        store->setNeedsBarrier();

    current->add(store);
    return resumeAfter(store);
}

MBasicBlock *
IonBuilder::addBlock(MBasicBlock *block, uint32_t loopDepth)
{
    if (!block)
        return NULL;
    graph().addBlock(block);
    block->setLoopDepth(loopDepth);
    return block;
}

MBasicBlock *
IonBuilder::newBlock(MBasicBlock *predecessor, jsbytecode *pc)
{
    MBasicBlock *block = MBasicBlock::New(graph(), info(), predecessor, pc, MBasicBlock::NORMAL);
    return addBlock(block, loopDepth_);
}

MBasicBlock *
IonBuilder::newBlock(MBasicBlock *predecessor, jsbytecode *pc, MResumePoint *priorResumePoint)
{
    MBasicBlock *block = MBasicBlock::NewWithResumePoint(graph(), info(), predecessor, pc,
                                                         priorResumePoint);
    return addBlock(block, loopDepth_);
}

MBasicBlock *
IonBuilder::newBlockPopN(MBasicBlock *predecessor, jsbytecode *pc, uint32_t popped)
{
    MBasicBlock *block = MBasicBlock::NewPopN(graph(), info(), predecessor, pc, MBasicBlock::NORMAL, popped);
    return addBlock(block, loopDepth_);
}

MBasicBlock *
IonBuilder::newBlockAfter(MBasicBlock *at, MBasicBlock *predecessor, jsbytecode *pc)
{
    MBasicBlock *block = MBasicBlock::New(graph(), info(), predecessor, pc, MBasicBlock::NORMAL);
    if (!block)
        return NULL;
    graph().insertBlockAfter(at, block);
    return block;
}

MBasicBlock *
IonBuilder::newBlock(MBasicBlock *predecessor, jsbytecode *pc, uint32_t loopDepth)
{
    MBasicBlock *block = MBasicBlock::New(graph(), info(), predecessor, pc, MBasicBlock::NORMAL);
    return addBlock(block, loopDepth);
}

MBasicBlock *
IonBuilder::newOsrPreheader(MBasicBlock *predecessor, jsbytecode *loopEntry)
{
    JS_ASSERT((JSOp)*loopEntry == JSOP_LOOPENTRY);
    JS_ASSERT(loopEntry == info().osrPc());

    // Create two blocks: one for the OSR entry with no predecessors, one for
    // the preheader, which has the OSR entry block as a predecessor. The
    // OSR block is always the second block (with id 1).
    MBasicBlock *osrBlock  = newBlockAfter(*graph().begin(), loopEntry);
    MBasicBlock *preheader = newBlock(predecessor, loopEntry);
    if (!osrBlock || !preheader)
        return NULL;

    MOsrEntry *entry = MOsrEntry::New();
    osrBlock->add(entry);

    // Initialize |scopeChain|.
    {
        uint32_t slot = info().scopeChainSlot();

        MOsrScopeChain *scopev = MOsrScopeChain::New(entry);
        osrBlock->add(scopev);
        osrBlock->initSlot(slot, scopev);
    }

    if (info().fun()) {
        // Initialize |this| parameter.
        uint32_t slot = info().thisSlot();
        ptrdiff_t offset = StackFrame::offsetOfThis(info().fun());

        MOsrValue *thisv = MOsrValue::New(entry, offset);
        osrBlock->add(thisv);
        osrBlock->initSlot(slot, thisv);

        // Initialize arguments.
        for (uint32_t i = 0; i < info().nargs(); i++) {
            uint32_t slot = info().argSlot(i);
            ptrdiff_t offset = StackFrame::offsetOfFormalArg(info().fun(), i);

            MOsrValue *osrv = MOsrValue::New(entry, offset);
            osrBlock->add(osrv);
            osrBlock->initSlot(slot, osrv);
        }
    }

    // Initialize locals.
    for (uint32_t i = 0; i < info().nlocals(); i++) {
        uint32_t slot = info().localSlot(i);
        ptrdiff_t offset = StackFrame::offsetOfFixed(i);

        MOsrValue *osrv = MOsrValue::New(entry, offset);
        osrBlock->add(osrv);
        osrBlock->initSlot(slot, osrv);
    }

    // Initialize stack.
    uint32_t numSlots = preheader->stackDepth() - CountArgSlots(info().fun()) - info().nlocals();
    for (uint32_t i = 0; i < numSlots; i++) {
        uint32_t slot = info().stackSlot(i);
        ptrdiff_t offset = StackFrame::offsetOfFixed(info().nlocals() + i);

        MOsrValue *osrv = MOsrValue::New(entry, offset);
        osrBlock->add(osrv);
        osrBlock->initSlot(slot, osrv);
    }

    // Create an MStart to hold the first valid MResumePoint.
    MStart *start = MStart::New(MStart::StartType_Osr);
    osrBlock->add(start);
    graph().setOsrStart(start);

    // MOsrValue instructions are infallible, so the first MResumePoint must
    // occur after they execute, at the point of the MStart.
    if (!resumeAt(start, loopEntry))
        return NULL;

    // Link the same MResumePoint from the MStart to each MOsrValue.
    // This causes logic in ShouldSpecializeInput() to not replace Uses with
    // Unboxes in the MResumePiont, so that the MStart always sees Values.
    osrBlock->linkOsrValues(start);

    // Clone types of the other predecessor of the pre-header to the osr block,
    // such as pre-header phi's won't discard specialized type of the
    // predecessor.
    JS_ASSERT(predecessor->stackDepth() == osrBlock->stackDepth());
    JS_ASSERT(info().scopeChainSlot() == 0);
    JS_ASSERT(osrBlock->scopeChain()->type() == MIRType_Object);

    Vector<MIRType> slotTypes(cx);
    if (!slotTypes.growByUninitialized(osrBlock->stackDepth()))
        return NULL;

    // Fill slotTypes with the types of the predecessor block.
    for (uint32_t i = 0; i < osrBlock->stackDepth(); i++)
        slotTypes[i] = MIRType_Value;

    // Update slotTypes for slots that may have a different type at this join point.
    if (!oracle->getOsrTypes(loopEntry, slotTypes))
        return NULL;

    for (uint32_t i = 1; i < osrBlock->stackDepth(); i++) {
        // Unbox the MOsrValue if it is known to be unboxable.
        switch (slotTypes[i]) {
          case MIRType_Boolean:
          case MIRType_Int32:
          case MIRType_Double:
          case MIRType_String:
          case MIRType_Object:
          {
            MDefinition *def = osrBlock->getSlot(i);
            JS_ASSERT(def->type() == MIRType_Value);

            MInstruction *actual = MUnbox::New(def, slotTypes[i], MUnbox::Infallible);
            osrBlock->add(actual);
            osrBlock->rewriteSlot(i, actual);
            break;
          }

          case MIRType_Null:
          {
            MConstant *c = MConstant::New(NullValue());
            osrBlock->add(c);
            osrBlock->rewriteSlot(i, c);
            break;
          }

          case MIRType_Undefined:
          {
            MConstant *c = MConstant::New(UndefinedValue());
            osrBlock->add(c);
            osrBlock->rewriteSlot(i, c);
            break;
          }

          case MIRType_Magic:
            JS_ASSERT(lazyArguments_);
            osrBlock->rewriteSlot(i, lazyArguments_);
            break;

          default:
            break;
        }
    }

    // Finish the osrBlock.
    osrBlock->end(MGoto::New(preheader));
    preheader->addPredecessor(osrBlock);
    graph().setOsrBlock(osrBlock);

    // Wrap |this| with a guaranteed use, to prevent instruction elimination.
    // Prevent |this| from being DCE'd: necessary for constructors.
    if (info().fun())
        preheader->getSlot(info().thisSlot())->setGuard();

    return preheader;
}

MBasicBlock *
IonBuilder::newPendingLoopHeader(MBasicBlock *predecessor, jsbytecode *pc)
{
    loopDepth_++;
    MBasicBlock *block = MBasicBlock::NewPendingLoopHeader(graph(), info(), predecessor, pc);
    return addBlock(block, loopDepth_);
}

// A resume point is a mapping of stack slots to MDefinitions. It is used to
// capture the environment such that if a guard fails, and IonMonkey needs
// to exit back to the interpreter, the interpreter state can be
// reconstructed.
//
// We capture stack state at critical points:
//   * (1) At the beginning of every basic block.
//   * (2) After every effectful operation.
//
// As long as these two properties are maintained, instructions can
// be moved, hoisted, or, eliminated without problems, and ops without side
// effects do not need to worry about capturing state at precisely the
// right point in time.
//
// Effectful instructions, of course, need to capture state after completion,
// where the interpreter will not attempt to repeat the operation. For this,
// ResumeAfter must be used. The state is attached directly to the effectful
// instruction to ensure that no intermediate instructions could be injected
// in between by a future analysis pass.
//
// During LIR construction, if an instruction can bail back to the interpreter,
// we create an LSnapshot, which uses the last known resume point to request
// register/stack assignments for every live value.
bool
IonBuilder::resume(MInstruction *ins, jsbytecode *pc, MResumePoint::Mode mode)
{
    JS_ASSERT(ins->isEffectful() || !ins->isMovable());

    MResumePoint *resumePoint = MResumePoint::New(ins->block(), pc, callerResumePoint_, mode);
    if (!resumePoint)
        return false;
    ins->setResumePoint(resumePoint);
    resumePoint->setInstruction(ins);
    return true;
}

bool
IonBuilder::resumeAt(MInstruction *ins, jsbytecode *pc)
{
    return resume(ins, pc, MResumePoint::ResumeAt);
}

bool
IonBuilder::resumeAfter(MInstruction *ins)
{
    return resume(ins, pc, MResumePoint::ResumeAfter);
}

bool
IonBuilder::maybeInsertResume()
{
    // Create a resume point at the current position, without an existing
    // effectful instruction. This resume point is not necessary for correct
    // behavior (see above), but is added to avoid holding any values from the
    // previous resume point which are now dead. This shortens the live ranges
    // of such values and improves register allocation.
    //
    // This optimization is not performed outside of loop bodies, where good
    // register allocation is not as critical, in order to avoid creating
    // excessive resume points.

    if (loopDepth_ == 0)
        return true;

    MNop *ins = MNop::New();
    current->add(ins);

    return resumeAfter(ins);
}

<<<<<<< HEAD
void
IonBuilder::insertRecompileCheck()
{
    if (!inliningEnabled())
        return;

    if (inliningDepth_ > 0)
        return;

    // Don't recompile if we are already inlining.
    if (script()->getUseCount() >= js_IonOptions.usesBeforeInlining())
        return;

    // Don't recompile if the oracle cannot provide inlining information
    // or if the script has no calls.
    if (!oracle->canInlineCalls())
        return;

    // Baseline does not handle recompile-check bailouts. We can end up here if
    // TI reset the use count during compilation.
    if (ion::IsBaselineEnabled(cx))
        return;

    uint32_t minUses = UsesBeforeIonRecompile(script(), pc);
    MRecompileCheck *check = MRecompileCheck::New(minUses);
    current->add(check);
}

=======
>>>>>>> 70ebc503
static inline bool
TestSingletonProperty(JSContext *cx, HandleObject obj, HandleId id, bool *isKnownConstant)
{
    // We would like to completely no-op property/global accesses which can
    // produce only a particular JSObject. When indicating the access result is
    // definitely an object, type inference does not account for the
    // possibility that the property is entirely missing from the input object
    // and its prototypes (if this happens, a semantic trigger would be hit and
    // the pushed types updated, even if there is no type barrier).
    //
    // If the access definitely goes through obj, either directly or on the
    // prototype chain, then if obj has a defined property now, and the
    // property has a default or method shape, then the property is not missing
    // and the only way it can become missing in the future is if it is deleted.
    // Deletion causes type properties to be explicitly marked with undefined.

    *isKnownConstant = false;

    if (!CanEffectlesslyCallLookupGenericOnObject(obj))
        return true;

    RootedObject holder(cx);
    RootedShape shape(cx);
    if (!JSObject::lookupGeneric(cx, obj, id, &holder, &shape))
        return false;
    if (!shape)
        return true;

    if (!shape->hasDefaultGetter())
        return true;
    if (!shape->hasSlot())
        return true;
    if (holder->getSlot(shape->slot()).isUndefined())
        return true;

    *isKnownConstant = true;
    return true;
}

static inline bool
TestSingletonPropertyTypes(JSContext *cx, types::StackTypeSet *types,
                           HandleObject globalObj, HandleId id,
                           bool *isKnownConstant, bool *testObject,
                           bool *testString)
{
    // As for TestSingletonProperty, but the input is any value in a type set
    // rather than a specific object. If testObject is set then the constant
    // result can only be used after ensuring the input is an object.

    *isKnownConstant = false;
    *testObject = false;
    *testString = false;

    if (!types || types->unknownObject())
        return true;

    RootedObject singleton(cx, types->getSingleton());
    if (singleton)
        return TestSingletonProperty(cx, singleton, id, isKnownConstant);

    if (!globalObj)
        return true;

    JSProtoKey key;
    JSValueType type = types->getKnownTypeTag();
    switch (type) {
      case JSVAL_TYPE_STRING:
        key = JSProto_String;
        break;

      case JSVAL_TYPE_INT32:
      case JSVAL_TYPE_DOUBLE:
        key = JSProto_Number;
        break;

      case JSVAL_TYPE_BOOLEAN:
        key = JSProto_Boolean;
        break;

      case JSVAL_TYPE_OBJECT:
      case JSVAL_TYPE_UNKNOWN: {
        if (types->hasType(types::Type::StringType())) {
            // Do not optimize if the object is either a String or an Object.
            if (types->maybeObject())
                return true;
            key = JSProto_String;
            *testString = true;
            break;
        }

        // For property accesses which may be on many objects, we just need to
        // find a prototype common to all the objects; if that prototype
        // has the singleton property, the access will not be on a missing property.
        bool thoughtConstant = true;
        for (unsigned i = 0; i < types->getObjectCount(); i++) {
            types::TypeObject *object = types->getTypeObject(i);
            if (!object) {
                // Try to get it through the singleton.
                JSObject *curObj = types->getSingleObject(i);
                // As per the comment in jsinfer.h, there can be holes in
                // TypeSets, so just skip over them.
                if (!curObj)
                    continue;
                object = curObj->getType(cx);
                if (!object)
                    return false;
            }

            if (object->proto) {
                // Test this type.
                RootedObject proto(cx, object->proto);
                if (!TestSingletonProperty(cx, proto, id, &thoughtConstant))
                    return false;
                // Short circuit
                if (!thoughtConstant)
                    break;
            } else {
                // Can't be on the prototype chain with no prototypes...
                thoughtConstant = false;
                break;
            }
        }
        if (thoughtConstant) {
            // If this is not a known object, a test will be needed.
            *testObject = (type != JSVAL_TYPE_OBJECT);
        }
        *isKnownConstant = thoughtConstant;
        return true;
      }
      default:
        return true;
    }

    RootedObject proto(cx);
    if (!js_GetClassPrototype(cx, key, &proto, NULL))
        return false;

    return TestSingletonProperty(cx, proto, id, isKnownConstant);
}

// Given an actual and observed type set, annotates the IR as much as possible:
// (1) If no type information is provided, the value on the top of the stack is
//     left in place.
// (2) If a single type definitely exists, and no type barrier is in place,
//     then an infallible unbox instruction replaces the value on the top of
//     the stack.
// (3) If a type barrier is in place, but has an unknown type set, leave the
//     value at the top of the stack.
// (4) If a type barrier is in place, and has a single type, an unbox
//     instruction replaces the top of the stack.
// (5) Lastly, a type barrier instruction replaces the top of the stack.
bool
IonBuilder::pushTypeBarrier(MInstruction *ins, types::StackTypeSet *actual,
                            types::StackTypeSet *observed)
{
    // If the instruction has no side effects, we'll resume the entire operation.
    // The actual type barrier will occur in the interpreter. If the
    // instruction is effectful, even if it has a singleton type, there
    // must be a resume point capturing the original def, and resuming
    // to that point will explicitly monitor the new type.

    if (!actual) {
        JS_ASSERT(!observed);
        return true;
    }

    if (!observed) {
        JSValueType type = actual->getKnownTypeTag();
        MInstruction *replace = NULL;
        switch (type) {
          case JSVAL_TYPE_UNDEFINED:
            ins->setFoldedUnchecked();
            replace = MConstant::New(UndefinedValue());
            break;
          case JSVAL_TYPE_NULL:
            ins->setFoldedUnchecked();
            replace = MConstant::New(NullValue());
            break;
          case JSVAL_TYPE_UNKNOWN:
            break;
          default: {
            MIRType replaceType = MIRTypeFromValueType(type);
            if (ins->type() == MIRType_Value)
                replace = MUnbox::New(ins, replaceType, MUnbox::Infallible);
            else
                JS_ASSERT(ins->type() == replaceType);
            break;
          }
        }
        if (replace) {
            current->pop();
            current->add(replace);
            current->push(replace);
            if (replace->acceptsTypeSet())
                replace->setTypeSet(cloneTypeSet(actual));
        } else {
            if (ins->acceptsTypeSet())
                ins->setTypeSet(cloneTypeSet(actual));
        }
        return true;
    }

    if (observed->unknown())
        return true;

    current->pop();

    MInstruction *barrier;
    JSValueType type = observed->getKnownTypeTag();

    // An unbox instruction isn't enough to capture JSVAL_TYPE_OBJECT. Use a type
    // barrier followed by an infallible unbox.
    bool isObject = false;
    if (type == JSVAL_TYPE_OBJECT && !observed->hasType(types::Type::AnyObjectType())) {
        type = JSVAL_TYPE_UNKNOWN;
        isObject = true;
    }

    switch (type) {
      case JSVAL_TYPE_UNKNOWN:
      case JSVAL_TYPE_UNDEFINED:
      case JSVAL_TYPE_NULL:
        barrier = MTypeBarrier::New(ins, cloneTypeSet(observed));
        current->add(barrier);

        if (type == JSVAL_TYPE_UNDEFINED)
            return pushConstant(UndefinedValue());
        if (type == JSVAL_TYPE_NULL)
            return pushConstant(NullValue());
        if (isObject) {
            barrier = MUnbox::New(barrier, MIRType_Object, MUnbox::Infallible);
            current->add(barrier);
        }
        break;
      default:
        MUnbox::Mode mode = ins->isEffectful() ? MUnbox::TypeBarrier : MUnbox::TypeGuard;
        barrier = MUnbox::New(ins, MIRTypeFromValueType(type), mode);
        current->add(barrier);
    }
    current->push(barrier);
    return true;
}

// Test the type of values returned by a VM call. This is an optimized version
// of calling TypeScript::Monitor inside such stubs.
void
IonBuilder::monitorResult(MInstruction *ins, types::TypeSet *barrier, types::StackTypeSet *types)
{
    // MonitorTypes is redundant if we will also add a type barrier.
    if (barrier)
        return;

    if (!types || types->unknown())
        return;

    MInstruction *monitor = MMonitorTypes::New(ins, cloneTypeSet(types));
    current->add(monitor);
}

bool
IonBuilder::jsop_getgname(HandlePropertyName name)
{
    // Optimize undefined, NaN, and Infinity.
    if (name == cx->names().undefined)
        return pushConstant(UndefinedValue());
    if (name == cx->names().NaN)
        return pushConstant(cx->runtime->NaNValue);
    if (name == cx->names().Infinity)
        return pushConstant(cx->runtime->positiveInfinityValue);

    RootedObject globalObj(cx, &script()->global());
    JS_ASSERT(globalObj->isNative());

    RootedId id(cx, NameToId(name));

    // For the fastest path, the property must be found, and it must be found
    // as a normal data property on exactly the global object.
    RootedShape shape(cx, globalObj->nativeLookup(cx, id));
    if (!shape || !shape->hasDefaultGetter() || !shape->hasSlot())
        return jsop_getname(name);

    types::HeapTypeSet *propertyTypes = oracle->globalPropertyTypeSet(script(), pc, id);
    types::TypeObject *globalType = globalObj->getType(cx);
    if (!globalType)
        return false;
    if (propertyTypes && propertyTypes->isOwnProperty(cx, globalType, true)) {
        // The property has been reconfigured as non-configurable, non-enumerable
        // or non-writable.
        return jsop_getname(name);
    }

    // If the property is permanent, a shape guard isn't necessary.
    JSValueType knownType = JSVAL_TYPE_UNKNOWN;

    RootedScript scriptRoot(cx, script());
    types::StackTypeSet *barrier = oracle->propertyReadBarrier(scriptRoot, pc);
    types::StackTypeSet *types = oracle->propertyRead(script(), pc);
    if (types) {
        JSObject *singleton = types->getSingleton();

        knownType = types->getKnownTypeTag();
        if (!barrier) {
            if (singleton) {
                // Try to inline a known constant value.
                bool isKnownConstant;
                if (!TestSingletonProperty(cx, globalObj, id, &isKnownConstant))
                    return false;
                if (isKnownConstant)
                    return pushConstant(ObjectValue(*singleton));
            }
            if (knownType == JSVAL_TYPE_UNDEFINED)
                return pushConstant(UndefinedValue());
            if (knownType == JSVAL_TYPE_NULL)
                return pushConstant(NullValue());
        }
    }

    MInstruction *global = MConstant::New(ObjectValue(*globalObj));
    current->add(global);

    // If we have a property typeset, the isOwnProperty call will trigger recompilation if
    // the property is deleted or reconfigured.
    if (!propertyTypes && shape->configurable())
        global = addShapeGuard(global, globalObj->lastProperty(), Bailout_ShapeGuard);

    JS_ASSERT(shape->slot() >= globalObj->numFixedSlots());

    MSlots *slots = MSlots::New(global);
    current->add(slots);
    MLoadSlot *load = MLoadSlot::New(slots, shape->slot() - globalObj->numFixedSlots());
    current->add(load);

    // Slot loads can be typed, if they have a single, known, definitive type.
    if (knownType != JSVAL_TYPE_UNKNOWN && !barrier)
        load->setResultType(MIRTypeFromValueType(knownType));

    current->push(load);
    return pushTypeBarrier(load, types, barrier);
}

bool
IonBuilder::jsop_setgname(HandlePropertyName name)
{
    RootedObject globalObj(cx, &script()->global());
    RootedId id(cx, NameToId(name));

    JS_ASSERT(globalObj->isNative());

    bool canSpecialize;
    types::HeapTypeSet *propertyTypes = oracle->globalPropertyWrite(script(), pc, id, &canSpecialize);

    // This should only happen for a few names like __proto__.
    if (!canSpecialize || globalObj->watched())
        return jsop_setprop(name);

    // For the fastest path, the property must be found, and it must be found
    // as a normal data property on exactly the global object.
    RootedShape shape(cx, globalObj->nativeLookup(cx, id));
    if (!shape || !shape->hasDefaultSetter() || !shape->writable() || !shape->hasSlot())
        return jsop_setprop(name);

    types::TypeObject *globalType = globalObj->getType(cx);
    if (!globalType)
        return false;
    if (propertyTypes && propertyTypes->isOwnProperty(cx, globalType, true)) {
        // The property has been reconfigured as non-configurable, non-enumerable
        // or non-writable.
        return jsop_setprop(name);
    }

    MInstruction *global = MConstant::New(ObjectValue(*globalObj));
    current->add(global);

    // If we have a property type set, the isOwnProperty call will trigger recompilation
    // if the property is deleted or reconfigured. Without TI, we always need a shape guard
    // to guard against the property being reconfigured as non-writable.
    if (!propertyTypes)
        global = addShapeGuard(global, globalObj->lastProperty(), Bailout_ShapeGuard);

    JS_ASSERT(shape->slot() >= globalObj->numFixedSlots());

    MSlots *slots = MSlots::New(global);
    current->add(slots);

    MDefinition *value = current->pop();
    MStoreSlot *store = MStoreSlot::New(slots, shape->slot() - globalObj->numFixedSlots(), value);
    current->add(store);

    // Determine whether write barrier is required.
    if (!propertyTypes || propertyTypes->needsBarrier(cx))
        store->setNeedsBarrier();

    // Pop the global object pushed by bindgname.
    DebugOnly<MDefinition *> pushedGlobal = current->pop();
    JS_ASSERT(&pushedGlobal->toConstant()->value().toObject() == globalObj);

    // If the property has a known type, we may be able to optimize typed stores by not
    // storing the type tag. This only works if the property does not have its initial
    // |undefined| value; if |undefined| is assigned at a later point, it will be added
    // to the type set.
    if (propertyTypes && !globalObj->getSlot(shape->slot()).isUndefined()) {
        JSValueType knownType = propertyTypes->getKnownTypeTag(cx);
        if (knownType != JSVAL_TYPE_UNKNOWN)
            store->setSlotType(MIRTypeFromValueType(knownType));
    }

    JS_ASSERT_IF(store->needsBarrier(), store->slotType() != MIRType_None);

    current->push(value);
    return resumeAfter(store);
}

bool
IonBuilder::jsop_getname(HandlePropertyName name)
{
    MDefinition *object;
    if (js_CodeSpec[*pc].format & JOF_GNAME) {
        MInstruction *global = MConstant::New(ObjectValue(script()->global()));
        current->add(global);
        object = global;
    } else {
        current->push(current->scopeChain());
        object = current->pop();
    }

    MGetNameCache *ins;
    if (JSOp(*GetNextPc(pc)) == JSOP_TYPEOF)
        ins = MGetNameCache::New(object, name, MGetNameCache::NAMETYPEOF);
    else
        ins = MGetNameCache::New(object, name, MGetNameCache::NAME);

    current->add(ins);
    current->push(ins);

    if (!resumeAfter(ins))
        return false;

    RootedScript scriptRoot(cx, script());
    types::StackTypeSet *barrier = oracle->propertyReadBarrier(scriptRoot, pc);
    types::StackTypeSet *types = oracle->propertyRead(script(), pc);

    monitorResult(ins, barrier, types);
    return pushTypeBarrier(ins, types, barrier);
}

bool
IonBuilder::jsop_intrinsic(HandlePropertyName name)
{
    types::StackTypeSet *types = oracle->propertyRead(script(), pc);
    JSValueType type = types->getKnownTypeTag();

    // If we haven't executed this opcode yet, we need to get the intrinsic
    // value and monitor the result.
    if (type == JSVAL_TYPE_UNKNOWN) {
        MCallGetIntrinsicValue *ins = MCallGetIntrinsicValue::New(name);

        current->add(ins);
        current->push(ins);

        if (!resumeAfter(ins))
            return false;

        RootedScript scriptRoot(cx, script());
        types::StackTypeSet *barrier = oracle->propertyReadBarrier(scriptRoot, pc);
        monitorResult(ins, barrier, types);
        return pushTypeBarrier(ins, types, barrier);
    }

    // Bake in the intrinsic. Make sure that TI agrees with us on the type.
    RootedValue vp(cx, UndefinedValue());
    if (!cx->global()->getIntrinsicValue(cx, name, &vp))
        return false;

    JS_ASSERT(types->hasType(types::GetValueType(cx, vp)));

    MConstant *ins = MConstant::New(vp);
    current->add(ins);
    current->push(ins);

    return true;
}

bool
IonBuilder::jsop_bindname(PropertyName *name)
{
    JS_ASSERT(script()->analysis()->usesScopeChain());

    MDefinition *scopeChain = current->scopeChain();
    MBindNameCache *ins = MBindNameCache::New(scopeChain, name, script(), pc);

    current->add(ins);
    current->push(ins);

    return resumeAfter(ins);
}

static JSValueType
GetElemKnownType(bool needsHoleCheck, types::StackTypeSet *types)
{
    JSValueType knownType = types->getKnownTypeTag();

    // Null and undefined have no payload so they can't be specialized.
    // Since folding null/undefined while building SSA is not safe (see the
    // comment in IsPhiObservable), we just add an untyped load instruction
    // and rely on pushTypeBarrier and DCE to replace it with a null/undefined
    // constant.
    if (knownType == JSVAL_TYPE_UNDEFINED || knownType == JSVAL_TYPE_NULL)
        knownType = JSVAL_TYPE_UNKNOWN;

    // Different architectures may want typed element reads which require
    // hole checks to be done as either value or typed reads.
    if (needsHoleCheck && !LIRGenerator::allowTypedElementHoleCheck())
        knownType = JSVAL_TYPE_UNKNOWN;

    return knownType;
}

bool
IonBuilder::jsop_getelem()
{
    RootedScript script(cx, this->script());

    if (oracle->elementReadIsDenseNative(script, pc))
        return jsop_getelem_dense();

    int arrayType = TypedArray::TYPE_MAX;
    if (oracle->elementReadIsTypedArray(script, pc, &arrayType))
        return jsop_getelem_typed(arrayType);

    if (oracle->elementReadIsString(script, pc))
        return jsop_getelem_string();

    LazyArgumentsType isArguments = oracle->elementReadMagicArguments(script, pc);
    if (isArguments == MaybeArguments)
        return abort("Type is not definitely lazy arguments.");
    if (isArguments == DefinitelyArguments)
        return jsop_arguments_getelem();

    MDefinition *rhs = current->pop();
    MDefinition *lhs = current->pop();

    MInstruction *ins;

    // TI does not account for GETELEM with string indexes, so we have to monitor
    // the result of MGetElementCache if it's expected to access string properties.
    // If the result of MGetElementCache is not monitored, we won't generate any
    // getprop stubs.
    bool mustMonitorResult = false;
    bool cacheable = false;
    bool intIndex = false;

    oracle->elementReadGeneric(script, pc, &cacheable, &mustMonitorResult, &intIndex);

    if (cacheable)
        ins = MGetElementCache::New(lhs, rhs, mustMonitorResult);
    else
        ins = MCallGetElement::New(lhs, rhs);

    current->add(ins);
    current->push(ins);

    if (!resumeAfter(ins))
        return false;

    types::StackTypeSet *barrier = oracle->propertyReadBarrier(script, pc);
    types::StackTypeSet *types = oracle->propertyRead(script, pc);

    if (cacheable && intIndex && !barrier && !mustMonitorResult) {
        bool needHoleCheck = !oracle->elementReadIsPacked(script, pc);
        JSValueType knownType = GetElemKnownType(needHoleCheck, types);

        if (knownType != JSVAL_TYPE_UNKNOWN && knownType != JSVAL_TYPE_DOUBLE)
            ins->setResultType(MIRTypeFromValueType(knownType));
    }

    if (mustMonitorResult)
        monitorResult(ins, barrier, types);
    return pushTypeBarrier(ins, types, barrier);
}

bool
IonBuilder::jsop_getelem_dense()
{
    RootedScript scriptRoot(cx, script());
    types::StackTypeSet *barrier = oracle->propertyReadBarrier(scriptRoot, pc);
    types::StackTypeSet *types = oracle->propertyRead(script(), pc);
    bool needsHoleCheck = !oracle->elementReadIsPacked(script(), pc);

    // Reads which are on holes in the object do not have to bail out if
    // undefined values have been observed at this access site and the access
    // cannot hit another indexed property on the object or its prototypes.
    bool readOutOfBounds =
        types->hasType(types::Type::UndefinedType()) &&
        !oracle->elementReadHasExtraIndexedProperty(script(), pc);

    MDefinition *id = current->pop();
    MDefinition *obj = current->pop();

    JSValueType knownType = JSVAL_TYPE_UNKNOWN;
    if (!barrier)
        knownType = GetElemKnownType(needsHoleCheck, types);

    // Ensure id is an integer.
    MInstruction *idInt32 = MToInt32::New(id);
    current->add(idInt32);
    id = idInt32;

    // Get the elements vector.
    MInstruction *elements = MElements::New(obj);
    current->add(elements);

    // If we can load the element as a definite double, make sure to check that
    // the array has been converted to homogenous doubles first.
    bool loadDouble = !barrier &&
                      loopDepth_ &&
                      !readOutOfBounds &&
                      !needsHoleCheck &&
                      knownType == JSVAL_TYPE_DOUBLE &&
                      oracle->elementReadShouldAlwaysLoadDoubles(script(), pc);
    if (loadDouble)
        elements = addConvertElementsToDoubles(elements);

    MInitializedLength *initLength = MInitializedLength::New(elements);
    current->add(initLength);

    MInstruction *load;

    if (!readOutOfBounds) {
        // This load should not return undefined, so likely we're reading
        // in-bounds elements, and the array is packed or its holes are not
        // read. This is the best case: we can separate the bounds check for
        // hoisting.
        id = addBoundsCheck(id, initLength);

        load = MLoadElement::New(elements, id, needsHoleCheck, loadDouble);
        current->add(load);
    } else {
        // This load may return undefined, so assume that we *can* read holes,
        // or that we can read out-of-bounds accesses. In this case, the bounds
        // check is part of the opcode.
        load = MLoadElementHole::New(elements, id, initLength, needsHoleCheck);
        current->add(load);

        // If maybeUndefined was true, the typeset must have undefined, and
        // then either additional types or a barrier. This means we should
        // never have a typed version of LoadElementHole.
        JS_ASSERT(knownType == JSVAL_TYPE_UNKNOWN);
    }

    if (knownType != JSVAL_TYPE_UNKNOWN)
        load->setResultType(MIRTypeFromValueType(knownType));

    current->push(load);
    return pushTypeBarrier(load, types, barrier);
}

MInstruction *
IonBuilder::getTypedArrayLength(MDefinition *obj)
{
    if (obj->isConstant() && obj->toConstant()->value().isObject()) {
        JSObject *array = &obj->toConstant()->value().toObject();
        int32_t length = (int32_t) TypedArray::length(array);
        obj->setFoldedUnchecked();
        return MConstant::New(Int32Value(length));
    }
    return MTypedArrayLength::New(obj);
}

MInstruction *
IonBuilder::getTypedArrayElements(MDefinition *obj)
{
    if (obj->isConstant() && obj->toConstant()->value().isObject()) {
        JSObject *array = &obj->toConstant()->value().toObject();
        void *data = TypedArray::viewData(array);

        // The 'data' pointer can change in rare circumstances
        // (ArrayBufferObject::changeContents).
        types::HeapTypeSet::WatchObjectStateChange(cx, array->getType(cx));

        obj->setFoldedUnchecked();
        return MConstantElements::New(data);
    }
    return MTypedArrayElements::New(obj);
}

bool
IonBuilder::jsop_getelem_typed(int arrayType)
{
    RootedScript scriptRoot(cx, script());
    types::StackTypeSet *barrier = oracle->propertyReadBarrier(scriptRoot, pc);
    types::StackTypeSet *types = oracle->propertyRead(script(), pc);

    MDefinition *id = current->pop();
    MDefinition *obj = current->pop();

    bool maybeUndefined = types->hasType(types::Type::UndefinedType());

    // Reading from an Uint32Array will result in a double for values
    // that don't fit in an int32. We have to bailout if this happens
    // and the instruction is not known to return a double.
    bool allowDouble = types->hasType(types::Type::DoubleType());

    // Ensure id is an integer.
    MInstruction *idInt32 = MToInt32::New(id);
    current->add(idInt32);
    id = idInt32;

    if (!maybeUndefined) {
        // Assume the index is in range, so that we can hoist the length,
        // elements vector and bounds check.

        // If we are reading in-bounds elements, we can use knowledge about
        // the array type to determine the result type. This may be more
        // precise than the known pushed type.
        MIRType knownType;
        switch (arrayType) {
          case TypedArray::TYPE_INT8:
          case TypedArray::TYPE_UINT8:
          case TypedArray::TYPE_UINT8_CLAMPED:
          case TypedArray::TYPE_INT16:
          case TypedArray::TYPE_UINT16:
          case TypedArray::TYPE_INT32:
            knownType = MIRType_Int32;
            break;
          case TypedArray::TYPE_UINT32:
            knownType = allowDouble ? MIRType_Double : MIRType_Int32;
            break;
          case TypedArray::TYPE_FLOAT32:
          case TypedArray::TYPE_FLOAT64:
            knownType = MIRType_Double;
            break;
          default:
            JS_NOT_REACHED("Unknown typed array type");
            return false;
        }

        // Get the length.
        MInstruction *length = getTypedArrayLength(obj);
        current->add(length);

        // Bounds check.
        id = addBoundsCheck(id, length);

        // Get the elements vector.
        MInstruction *elements = getTypedArrayElements(obj);
        current->add(elements);

        // Load the element.
        MLoadTypedArrayElement *load = MLoadTypedArrayElement::New(elements, id, arrayType);
        current->add(load);
        current->push(load);

        load->setResultType(knownType);

        // Note: we can ignore the type barrier here, we know the type must
        // be valid and unbarriered.
        JS_ASSERT_IF(knownType == MIRType_Int32, types->hasType(types::Type::Int32Type()));
        JS_ASSERT_IF(knownType == MIRType_Double, types->hasType(types::Type::DoubleType()));
        return true;
    } else {
        // Assume we will read out-of-bound values. In this case the
        // bounds check will be part of the instruction, and the instruction
        // will always return a Value.
        MLoadTypedArrayElementHole *load =
            MLoadTypedArrayElementHole::New(obj, id, arrayType, allowDouble);
        current->add(load);
        current->push(load);

        return resumeAfter(load) && pushTypeBarrier(load, types, barrier);
    }
}

bool
IonBuilder::jsop_getelem_string()
{
    MDefinition *id = current->pop();
    MDefinition *str = current->pop();

    MInstruction *idInt32 = MToInt32::New(id);
    current->add(idInt32);
    id = idInt32;

    MStringLength *length = MStringLength::New(str);
    current->add(length);

    // This will cause an invalidation of this script once the 'undefined' type
    // is monitored by the interpreter.
    JS_ASSERT(oracle->propertyRead(script(), pc)->getKnownTypeTag() == JSVAL_TYPE_STRING);
    id = addBoundsCheck(id, length);

    MCharCodeAt *charCode = MCharCodeAt::New(str, id);
    current->add(charCode);

    MFromCharCode *result = MFromCharCode::New(charCode);
    current->add(result);
    current->push(result);
    return true;
}

bool
IonBuilder::jsop_setelem()
{
    RootedScript script(cx, this->script());

    if (oracle->propertyWriteCanSpecialize(script, pc)) {
        if (oracle->elementWriteIsDenseNative(script, pc))
            return jsop_setelem_dense();

        int arrayType = TypedArray::TYPE_MAX;
        if (oracle->elementWriteIsTypedArray(script, pc, &arrayType))
            return jsop_setelem_typed(arrayType);
    }

    LazyArgumentsType isArguments = oracle->elementWriteMagicArguments(script, pc);
    if (isArguments == MaybeArguments)
        return abort("Type is not definitely lazy arguments.");
    if (isArguments == DefinitelyArguments)
        return jsop_arguments_setelem();

    MDefinition *value = current->pop();
    MDefinition *index = current->pop();
    MDefinition *object = current->pop();

    MInstruction *ins = MCallSetElement::New(object, index, value);
    current->add(ins);
    current->push(value);

    return resumeAfter(ins);
}

bool
IonBuilder::jsop_setelem_dense()
{
    MIRType elementType = oracle->elementWrite(script(), pc);
    bool packed = oracle->elementWriteIsPacked(script(), pc);

    // Writes which are on holes in the object do not have to bail out if they
    // cannot hit another indexed property on the object or its prototypes.
    bool writeOutOfBounds = !oracle->elementWriteHasExtraIndexedProperty(script(), pc);

    MDefinition *value = current->pop();
    MDefinition *id = current->pop();
    MDefinition *obj = current->pop();

    // Ensure id is an integer.
    MInstruction *idInt32 = MToInt32::New(id);
    current->add(idInt32);
    id = idInt32;

    // Ensure the value is a double, if double conversion might be needed.
    MDefinition *newValue = value;
    if (oracle->elementWriteNeedsDoubleConversion(script(), pc)) {
        MInstruction *valueDouble = MToDouble::New(value);
        current->add(valueDouble);
        newValue = valueDouble;
    }

    // Get the elements vector.
    MElements *elements = MElements::New(obj);
    current->add(elements);

    // Use MStoreElementHole if this SETELEM has written to out-of-bounds
    // indexes in the past. Otherwise, use MStoreElement so that we can hoist
    // the initialized length and bounds check.
    MStoreElementCommon *store;
    if (oracle->setElementHasWrittenHoles(script(), pc) && writeOutOfBounds) {
        MStoreElementHole *ins = MStoreElementHole::New(obj, elements, id, newValue);
        store = ins;

        current->add(ins);
        current->push(value);

        if (!resumeAfter(ins))
            return false;
    } else {
        MInitializedLength *initLength = MInitializedLength::New(elements);
        current->add(initLength);

        id = addBoundsCheck(id, initLength);

        bool needsHoleCheck = !packed && !writeOutOfBounds;

        MStoreElement *ins = MStoreElement::New(elements, id, newValue, needsHoleCheck);
        store = ins;

        current->add(ins);
        current->push(value);

        if (!resumeAfter(ins))
            return false;
    }

    // Determine whether a write barrier is required.
    if (oracle->elementWriteNeedsBarrier(script(), pc))
        store->setNeedsBarrier();

    if (elementType != MIRType_None && packed)
        store->setElementType(elementType);

    return true;
}

bool
IonBuilder::jsop_setelem_typed(int arrayType)
{
    MDefinition *value = current->pop();
    MDefinition *id = current->pop();
    MDefinition *obj = current->pop();

    SetElemICInspector icInspect(inspector->setElemICInspector(pc));
    bool expectOOB = icInspect.sawOOBTypedArrayWrite();
    if (expectOOB)
        spew("Emitting OOB TypedArray SetElem");

    // Ensure id is an integer.
    MInstruction *idInt32 = MToInt32::New(id);
    current->add(idInt32);
    id = idInt32;

    // Get the length.
    MInstruction *length = getTypedArrayLength(obj);
    current->add(length);

    if (!expectOOB) {
        // Bounds check.
        id = addBoundsCheck(id, length);
    }

    // Get the elements vector.
    MInstruction *elements = getTypedArrayElements(obj);
    current->add(elements);

    // Clamp value to [0, 255] for Uint8ClampedArray.
    MDefinition *toWrite = value;
    if (arrayType == TypedArray::TYPE_UINT8_CLAMPED) {
        toWrite = MClampToUint8::New(value);
        current->add(toWrite->toInstruction());
    }

    // Store the value.
    MInstruction *ins;
    if (expectOOB)
        ins = MStoreTypedArrayElementHole::New(elements, length, id, toWrite, arrayType);
    else
        ins = MStoreTypedArrayElement::New(elements, id, toWrite, arrayType);
    current->add(ins);
    current->push(value);
    return resumeAfter(ins);
}

bool
IonBuilder::jsop_length()
{
    if (jsop_length_fastPath())
        return true;

    RootedPropertyName name(cx, info().getAtom(pc)->asPropertyName());
    return jsop_getprop(name);
}

bool
IonBuilder::jsop_length_fastPath()
{
    TypeOracle::UnaryTypes sig = oracle->unaryTypes(script(), pc);
    if (!sig.inTypes || !sig.outTypes)
        return false;

    if (sig.outTypes->getKnownTypeTag() != JSVAL_TYPE_INT32)
        return false;

    switch (sig.inTypes->getKnownTypeTag()) {
      case JSVAL_TYPE_STRING: {
        MDefinition *obj = current->pop();
        MStringLength *ins = MStringLength::New(obj);
        current->add(ins);
        current->push(ins);
        return true;
      }

      case JSVAL_TYPE_OBJECT: {
        if (sig.inTypes->getKnownClass() == &ArrayClass &&
            !sig.inTypes->hasObjectFlags(cx, types::OBJECT_FLAG_LENGTH_OVERFLOW))
        {
            MDefinition *obj = current->pop();
            MElements *elements = MElements::New(obj);
            current->add(elements);

            // Read length.
            MArrayLength *length = new MArrayLength(elements);
            current->add(length);
            current->push(length);
            return true;
        }

        if (sig.inTypes->getTypedArrayType() != TypedArray::TYPE_MAX) {
            MDefinition *obj = current->pop();
            MInstruction *length = getTypedArrayLength(obj);
            current->add(length);
            current->push(length);
            return true;
        }

        return false;
      }

      default:
        break;
    }

    return false;
}

bool
IonBuilder::jsop_arguments()
{
    JS_ASSERT(lazyArguments_);
    current->push(lazyArguments_);
    return true;
}

bool
IonBuilder::jsop_arguments_length()
{
    // Type Inference has guaranteed this is an optimized arguments object.
    MDefinition *args = current->pop();
    args->setFoldedUnchecked();

    // We don't know anything from the callee
    if (inliningDepth_ == 0) {
        MInstruction *ins = MArgumentsLength::New();
        current->add(ins);
        current->push(ins);
        return true;
    }

    // We are inlining and know the number of arguments the callee pushed
    return pushConstant(Int32Value(inlinedArguments_.length()));
}

bool
IonBuilder::jsop_arguments_getelem()
{
    if (inliningDepth_ != 0)
        return abort("NYI inlined get argument element");

    RootedScript scriptRoot(cx, script());
    types::StackTypeSet *barrier = oracle->propertyReadBarrier(scriptRoot, pc);
    types::StackTypeSet *types = oracle->propertyRead(script(), pc);

    MDefinition *idx = current->pop();

    // Type Inference has guaranteed this is an optimized arguments object.
    MDefinition *args = current->pop();
    args->setFoldedUnchecked();

    // To ensure that we are not looking above the number of actual arguments.
    MArgumentsLength *length = MArgumentsLength::New();
    current->add(length);

    // Ensure idx is an integer.
    MInstruction *index = MToInt32::New(idx);
    current->add(index);

    // Bailouts if we read more than the number of actual arguments.
    index = addBoundsCheck(index, length);

    // Load the argument from the actual arguments.
    MGetArgument *load = MGetArgument::New(index);
    current->add(load);
    current->push(load);

    return pushTypeBarrier(load, types, barrier);
}

bool
IonBuilder::jsop_arguments_setelem()
{
    return abort("NYI arguments[]=");
}

inline types::HeapTypeSet *
GetDefiniteSlot(JSContext *cx, types::StackTypeSet *types, JSAtom *atom)
{
    if (!types || types->unknownObject() || types->getObjectCount() != 1)
        return NULL;

    types::TypeObject *type = types->getTypeObject(0);
    if (!type || type->unknownProperties())
        return NULL;

    RawId id = AtomToId(atom);
    if (id != types::IdToTypeId(id))
        return NULL;

    types::HeapTypeSet *propertyTypes = type->getProperty(cx, id, false);
    if (!propertyTypes ||
        !propertyTypes->definiteProperty() ||
        propertyTypes->isOwnProperty(cx, type, true))
    {
        return NULL;
    }

    return propertyTypes;
}

bool
IonBuilder::jsop_not()
{
    MDefinition *value = current->pop();

    MNot *ins = new MNot(value);
    current->add(ins);
    current->push(ins);
    TypeOracle::UnaryTypes types = oracle->unaryTypes(script(), pc);
    ins->infer(types, cx);
    return true;
}


inline bool
IonBuilder::TestCommonPropFunc(JSContext *cx, types::StackTypeSet *types, HandleId id,
                               JSFunction **funcp, bool isGetter, bool *isDOM,
                               MDefinition **guardOut)
{
    JSObject *found = NULL;
    JSObject *foundProto = NULL;

    *funcp = NULL;
    *isDOM = false;

    // No sense looking if we don't know what's going on.
    if (!types || types->unknownObject())
        return true;

    // Iterate down all the types to see if they all have the same getter or
    // setter.
    for (unsigned i = 0; i < types->getObjectCount(); i++) {
        RootedObject curObj(cx, types->getSingleObject(i));

        // Non-Singleton type
        if (!curObj) {
            types::TypeObject *typeObj = types->getTypeObject(i);

            if (!typeObj)
                continue;

            if (typeObj->unknownProperties())
                return true;

            // If the type has an own property, we can't be sure we don't shadow
            // the chain.
            types::HeapTypeSet *propSet = typeObj->getProperty(cx, types::IdToTypeId(id), false);
            if (!propSet)
                return false;
            if (propSet->ownProperty(false))
                return true;

            // Otherwise try using the prototype.
            curObj = typeObj->proto;
        } else {
            // We can't optimize setters on watched singleton objects. A getter
            // on an own property can be protected with the prototype
            // shapeguard, though.
            if (!isGetter && curObj->watched())
                return true;
        }

        // Turns out that we need to check for a property lookup op, else we
        // will end up calling it mid-compilation.
        if (!CanEffectlesslyCallLookupGenericOnObject(curObj))
            return true;

        RootedObject proto(cx);
        RootedShape shape(cx);
        if (!JSObject::lookupGeneric(cx, curObj, id, &proto, &shape))
            return false;

        if (!shape)
            return true;

        // We want to optimize specialized getters/setters. The defaults will
        // hit the slot optimization.
        if (isGetter) {
            if (shape->hasDefaultGetter() || !shape->hasGetterValue())
                return true;
        } else {
            if (shape->hasDefaultSetter() || !shape->hasSetterValue())
                return true;
        }

        JSObject * curFound = isGetter ? shape->getterObject():
                                         shape->setterObject();

        // Save the first seen, or verify uniqueness.
        if (!found) {
            if (!curFound->isFunction())
                return true;
            found = curFound;
        } else if (found != curFound) {
            return true;
        }

        // We only support cases with a single prototype shared. This is
        // overwhelmingly more likely than having multiple different prototype
        // chains with the same custom property function.
        if (!foundProto)
            foundProto = proto;
        else if (foundProto != proto)
            return true;

        // Check here to make sure that everyone has Type Objects with known
        // properties between them and the proto we found the accessor on. We
        // need those to add freezes safely. NOTE: We do not do this above, as
        // we may be able to freeze all the types up to where we found the
        // property, even if there are unknown types higher in the prototype
        // chain.
        while (curObj != foundProto) {
            types::TypeObject *typeObj = curObj->getType(cx);
            if (!typeObj)
                return false;

            if (typeObj->unknownProperties())
                return true;

            // Check here to make sure that nobody on the prototype chain is
            // marked as having the property as an "own property". This can
            // happen in cases of |delete| having been used, or cases with
            // watched objects. If TI ever decides to be more accurate about
            // |delete| handling, this should go back to curObj->watched().

            // Even though we are not directly accessing the properties on the whole
            // prototype chain, we need to fault in the sets anyway, as we need
            // to freeze on them.
            types::HeapTypeSet *propSet = typeObj->getProperty(cx, types::IdToTypeId(id), false);
            if (!propSet)
                return false;
            if (propSet->ownProperty(false))
                return true;

            curObj = curObj->getProto();
        }
    }

    // No need to add a freeze if we didn't find anything
    if (!found)
        return true;

    JS_ASSERT(foundProto);

    // Add a shape guard on the prototype we found the property on. The rest of
    // the prototype chain is guarded by TI freezes. Note that a shape guard is
    // good enough here, even in the proxy case, because we have ensured there
    // are no lookup hooks for this property.
    MInstruction *wrapper = MConstant::New(ObjectValue(*foundProto));
    current->add(wrapper);
    wrapper = addShapeGuard(wrapper, foundProto->lastProperty(), Bailout_ShapeGuard);

    // Pass the guard back so it can be an operand.
    if (isGetter) {
        JS_ASSERT(wrapper->isGuardShape());
        *guardOut = wrapper;
    }

    // Now we have to freeze all the property typesets to ensure there isn't a
    // lower shadowing getter or setter installed in the future.
    types::TypeObject *curType;
    for (unsigned i = 0; i < types->getObjectCount(); i++) {
        curType = types->getTypeObject(i);
        JSObject *obj = NULL;
        if (!curType) {
            obj = types->getSingleObject(i);
            if (!obj)
                continue;

            curType = obj->getType(cx);
            if (!curType)
                return false;
        }

        // If we found a Singleton object's own-property, there's nothing to
        // freeze.
        if (obj != foundProto) {
            // Walk the prototype chain. Everyone has to have the property, since we
            // just checked, so propSet cannot be NULL.
            RawId typeId = types::IdToTypeId(id);
            while (true) {
                types::HeapTypeSet *propSet = curType->getProperty(cx, typeId, false);
                // This assert is now assured, since we have faulted them in
                // above.
                JS_ASSERT(propSet);
                // Asking, freeze by asking.
                DebugOnly<bool> isOwn = propSet->isOwnProperty(cx, curType, false);
                JS_ASSERT(!isOwn);
                // Don't mark the proto. It will be held down by the shape
                // guard. This allows us tp use properties found on prototypes
                // with properties unknown to TI.
                if (curType->proto == foundProto)
                    break;
                curType = curType->proto->getType(cx);
                if (!curType)
                    return false;
            }
        }
    }

    *funcp = found->toFunction();
    *isDOM = types->isDOMClass();

    return true;
}

bool
IonBuilder::annotateGetPropertyCache(JSContext *cx, MDefinition *obj, MGetPropertyCache *getPropCache,
                                    types::StackTypeSet *objTypes, types::StackTypeSet *pushedTypes)
{
    RootedId id(cx, NameToId(getPropCache->name()));
    if (id != types::IdToTypeId(id))
        return true;

    // Ensure every pushed value is a singleton.
    if (pushedTypes->unknownObject() || pushedTypes->baseFlags() != 0)
        return true;

    for (unsigned i = 0; i < pushedTypes->getObjectCount(); i++) {
        if (pushedTypes->getTypeObject(i) != NULL)
            return true;
    }

    // Object's typeset should be a proper object
    if (objTypes->baseFlags() || objTypes->unknownObject())
        return true;

    unsigned int objCount = objTypes->getObjectCount();
    if (objCount == 0)
        return true;

    InlinePropertyTable *inlinePropTable = getPropCache->initInlinePropertyTable(pc);
    if (!inlinePropTable)
        return false;

    // Ensure that the relevant property typeset for each type object is
    // is a single-object typeset containing a JSFunction
    for (unsigned int i = 0; i < objCount; i++) {
        types::TypeObject *typeObj = objTypes->getTypeObject(i);
        if (!typeObj || typeObj->unknownProperties() || !typeObj->proto)
            continue;

        types::HeapTypeSet *ownTypes = typeObj->getProperty(cx, id, false);
        if (!ownTypes)
            continue;

        if (ownTypes->isOwnProperty(cx, typeObj, false))
            continue;

        bool knownConstant = false;
        Rooted<JSObject*> proto(cx, typeObj->proto);
        if (!TestSingletonProperty(cx, proto, id, &knownConstant))
            return false;

        types::TypeObject *protoType = proto->getType(cx);
        if (!protoType)
            return false;
        if (!knownConstant || protoType->unknownProperties())
            continue;

        types::HeapTypeSet *protoTypes = protoType->getProperty(cx, id, false);
        if (!protoTypes)
            continue;

        JSObject *obj = protoTypes->getSingleton(cx);
        if (!obj || !obj->isFunction())
            continue;

        // Don't add cases corresponding to non-observed pushes
        if (!pushedTypes->hasType(types::Type::ObjectType(obj)))
            continue;

        if (!inlinePropTable->addEntry(typeObj, obj->toFunction()))
            return false;
    }

    if (inlinePropTable->numEntries() == 0) {
        getPropCache->clearInlinePropertyTable();
        return true;
    }

#ifdef DEBUG
    if (inlinePropTable->numEntries() > 0)
        IonSpew(IonSpew_Inlining, "Annotated GetPropertyCache with %d/%d inline cases",
                                    (int) inlinePropTable->numEntries(), (int) objCount);
#endif

    // If we successfully annotated the GetPropertyCache and there are inline cases,
    // then keep a resume point of the state right before this instruction for use
    // later when we have to bail out to this point in the fallback case of a
    // PolyInlineDispatch.
    if (inlinePropTable->numEntries() > 0) {
        // Push the object back onto the stack temporarily to capture the resume point.
        current->push(obj);
        MResumePoint *resumePoint = MResumePoint::New(current, pc, callerResumePoint_,
                                                      MResumePoint::ResumeAt);
        if (!resumePoint)
            return false;
        inlinePropTable->setPriorResumePoint(resumePoint);
        current->pop();
    }
    return true;
}

// Returns true if an idempotent cache has ever invalidated this script
// or an outer script.
bool
IonBuilder::invalidatedIdempotentCache()
{
    IonBuilder *builder = this;
    do {
        if (builder->script()->invalidatedIdempotentCache)
            return true;
        builder = builder->callerBuilder_;
    } while (builder);

    return false;
}

bool
IonBuilder::loadSlot(MDefinition *obj, HandleShape shape, MIRType rvalType)
{
    JS_ASSERT(shape->hasDefaultGetter());
    JS_ASSERT(shape->hasSlot());

    RootedScript scriptRoot(cx, script());
    types::StackTypeSet *barrier = oracle->propertyReadBarrier(scriptRoot, pc);
    types::StackTypeSet *types = oracle->propertyRead(script(), pc);

    if (shape->slot() < shape->numFixedSlots()) {
        MLoadFixedSlot *load = MLoadFixedSlot::New(obj, shape->slot());
        current->add(load);
        current->push(load);

        load->setResultType(rvalType);
        return pushTypeBarrier(load, types, barrier);
    }

    MSlots *slots = MSlots::New(obj);
    current->add(slots);

    MLoadSlot *load = MLoadSlot::New(slots, shape->slot() - shape->numFixedSlots());
    current->add(load);
    current->push(load);

    load->setResultType(rvalType);
    return pushTypeBarrier(load, types, barrier);
}

bool
IonBuilder::storeSlot(MDefinition *obj, RawShape shape, MDefinition *value, bool needsBarrier)
{
    JS_ASSERT(shape->hasDefaultSetter());
    JS_ASSERT(shape->writable());
    JS_ASSERT(shape->hasSlot());

    if (shape->slot() < shape->numFixedSlots()) {
        MStoreFixedSlot *store = MStoreFixedSlot::New(obj, shape->slot(), value);
        current->add(store);
        current->push(value);
        if (needsBarrier)
            store->setNeedsBarrier();
        return resumeAfter(store);
    }

    MSlots *slots = MSlots::New(obj);
    current->add(slots);

    MStoreSlot *store = MStoreSlot::New(slots, shape->slot() - shape->numFixedSlots(), value);
    current->add(store);
    current->push(value);
    if (needsBarrier)
        store->setNeedsBarrier();
    return resumeAfter(store);
}

bool
IonBuilder::jsop_getprop(HandlePropertyName name)
{
    RootedId id(cx, NameToId(name));

    RootedScript scriptRoot(cx, script());
    types::StackTypeSet *barrier = oracle->propertyReadBarrier(scriptRoot, pc);
    types::StackTypeSet *types = oracle->propertyRead(script(), pc);
    TypeOracle::Unary unary = oracle->unaryOp(script(), pc);
    TypeOracle::UnaryTypes uTypes = oracle->unaryTypes(script(), pc);

    bool emitted = false;

    // Try to optimize arguments.length.
    if (!getPropTryArgumentsLength(&emitted) || emitted)
        return emitted;

    // Try to hardcode known constants.
    if (!getPropTryConstant(&emitted, id, barrier, types, uTypes) || emitted)
        return emitted;

    // Try to emit loads from definite slots.
    if (!getPropTryDefiniteSlot(&emitted, name, barrier, types, unary, uTypes) || emitted)
        return emitted;

    // Try to inline a common property getter, or make a call.
    if (!getPropTryCommonGetter(&emitted, id, barrier, types, uTypes) || emitted)
        return emitted;

    // Try to emit a monomorphic cache based on data in JM caches.
    if (!getPropTryMonomorphic(&emitted, id, barrier, unary, uTypes) || emitted)
        return emitted;

    // Try to emit a polymorphic cache.
    if (!getPropTryPolymorphic(&emitted, name, id, barrier, types, unary, uTypes) || emitted)
        return emitted;

    // Emit a call.
    MDefinition *obj = current->pop();
    MCallGetProperty *call = MCallGetProperty::New(obj, name);
    current->add(call);
    current->push(call);
    if (!resumeAfter(call))
        return false;

    monitorResult(call, barrier, types);
    return pushTypeBarrier(call, types, barrier);
}

bool
IonBuilder::getPropTryArgumentsLength(bool *emitted)
{
    JS_ASSERT(*emitted == false);
    LazyArgumentsType isArguments = oracle->propertyReadMagicArguments(script(), pc);

    if (isArguments == MaybeArguments)
        return abort("Type is not definitely lazy arguments.");
    if (isArguments != DefinitelyArguments)
        return true;
    if (JSOp(*pc) != JSOP_LENGTH)
        return true;

    *emitted = true;
    return jsop_arguments_length();
}

bool
IonBuilder::getPropTryConstant(bool *emitted, HandleId id, types::StackTypeSet *barrier,
                               types::StackTypeSet *types, TypeOracle::UnaryTypes unaryTypes)
{
    JS_ASSERT(*emitted == false);
    JSObject *singleton = types ? types->getSingleton() : NULL;
    if (!singleton || barrier)
        return true;

    RootedObject global(cx, &script()->global());

    bool isConstant, testObject, testString;
    if (!TestSingletonPropertyTypes(cx, unaryTypes.inTypes, global, id,
                                    &isConstant, &testObject, &testString))
        return false;

    if (!isConstant)
        return true;

    MDefinition *obj = current->pop();

    // Property access is a known constant -- safe to emit.
    JS_ASSERT(!testString || !testObject);
    if (testObject)
        current->add(MGuardObject::New(obj));
    else if (testString)
        current->add(MGuardString::New(obj));
    else
        obj->setFoldedUnchecked();

    MConstant *known = MConstant::New(ObjectValue(*singleton));

    current->add(known);
    current->push(known);

    *emitted = true;
    return true;
}

bool
IonBuilder::getPropTryDefiniteSlot(bool *emitted, HandlePropertyName name,
                                   types::StackTypeSet *barrier, types::StackTypeSet *types,
                                   TypeOracle::Unary unary, TypeOracle::UnaryTypes unaryTypes)
{
    JS_ASSERT(*emitted == false);
    types::TypeSet *propTypes = GetDefiniteSlot(cx, unaryTypes.inTypes, name);
    if (!propTypes)
        return true;

    MDefinition *obj = current->pop();
    MDefinition *useObj = obj;
    if (unaryTypes.inTypes && unaryTypes.inTypes->baseFlags()) {
        MGuardObject *guard = MGuardObject::New(obj);
        current->add(guard);
        useObj = guard;
    }

    MLoadFixedSlot *fixed = MLoadFixedSlot::New(useObj, propTypes->definiteSlot());
    if (!barrier)
        fixed->setResultType(unary.rval);

    current->add(fixed);
    current->push(fixed);

    if (!pushTypeBarrier(fixed, types, barrier))
        return false;

    *emitted = true;
    return true;
}

bool
IonBuilder::getPropTryCommonGetter(bool *emitted, HandleId id, types::StackTypeSet *barrier,
                                   types::StackTypeSet *types, TypeOracle::UnaryTypes unaryTypes)
{
    JS_ASSERT(*emitted == false);
    JSFunction *commonGetter;
    bool isDOM;
    MDefinition *guard;

    if (!TestCommonPropFunc(cx, unaryTypes.inTypes, id, &commonGetter, true,
                            &isDOM, &guard))
    {
        return false;
    }
    if (!commonGetter)
        return true;

    MDefinition *obj = current->pop();
    RootedFunction getter(cx, commonGetter);

    if (isDOM && TestShouldDOMCall(cx, unaryTypes.inTypes, getter, JSJitInfo::Getter)) {
        const JSJitInfo *jitinfo = getter->jitInfo();
        MGetDOMProperty *get = MGetDOMProperty::New(jitinfo, obj, guard);
        current->add(get);
        current->push(get);

        if (get->isEffectful() && !resumeAfter(get))
            return false;
        barrier = AdjustTypeBarrierForDOMCall(jitinfo, types, barrier);
        if (!pushTypeBarrier(get, types, barrier))
            return false;

        *emitted = true;
        return true;
    }

    // Don't call the getter with a primitive value.
    if (unaryTypes.inTypes->getKnownTypeTag() != JSVAL_TYPE_OBJECT) {
        MGuardObject *guardObj = MGuardObject::New(obj);
        current->add(guardObj);
        obj = guardObj;
    }

    // Spoof stack to expected state for call.
    pushConstant(ObjectValue(*commonGetter));

    MPassArg *wrapper = MPassArg::New(obj);
    current->add(wrapper);
    current->push(wrapper);

    CallInfo callInfo(cx, false, types, barrier);
    if (!callInfo.init(current, 0))
        return false;
    if (!makeCallBarrier(getter, callInfo, unaryTypes.inTypes, false))
        return false;

    *emitted = true;
    return true;
}

bool
IonBuilder::getPropTryMonomorphic(bool *emitted, HandleId id, types::StackTypeSet *barrier,
                                  TypeOracle::Unary unary, TypeOracle::UnaryTypes unaryTypes)
{
    JS_ASSERT(*emitted == false);
    bool accessGetter = oracle->propertyReadAccessGetter(script(), pc);

    if (unary.ival != MIRType_Object)
        return true;

    RootedShape objShape(cx, mjit::GetPICSingleShape(cx, script(), pc, info().constructing()));
    if (!objShape)
        objShape = inspector->maybeMonomorphicShapeForPropertyOp(pc);

    if (!objShape || objShape->inDictionary()) {
        spew("GETPROP not monomorphic");
        return true;
    }

    MDefinition *obj = current->pop();

    // The JM IC was monomorphic, so we inline the property access as long as
    // the shape is not in dictionary made. We cannot be sure that the shape is
    // still a lastProperty, and calling Shape::search() on dictionary mode
    // shapes that aren't lastProperty is invalid.
    obj = addShapeGuard(obj, objShape, Bailout_CachedShapeGuard);

    spew("Inlining monomorphic GETPROP");
    RootedShape shape(cx, objShape->search(cx, id));
    JS_ASSERT(shape);

    MIRType rvalType = unary.rval;
    if (barrier || IsNullOrUndefined(unary.rval) || accessGetter)
        rvalType = MIRType_Value;

    if (!loadSlot(obj, shape, rvalType))
        return false;

    *emitted = true;
    return true;
}

bool
IonBuilder::getPropTryPolymorphic(bool *emitted, HandlePropertyName name, HandleId id,
                                  types::StackTypeSet *barrier, types::StackTypeSet *types,
                                  TypeOracle::Unary unary, TypeOracle::UnaryTypes unaryTypes)
{
    JS_ASSERT(*emitted == false);
    bool accessGetter = oracle->propertyReadAccessGetter(script(), pc);

    // The input value must either be an object, or we should have strong suspicions
    // that it can be safely unboxed to an object.
    if (unary.ival != MIRType_Object && !unaryTypes.inTypes->objectOrSentinel())
        return true;

    MIRType rvalType = unary.rval;
    if (barrier || IsNullOrUndefined(unary.rval) || accessGetter)
        rvalType = MIRType_Value;

    MDefinition *obj = current->pop();
    MGetPropertyCache *load = MGetPropertyCache::New(obj, name);
    load->setResultType(rvalType);

    // Try to mark the cache as idempotent. We only do this if JM is enabled
    // (its ICs are used to mark property reads as likely non-idempotent) or
    // if we are compiling eagerly (to improve test coverage).
    if (unary.ival == MIRType_Object &&
        (cx->methodJitEnabled || js_IonOptions.eagerCompilation) &&
        !invalidatedIdempotentCache())
    {
        RootedScript scriptRoot(cx, script());
        if (oracle->propertyReadIdempotent(scriptRoot, pc, id))
            load->setIdempotent();
    }

    if (JSOp(*pc) == JSOP_CALLPROP) {
        if (!annotateGetPropertyCache(cx, obj, load, unaryTypes.inTypes, types))
            return false;
    }

    // If the cache is known to access getters, then enable generation of getter stubs.
    if (accessGetter)
        load->setAllowGetters();

    current->add(load);
    current->push(load);

    if (load->isEffectful() && !resumeAfter(load))
        return false;

    if (accessGetter)
        monitorResult(load, barrier, types);

    if (!pushTypeBarrier(load, types, barrier))
        return false;

    *emitted = true;
    return true;
}

bool
IonBuilder::jsop_setprop(HandlePropertyName name)
{
    MDefinition *value = current->pop();
    MDefinition *obj = current->pop();

    bool monitored = !oracle->propertyWriteCanSpecialize(script(), pc);

    TypeOracle::BinaryTypes binaryTypes = oracle->binaryTypes(script(), pc);

    if (!monitored) {
        if (types::HeapTypeSet *propTypes = GetDefiniteSlot(cx, binaryTypes.lhsTypes, name)) {
            MStoreFixedSlot *fixed = MStoreFixedSlot::New(obj, propTypes->definiteSlot(), value);
            current->add(fixed);
            current->push(value);
            if (propTypes->needsBarrier(cx))
                fixed->setNeedsBarrier();
            return resumeAfter(fixed);
        }
    }

    RootedId id(cx, NameToId(name));
    types::StackTypeSet *types = binaryTypes.lhsTypes;

    JSFunction *commonSetter;
    bool isDOM;
    if (!TestCommonPropFunc(cx, types, id, &commonSetter, false, &isDOM, NULL))
        return false;
    if (!monitored && commonSetter) {
        RootedFunction setter(cx, commonSetter);
        if (isDOM && TestShouldDOMCall(cx, types, setter, JSJitInfo::Setter)) {
            MSetDOMProperty *set = MSetDOMProperty::New(setter->jitInfo()->op, obj, value);
            if (!set)
                return false;

            current->add(set);
            current->push(value);

            return resumeAfter(set);
        }

        // Don't call the setter with a primitive value.
        if (types->getKnownTypeTag() != JSVAL_TYPE_OBJECT) {
            MGuardObject *guardObj = MGuardObject::New(obj);
            current->add(guardObj);
            obj = guardObj;
        }

        // Dummy up the stack, as in getprop
        pushConstant(ObjectValue(*setter));

        MPassArg *wrapper = MPassArg::New(obj);
        current->push(wrapper);
        current->add(wrapper);

        MPassArg *arg = MPassArg::New(value);
        current->push(arg);
        current->add(arg);

        // Call the setter. Note that we have to push the original value, not
        // the setter's return value.
        CallInfo callInfo(cx, false);
        if (!callInfo.init(current, 1))
            return false;
        MCall *call = makeCallHelper(setter, callInfo, types, false);
        if (!call)
            return false;

        current->push(value);
        return resumeAfter(call);
    }

    oracle->binaryOp(script(), pc);

    MSetPropertyInstruction *ins;
    if (monitored) {
        ins = MCallSetProperty::New(obj, value, name, script()->strict);
    } else {
        RawShape objShape = mjit::GetPICSingleShape(cx, script(), pc, info().constructing());
        if (!objShape)
            objShape = inspector->maybeMonomorphicShapeForPropertyOp(pc);

        if (objShape && !objShape->inDictionary()) {
            // The JM IC was monomorphic, so we inline the property access as
            // long as the shape is not in dictionary mode. We cannot be sure
            // that the shape is still a lastProperty, and calling Shape::search
            // on dictionary mode shapes that aren't lastProperty is invalid.
            obj = addShapeGuard(obj, objShape, Bailout_CachedShapeGuard);

            RootedShape shape(cx, objShape->search(cx, NameToId(name)));
            JS_ASSERT(shape);

            spew("Inlining monomorphic SETPROP");

            RawId typeId = types::IdToTypeId(id);
            bool needsBarrier = oracle->propertyWriteNeedsBarrier(script(), pc, typeId);

            return storeSlot(obj, shape, value, needsBarrier);
        }

        spew("SETPROP not monomorphic");

        ins = MSetPropertyCache::New(obj, value, name, script()->strict);

        if (!binaryTypes.lhsTypes || binaryTypes.lhsTypes->propertyNeedsBarrier(cx, id))
            ins->setNeedsBarrier();
    }

    current->add(ins);
    current->push(value);

    return resumeAfter(ins);
}

bool
IonBuilder::jsop_delprop(HandlePropertyName name)
{
    MDefinition *obj = current->pop();

    MInstruction *ins = MDeleteProperty::New(obj, name);

    current->add(ins);
    current->push(ins);

    return resumeAfter(ins);
}

bool
IonBuilder::jsop_regexp(RegExpObject *reobj)
{
    JSObject *prototype = script()->global().getOrCreateRegExpPrototype(cx);
    if (!prototype)
        return false;

    MRegExp *regexp = MRegExp::New(reobj, prototype);
    current->add(regexp);
    current->push(regexp);

    regexp->setMovable();

    // The MRegExp is set to be movable.
    // That would be incorrect for global/sticky, because lastIndex could be wrong.
    // Therefore setting the lastIndex to 0. That is faster than removing the movable flag.
    if (reobj->sticky() || reobj->global()) {
        MConstant *zero = MConstant::New(Int32Value(0));
        current->add(zero);

        MStoreFixedSlot *lastIndex =
            MStoreFixedSlot::New(regexp, RegExpObject::lastIndexSlot(), zero);
        current->add(lastIndex);
    }

    return true;
}

bool
IonBuilder::jsop_object(JSObject *obj)
{
    MConstant *ins = MConstant::New(ObjectValue(*obj));
    current->add(ins);
    current->push(ins);

    return true;
}

bool
IonBuilder::jsop_lambda(JSFunction *fun)
{
    JS_ASSERT(script()->analysis()->usesScopeChain());
    if (fun->isArrow())
        return abort("bound arrow function");

    MLambda *ins = MLambda::New(current->scopeChain(), fun);
    current->add(ins);
    current->push(ins);

    return resumeAfter(ins);
}

bool
IonBuilder::jsop_defvar(uint32_t index)
{
    JS_ASSERT(JSOp(*pc) == JSOP_DEFVAR || JSOp(*pc) == JSOP_DEFCONST);

    RootedPropertyName name(cx, script()->getName(index));

    // Bake in attrs.
    unsigned attrs = JSPROP_ENUMERATE | JSPROP_PERMANENT;
    if (JSOp(*pc) == JSOP_DEFCONST)
        attrs |= JSPROP_READONLY;

    // Pass the ScopeChain.
    JS_ASSERT(script()->analysis()->usesScopeChain());

    // Bake the name pointer into the MDefVar.
    MDefVar *defvar = MDefVar::New(name, attrs, current->scopeChain());
    current->add(defvar);

    return resumeAfter(defvar);
}

bool
IonBuilder::jsop_deffun(uint32_t index)
{
    RootedFunction fun(cx, script()->getFunction(index));

    JS_ASSERT(script()->analysis()->usesScopeChain());

    MDefFun *deffun = MDefFun::New(fun, current->scopeChain());
    current->add(deffun);

    return resumeAfter(deffun);
}

bool
IonBuilder::jsop_this()
{
    if (!info().fun())
        return abort("JSOP_THIS outside of a JSFunction.");

    if (script()->strict) {
        current->pushSlot(info().thisSlot());
        return true;
    }

    types::StackTypeSet *types = oracle->thisTypeSet(script());
    if (types && types->getKnownTypeTag() == JSVAL_TYPE_OBJECT) {
        // This is safe, because if the entry type of |this| is an object, it
        // will necessarily be an object throughout the entire function. OSR
        // can introduce a phi, but this phi will be specialized.
        current->pushSlot(info().thisSlot());
        return true;
    }

    return abort("JSOP_THIS hard case not yet handled");
}

bool
IonBuilder::jsop_typeof()
{
    TypeOracle::Unary unary = oracle->unaryOp(script(), pc);

    MDefinition *input = current->pop();
    MTypeOf *ins = MTypeOf::New(input, unary.ival);

    current->add(ins);
    current->push(ins);

    if (ins->isEffectful() && !resumeAfter(ins))
        return false;
    return true;
}

bool
IonBuilder::jsop_toid()
{
    // No-op if the index is an integer.
    TypeOracle::Unary unary = oracle->unaryOp(script(), pc);
    if (unary.ival == MIRType_Int32)
        return true;

    MDefinition *index = current->pop();
    MToId *ins = MToId::New(current->peek(-1), index);

    current->add(ins);
    current->push(ins);

    return resumeAfter(ins);
}

bool
IonBuilder::jsop_iter(uint8_t flags)
{
    MDefinition *obj = current->pop();
    MInstruction *ins = MIteratorStart::New(obj, flags);

    if (!iterators_.append(ins))
        return false;

    current->add(ins);
    current->push(ins);

    return resumeAfter(ins);
}

bool
IonBuilder::jsop_iternext()
{
    MDefinition *iter = current->peek(-1);
    MInstruction *ins = MIteratorNext::New(iter);

    current->add(ins);
    current->push(ins);

    return resumeAfter(ins);
}

bool
IonBuilder::jsop_itermore()
{
    MDefinition *iter = current->peek(-1);
    MInstruction *ins = MIteratorMore::New(iter);

    current->add(ins);
    current->push(ins);

    return resumeAfter(ins);
}

bool
IonBuilder::jsop_iterend()
{
    MDefinition *iter = current->pop();
    MInstruction *ins = MIteratorEnd::New(iter);

    current->add(ins);

    return resumeAfter(ins);
}

MDefinition *
IonBuilder::walkScopeChain(unsigned hops)
{
    MDefinition *scope = current->getSlot(info().scopeChainSlot());

    for (unsigned i = 0; i < hops; i++) {
        MInstruction *ins = MEnclosingScope::New(scope);
        current->add(ins);
        scope = ins;
    }

    return scope;
}

bool
IonBuilder::jsop_getaliasedvar(ScopeCoordinate sc)
{
    types::StackTypeSet *barrier;
    types::StackTypeSet *actual = oracle->aliasedVarBarrier(script(), pc, &barrier);

    MDefinition *obj = walkScopeChain(sc.hops);

    RootedShape shape(cx, ScopeCoordinateToStaticScopeShape(cx, script(), pc));

    MInstruction *load;
    if (shape->numFixedSlots() <= sc.slot) {
        MInstruction *slots = MSlots::New(obj);
        current->add(slots);

        load = MLoadSlot::New(slots, sc.slot - shape->numFixedSlots());
    } else {
        load = MLoadFixedSlot::New(obj, sc.slot);
    }

    if (!barrier) {
        JSValueType type = actual->getKnownTypeTag();
        if (type != JSVAL_TYPE_UNKNOWN &&
            type != JSVAL_TYPE_UNDEFINED &&
            type != JSVAL_TYPE_NULL)
        {
            load->setResultType(MIRTypeFromValueType(type));
        }
    }

    current->add(load);
    current->push(load);

    return pushTypeBarrier(load, actual, barrier);
}

bool
IonBuilder::jsop_setaliasedvar(ScopeCoordinate sc)
{
    MDefinition *rval = current->peek(-1);
    MDefinition *obj = walkScopeChain(sc.hops);

    RootedShape shape(cx, ScopeCoordinateToStaticScopeShape(cx, script(), pc));

    MInstruction *store;
    if (shape->numFixedSlots() <= sc.slot) {
        MInstruction *slots = MSlots::New(obj);
        current->add(slots);

        store = MStoreSlot::NewBarriered(slots, sc.slot - shape->numFixedSlots(), rval);
    } else {
        store = MStoreFixedSlot::NewBarriered(obj, sc.slot, rval);
    }

    current->add(store);
    return resumeAfter(store);
}

bool
IonBuilder::jsop_in()
{
    RootedScript scriptRoot(cx, script());
    if (oracle->inObjectIsDenseNativeWithoutExtraIndexedProperties(scriptRoot, pc))
        return jsop_in_dense();

    MDefinition *obj = current->pop();
    MDefinition *id = current->pop();
    MIn *ins = new MIn(id, obj);

    current->add(ins);
    current->push(ins);

    return resumeAfter(ins);
}

bool
IonBuilder::jsop_in_dense()
{
    bool needsHoleCheck = !oracle->inArrayIsPacked(script(), pc);

    MDefinition *obj = current->pop();
    MDefinition *id = current->pop();

    // Ensure id is an integer.
    MInstruction *idInt32 = MToInt32::New(id);
    current->add(idInt32);
    id = idInt32;

    // Get the elements vector.
    MElements *elements = MElements::New(obj);
    current->add(elements);

    MInitializedLength *initLength = MInitializedLength::New(elements);
    current->add(initLength);

    // Check if id < initLength and elem[id] not a hole.
    MInArray *ins = MInArray::New(elements, id, initLength, needsHoleCheck);

    current->add(ins);
    current->push(ins);

    return true;
}

bool
IonBuilder::jsop_instanceof()
{
    MDefinition *rhs = current->pop();
    MDefinition *obj = current->pop();

    TypeOracle::BinaryTypes types = oracle->binaryTypes(script(), pc);

    // If this is an 'x instanceof function' operation and we can determine the
    // exact function and prototype object being tested for, use a typed path.
    do {
        RawObject rhsObject = types.rhsTypes ? types.rhsTypes->getSingleton() : NULL;
        if (!rhsObject || !rhsObject->isFunction() || rhsObject->isBoundFunction())
            break;

        types::TypeObject *rhsType = rhsObject->getType(cx);
        if (!rhsType || rhsType->unknownProperties())
            break;

        types::HeapTypeSet *protoTypes =
            rhsType->getProperty(cx, NameToId(cx->names().classPrototype), false);
        RawObject protoObject = protoTypes ? protoTypes->getSingleton(cx) : NULL;
        if (!protoObject)
            break;

        MInstanceOf *ins = new MInstanceOf(obj, protoObject);

        current->add(ins);
        current->push(ins);

        return resumeAfter(ins);
    } while (false);

    MCallInstanceOf *ins = new MCallInstanceOf(obj, rhs);

    current->add(ins);
    current->push(ins);

    return resumeAfter(ins);
}

MInstruction *
IonBuilder::addConvertElementsToDoubles(MDefinition *elements)
{
    MInstruction *convert = MConvertElementsToDoubles::New(elements);
    current->add(convert);
    return convert;
}

MInstruction *
IonBuilder::addBoundsCheck(MDefinition *index, MDefinition *length)
{
    MInstruction *check = MBoundsCheck::New(index, length);
    current->add(check);

    // If a bounds check failed in the past, don't optimize bounds checks.
    if (failedBoundsCheck_)
        check->setNotMovable();

    return check;
}

MInstruction *
IonBuilder::addShapeGuard(MDefinition *obj, const RawShape shape, BailoutKind bailoutKind)
{
    MGuardShape *guard = MGuardShape::New(obj, shape, bailoutKind);
    current->add(guard);

    // If a shape guard failed in the past, don't optimize shape guard.
    if (failedShapeGuard_)
        guard->setNotMovable();

    return guard;
}

const types::StackTypeSet *
IonBuilder::cloneTypeSet(const types::StackTypeSet *types)
{
    if (!js_IonOptions.parallelCompilation)
        return types;

    // Clone a type set so that it can be stored into the MIR and accessed
    // during off thread compilation. This is necessary because main thread
    // updates to type sets can race with reads in the compiler backend, and
    // after bug 804676 this code can be removed.
    return types->clone(GetIonContext()->temp->lifoAlloc());
}<|MERGE_RESOLUTION|>--- conflicted
+++ resolved
@@ -4984,37 +4984,6 @@
     return resumeAfter(ins);
 }
 
-<<<<<<< HEAD
-void
-IonBuilder::insertRecompileCheck()
-{
-    if (!inliningEnabled())
-        return;
-
-    if (inliningDepth_ > 0)
-        return;
-
-    // Don't recompile if we are already inlining.
-    if (script()->getUseCount() >= js_IonOptions.usesBeforeInlining())
-        return;
-
-    // Don't recompile if the oracle cannot provide inlining information
-    // or if the script has no calls.
-    if (!oracle->canInlineCalls())
-        return;
-
-    // Baseline does not handle recompile-check bailouts. We can end up here if
-    // TI reset the use count during compilation.
-    if (ion::IsBaselineEnabled(cx))
-        return;
-
-    uint32_t minUses = UsesBeforeIonRecompile(script(), pc);
-    MRecompileCheck *check = MRecompileCheck::New(minUses);
-    current->add(check);
-}
-
-=======
->>>>>>> 70ebc503
 static inline bool
 TestSingletonProperty(JSContext *cx, HandleObject obj, HandleId id, bool *isKnownConstant)
 {
