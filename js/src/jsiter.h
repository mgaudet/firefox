--- conflicted
+++ resolved
@@ -59,30 +59,19 @@
 #define JSITER_HIDDEN     0x10  /* also enumerate non-enumerable properties */
 
 struct NativeIterator {
-<<<<<<< HEAD
-    js::Value   *props_array;
-    js::Value   *props_cursor;
-    js::Value   *props_end;
-    uint32      *shapes_array;
-    uint32      shapes_length;
-    uint32      shapes_key;
-    uintN       flags;
-    JSObject    *next;
-=======
     JSObject  *obj;
-    jsval     *props_array;
-    jsval     *props_cursor;
-    jsval     *props_end;
+    jsid      *props_array;
+    jsid      *props_cursor;
+    jsid      *props_end;
     uint32    *shapes_array;
     uint32    shapes_length;
     uint32    shapes_key;
     uintN     flags;
     JSObject  *next;
->>>>>>> 2702053e
 
     static NativeIterator *allocate(JSContext *cx, JSObject *obj, uintN flags,
                                     uint32 *sarray, uint32 slength, uint32 key,
-                                    jsval *parray, uint32 plength);
+                                    jsid *parray, uint32 plength);
 
     void mark(JSTracer *trc);
 };
@@ -91,10 +80,10 @@
 GetPropertyNames(JSContext *cx, JSObject *obj, uintN flags, JSIdArray **idap);
 
 bool
-GetIterator(JSContext *cx, JSObject *obj, uintN flags, jsval *vp);
-
-bool
-JSIdArrayToIterator(JSContext *cx, JSObject *obj, uintN flags, JSIdArray *ida, jsval *vp);
+GetIterator(JSContext *cx, JSObject *obj, uintN flags, js::Value *vp);
+
+bool
+JSIdArrayToIterator(JSContext *cx, JSObject *obj, uintN flags, JSIdArray *ida, js::Value *vp);
 
 /*
  * Convert the value stored in *vp to its iteration object. The flags should
@@ -144,12 +133,8 @@
     JSFrameRegs         savedRegs;
     uintN               vplen;
     JSStackFrame        *liveFrame;
-<<<<<<< HEAD
+    JSObject            *enumerators;
     js::Value           floatingStack[1];
-=======
-    JSObject            *enumerators;
-    jsval               floatingStack[1];
->>>>>>> 2702053e
 
     JSStackFrame *getFloatingFrame() {
         return reinterpret_cast<JSStackFrame *>(floatingStack + vplen);
