--- conflicted
+++ resolved
@@ -93,13 +93,9 @@
     JS_STATIC_ASSERT(CallObject::RESERVED_SLOTS == 2);
     gc::AllocKind allocKind = gc::FINALIZE_OBJECT2_BACKGROUND;
     JS_ASSERT(gc::GetGCKindSlots(allocKind) == CallObject::RESERVED_SLOTS);
-<<<<<<< HEAD
-    callObjShape_ = EmptyShape::getInitialShape(cx, &CallClass, NULL, cx->global(),
-                                                allocKind, BaseShape::VAROBJ | BaseShape::DELEGATE);
-=======
-    self->callObjShape_ = EmptyShape::getInitialShape(cx, &CallClass, NULL, cx->global(),
-                                                      allocKind, BaseShape::VAROBJ);
->>>>>>> 8c8865ad
+    self->callObjShape_ =
+        EmptyShape::getInitialShape(cx, &CallClass, NULL, cx->global(),
+                                    allocKind, BaseShape::VAROBJ | BaseShape::DELEGATE);
 
 #ifdef DEBUG
     HashSet<PropertyName *> added(cx);
