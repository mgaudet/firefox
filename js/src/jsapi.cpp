--- conflicted
+++ resolved
@@ -3322,13 +3322,8 @@
     RootedObject obj(cx, objArg);
     RootedValue value(cx, valueArg);
     AssertHeapIsIdle(cx);
-<<<<<<< HEAD
-    assertSameCompartment(cx, obj, v);
-    return HasInstance(cx, obj, v, bp);
-=======
     assertSameCompartment(cx, obj, value);
-    return HasInstance(cx, obj, &value, bp);
->>>>>>> 90527f20
+    return HasInstance(cx, obj, value, bp);
 }
 
 JS_PUBLIC_API(void *)
