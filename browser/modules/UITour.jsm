// This Source Code Form is subject to the terms of the Mozilla Public
// License, v. 2.0. If a copy of the MPL was not distributed with this
// file, You can obtain one at http://mozilla.org/MPL/2.0/.

"use strict";

this.EXPORTED_SYMBOLS = ["UITour"];

const {classes: Cc, interfaces: Ci, utils: Cu, results: Cr} = Components;

Cu.import("resource://gre/modules/Services.jsm");
Cu.import("resource://gre/modules/XPCOMUtils.jsm");
Cu.import("resource://gre/modules/Promise.jsm");
Cu.import("resource://gre/modules/Task.jsm");

XPCOMUtils.defineLazyModuleGetter(this, "LightweightThemeManager",
  "resource://gre/modules/LightweightThemeManager.jsm");
XPCOMUtils.defineLazyModuleGetter(this, "ResetProfile",
  "resource://gre/modules/ResetProfile.jsm");
XPCOMUtils.defineLazyModuleGetter(this, "CustomizableUI",
  "resource:///modules/CustomizableUI.jsm");
XPCOMUtils.defineLazyModuleGetter(this, "UITelemetry",
  "resource://gre/modules/UITelemetry.jsm");
XPCOMUtils.defineLazyModuleGetter(this, "BrowserUITelemetry",
  "resource:///modules/BrowserUITelemetry.jsm");


const UITOUR_PERMISSION   = "uitour";
const PREF_SEENPAGEIDS    = "browser.uitour.seenPageIDs";
const MAX_BUTTONS         = 4;

const BUCKET_NAME         = "UITour";
const BUCKET_TIMESTEPS    = [
  1 * 60 * 1000, // Until 1 minute after tab is closed/inactive.
  3 * 60 * 1000, // Until 3 minutes after tab is closed/inactive.
  10 * 60 * 1000, // Until 10 minutes after tab is closed/inactive.
  60 * 60 * 1000, // Until 1 hour after tab is closed/inactive.
];

// Time after which seen Page IDs expire.
const SEENPAGEID_EXPIRY  = 8 * 7 * 24 * 60 * 60 * 1000; // 8 weeks.

// Prefix for any target matching a search engine.
const TARGET_SEARCHENGINE_PREFIX = "searchEngine-";


this.UITour = {
  url: null,
  seenPageIDs: null,
  pageIDSourceTabs: new WeakMap(),
  pageIDSourceWindows: new WeakMap(),
  /* Map from browser windows to a set of tabs in which a tour is open */
  originTabs: new WeakMap(),
  /* Map from browser windows to a set of pinned tabs opened by (a) tour(s) */
  pinnedTabs: new WeakMap(),
  urlbarCapture: new WeakMap(),
  appMenuOpenForAnnotation: new Set(),
  availableTargetsCache: new WeakMap(),

  _detachingTab: false,
  _annotationPanelMutationObservers: new WeakMap(),
  _queuedEvents: [],
  _pendingDoc: null,

  highlightEffects: ["random", "wobble", "zoom", "color"],
  targets: new Map([
    ["accountStatus", {
      query: (aDocument) => {
        let statusButton = aDocument.getElementById("PanelUI-fxa-status");
        return aDocument.getAnonymousElementByAttribute(statusButton,
                                                        "class",
                                                        "toolbarbutton-icon");
      },
      widgetName: "PanelUI-fxa-status",
    }],
    ["addons",      {query: "#add-ons-button"}],
    ["appMenu",     {
      addTargetListener: (aDocument, aCallback) => {
        let panelPopup = aDocument.getElementById("PanelUI-popup");
        panelPopup.addEventListener("popupshown", aCallback);
      },
      query: "#PanelUI-button",
      removeTargetListener: (aDocument, aCallback) => {
        let panelPopup = aDocument.getElementById("PanelUI-popup");
        panelPopup.removeEventListener("popupshown", aCallback);
      },
    }],
    ["backForward", {
      query: "#back-button",
      widgetName: "urlbar-container",
    }],
    ["bookmarks",   {query: "#bookmarks-menu-button"}],
    ["customize",   {
      query: (aDocument) => {
        let customizeButton = aDocument.getElementById("PanelUI-customize");
        return aDocument.getAnonymousElementByAttribute(customizeButton,
                                                        "class",
                                                        "toolbarbutton-icon");
      },
      widgetName: "PanelUI-customize",
    }],
    ["help",        {query: "#PanelUI-help"}],
    ["home",        {query: "#home-button"}],
    ["loop",        {query: "#loop-call-button"}],
    ["forget", {
      query: "#panic-button",
      widgetName: "panic-button",
      allowAdd: true }],
    ["privateWindow",  {query: "#privatebrowsing-button"}],
    ["quit",        {query: "#PanelUI-quit"}],
    ["search",      {
      query: "#searchbar",
      widgetName: "search-container",
    }],
    ["searchProvider", {
      query: (aDocument) => {
        let searchbar = aDocument.getElementById("searchbar");
        return aDocument.getAnonymousElementByAttribute(searchbar,
                                                        "anonid",
                                                        "searchbar-engine-button");
      },
      widgetName: "search-container",
    }],
    ["selectedTabIcon", {
      query: (aDocument) => {
        let selectedtab = aDocument.defaultView.gBrowser.selectedTab;
        let element = aDocument.getAnonymousElementByAttribute(selectedtab,
                                                               "anonid",
                                                               "tab-icon-image");
        if (!element || !UITour.isElementVisible(element)) {
          return null;
        }
        return element;
      },
    }],
    ["urlbar",      {
      query: "#urlbar",
      widgetName: "urlbar-container",
    }],
  ]),

  init: function() {
    // Lazy getter is initialized here so it can be replicated any time
    // in a test.
    delete this.seenPageIDs;
    Object.defineProperty(this, "seenPageIDs", {
      get: this.restoreSeenPageIDs.bind(this),
      configurable: true,
    });

    delete this.url;
    XPCOMUtils.defineLazyGetter(this, "url", function () {
      return Services.urlFormatter.formatURLPref("browser.uitour.url");
    });

    // Clear the availableTargetsCache on widget changes.
    let listenerMethods = [
      "onWidgetAdded",
      "onWidgetMoved",
      "onWidgetRemoved",
      "onWidgetReset",
      "onAreaReset",
    ];
    CustomizableUI.addListener(listenerMethods.reduce((listener, method) => {
      listener[method] = () => this.availableTargetsCache.clear();
      return listener;
    }, {}));
  },

  restoreSeenPageIDs: function() {
    delete this.seenPageIDs;

    if (UITelemetry.enabled) {
      let dateThreshold = Date.now() - SEENPAGEID_EXPIRY;

      try {
        let data = Services.prefs.getCharPref(PREF_SEENPAGEIDS);
        data = new Map(JSON.parse(data));

        for (let [pageID, details] of data) {

          if (typeof pageID != "string" ||
              typeof details != "object" ||
              typeof details.lastSeen != "number" ||
              details.lastSeen < dateThreshold) {

            data.delete(pageID);
          }
        }

        this.seenPageIDs = data;
      } catch (e) {}
    }

    if (!this.seenPageIDs)
      this.seenPageIDs = new Map();

    this.persistSeenIDs();

    return this.seenPageIDs;
  },

  addSeenPageID: function(aPageID) {
    if (!UITelemetry.enabled)
      return;

    this.seenPageIDs.set(aPageID, {
      lastSeen: Date.now(),
    });

    this.persistSeenIDs();
  },

  persistSeenIDs: function() {
    if (this.seenPageIDs.size === 0) {
      Services.prefs.clearUserPref(PREF_SEENPAGEIDS);
      return;
    }

    Services.prefs.setCharPref(PREF_SEENPAGEIDS,
                               JSON.stringify([...this.seenPageIDs]));
  },

  onPageEvent: function(aEvent) {
    let contentDocument = null;
    if (aEvent.target instanceof Ci.nsIDOMHTMLDocument)
      contentDocument = aEvent.target;
    else if (aEvent.target instanceof Ci.nsIDOMHTMLElement)
      contentDocument = aEvent.target.ownerDocument;
    else
      return false;

    // Ignore events if they're not from a trusted origin.
    if (!this.ensureTrustedOrigin(contentDocument))
      return false;

    if (typeof aEvent.detail != "object")
      return false;

    let action = aEvent.detail.action;
    if (typeof action != "string" || !action)
      return false;

    let data = aEvent.detail.data;
    if (typeof data != "object")
      return false;

    let window = this.getChromeWindow(contentDocument);
    // Do this before bailing if there's no tab, so later we can pick up the pieces:
    window.gBrowser.tabContainer.addEventListener("TabSelect", this);
    let tab = window.gBrowser._getTabForContentWindow(contentDocument.defaultView);
    if (!tab) {
      // This should only happen while detaching a tab:
      if (this._detachingTab) {
        this._queuedEvents.push(aEvent);
        this._pendingDoc = Cu.getWeakReference(contentDocument);
        return;
      }
      Cu.reportError("Discarding tabless UITour event (" + action + ") while not detaching a tab." +
                     "This shouldn't happen!");
      return;
    }

    switch (action) {
      case "registerPageID": {
        // This is only relevant if Telemtry is enabled.
        if (!UITelemetry.enabled)
          break;

        // We don't want to allow BrowserUITelemetry.BUCKET_SEPARATOR in the
        // pageID, as it could make parsing the telemetry bucket name difficult.
        if (typeof data.pageID == "string" &&
            !data.pageID.contains(BrowserUITelemetry.BUCKET_SEPARATOR)) {
          this.addSeenPageID(data.pageID);

          // Store tabs and windows separately so we don't need to loop over all
          // tabs when a window is closed.
          this.pageIDSourceTabs.set(tab, data.pageID);
          this.pageIDSourceWindows.set(window, data.pageID);

          this.setTelemetryBucket(data.pageID);
        }
        break;
      }

      case "showHighlight": {
        let targetPromise = this.getTarget(window, data.target);
        targetPromise.then(target => {
          if (!target.node) {
            Cu.reportError("UITour: Target could not be resolved: " + data.target);
            return;
          }
          let effect = undefined;
          if (this.highlightEffects.indexOf(data.effect) !== -1) {
            effect = data.effect;
          }
          this.showHighlight(target, effect);
        }).then(null, Cu.reportError);
        break;
      }

      case "hideHighlight": {
        this.hideHighlight(window);
        break;
      }

      case "showInfo": {
        let targetPromise = this.getTarget(window, data.target, true);
        targetPromise.then(target => {
          if (!target.node) {
            Cu.reportError("UITour: Target could not be resolved: " + data.target);
            return;
          }

          let iconURL = null;
          if (typeof data.icon == "string")
            iconURL = this.resolveURL(contentDocument, data.icon);

          let buttons = [];
          if (Array.isArray(data.buttons) && data.buttons.length > 0) {
            for (let buttonData of data.buttons) {
              if (typeof buttonData == "object" &&
                  typeof buttonData.label == "string" &&
                  typeof buttonData.callbackID == "string") {
                let button = {
                  label: buttonData.label,
                  callbackID: buttonData.callbackID,
                };

                if (typeof buttonData.icon == "string")
                  button.iconURL = this.resolveURL(contentDocument, buttonData.icon);

                if (typeof buttonData.style == "string")
                  button.style = buttonData.style;

                buttons.push(button);

                if (buttons.length == MAX_BUTTONS)
                  break;
              }
            }
          }

          let infoOptions = {};

          if (typeof data.closeButtonCallbackID == "string")
            infoOptions.closeButtonCallbackID = data.closeButtonCallbackID;
          if (typeof data.targetCallbackID == "string")
            infoOptions.targetCallbackID = data.targetCallbackID;

          this.showInfo(contentDocument, target, data.title, data.text, iconURL, buttons, infoOptions);
        }).then(null, Cu.reportError);
        break;
      }

      case "hideInfo": {
        this.hideInfo(window);
        break;
      }

      case "previewTheme": {
        this.previewTheme(data.theme);
        break;
      }

      case "resetTheme": {
        this.resetTheme();
        break;
      }

      case "addPinnedTab": {
        this.ensurePinnedTab(window, true);
        break;
      }

      case "removePinnedTab": {
        this.removePinnedTab(window);
        break;
      }

      case "showMenu": {
        this.showMenu(window, data.name, () => {
          if (typeof data.showCallbackID == "string")
            this.sendPageCallback(contentDocument, data.showCallbackID);
        });
        break;
      }

      case "hideMenu": {
        this.hideMenu(window, data.name);
        break;
      }

      case "startUrlbarCapture": {
        if (typeof data.text != "string" || !data.text ||
            typeof data.url != "string" || !data.url) {
          return false;
        }

        let uri = null;
        try {
          uri = Services.io.newURI(data.url, null, null);
        } catch (e) {
          return false;
        }

        let secman = Services.scriptSecurityManager;
        let principal = contentDocument.nodePrincipal;
        let flags = secman.DISALLOW_INHERIT_PRINCIPAL;
        try {
          secman.checkLoadURIWithPrincipal(principal, uri, flags);
        } catch (e) {
          return false;
        }

        this.startUrlbarCapture(window, data.text, data.url);
        break;
      }

      case "endUrlbarCapture": {
        this.endUrlbarCapture(window);
        break;
      }

      case "getConfiguration": {
        if (typeof data.configuration != "string") {
          return false;
        }

        this.getConfiguration(contentDocument, data.configuration, data.callbackID);
        break;
      }

      case "showFirefoxAccounts": {
        // 'signup' is the only action that makes sense currently, so we don't
        // accept arbitrary actions just to be safe...
        // We want to replace the current tab.
        contentDocument.location.href = "about:accounts?action=signup&entrypoint=uitour";
        break;
      }

      case "resetFirefox": {
        // Open a reset profile dialog window.
        ResetProfile.openConfirmationDialog(window);
        break;
      }

      case "addNavBarWidget": {
        // Add a widget to the toolbar
        let targetPromise = this.getTarget(window, data.name);
        targetPromise.then(target => {
          this.addNavBarWidget(target, contentDocument, data.callbackID);
        }).then(null, Cu.reportError);
        break;
      }
    }

    if (!this.originTabs.has(window))
      this.originTabs.set(window, new Set());

    this.originTabs.get(window).add(tab);
    tab.addEventListener("TabClose", this);
    tab.addEventListener("TabBecomingWindow", this);
    window.addEventListener("SSWindowClosing", this);

    return true;
  },

  handleEvent: function(aEvent) {
    switch (aEvent.type) {
      case "pagehide": {
        let window = this.getChromeWindow(aEvent.target);
        this.teardownTour(window);
        break;
      }

      case "TabBecomingWindow":
        this._detachingTab = true;
        // Fall through
      case "TabClose": {
        let tab = aEvent.target;
        if (this.pageIDSourceTabs.has(tab)) {
          let pageID = this.pageIDSourceTabs.get(tab);

          // Delete this from the window cache, so if the window is closed we
          // don't expire this page ID twice.
          let window = tab.ownerDocument.defaultView;
          if (this.pageIDSourceWindows.get(window) == pageID)
            this.pageIDSourceWindows.delete(window);

          this.setExpiringTelemetryBucket(pageID, "closed");
        }

        let window = tab.ownerDocument.defaultView;
        this.teardownTour(window);
        break;
      }

      case "TabSelect": {
        if (aEvent.detail && aEvent.detail.previousTab) {
          let previousTab = aEvent.detail.previousTab;

          if (this.pageIDSourceTabs.has(previousTab)) {
            let pageID = this.pageIDSourceTabs.get(previousTab);
            this.setExpiringTelemetryBucket(pageID, "inactive");
          }
        }

        let window = aEvent.target.ownerDocument.defaultView;
        let selectedTab = window.gBrowser.selectedTab;
        let pinnedTab = this.pinnedTabs.get(window);
        if (pinnedTab && pinnedTab.tab == selectedTab)
          break;
        let originTabs = this.originTabs.get(window);
        if (originTabs && originTabs.has(selectedTab))
          break;

        let pendingDoc;
        if (this._detachingTab && this._pendingDoc && (pendingDoc = this._pendingDoc.get())) {
          if (selectedTab.linkedBrowser.contentDocument == pendingDoc) {
            if (!this.originTabs.get(window)) {
              this.originTabs.set(window, new Set());
            }
            this.originTabs.get(window).add(selectedTab);
            this.pendingDoc = null;
            this._detachingTab = false;
            while (this._queuedEvents.length) {
              try {
                this.onPageEvent(this._queuedEvents.shift());
              } catch (ex) {
                Cu.reportError(ex);
              }
            }
            break;
          }
        }

        this.teardownTour(window);
        break;
      }

      case "SSWindowClosing": {
        let window = aEvent.target;
        if (this.pageIDSourceWindows.has(window)) {
          let pageID = this.pageIDSourceWindows.get(window);
          this.setExpiringTelemetryBucket(pageID, "closed");
        }

        this.teardownTour(window, true);
        break;
      }

      case "input": {
        if (aEvent.target.id == "urlbar") {
          let window = aEvent.target.ownerDocument.defaultView;
          this.handleUrlbarInput(window);
        }
        break;
      }
    }
  },

  setTelemetryBucket: function(aPageID) {
    let bucket = BUCKET_NAME + BrowserUITelemetry.BUCKET_SEPARATOR + aPageID;
    BrowserUITelemetry.setBucket(bucket);
  },

  setExpiringTelemetryBucket: function(aPageID, aType) {
    let bucket = BUCKET_NAME + BrowserUITelemetry.BUCKET_SEPARATOR + aPageID +
                 BrowserUITelemetry.BUCKET_SEPARATOR + aType;

    BrowserUITelemetry.setExpiringBucket(bucket,
                                         BUCKET_TIMESTEPS);
  },

  // This is registered with UITelemetry by BrowserUITelemetry, so that UITour
  // can remain lazy-loaded on-demand.
  getTelemetry: function() {
    return {
      seenPageIDs: [...this.seenPageIDs.keys()],
    };
  },

  teardownTour: function(aWindow, aWindowClosing = false) {
    aWindow.gBrowser.tabContainer.removeEventListener("TabSelect", this);
    aWindow.PanelUI.panel.removeEventListener("popuphiding", this.hidePanelAnnotations);
    aWindow.PanelUI.panel.removeEventListener("ViewShowing", this.hidePanelAnnotations);
    aWindow.removeEventListener("SSWindowClosing", this);

    let originTabs = this.originTabs.get(aWindow);
    if (originTabs) {
      for (let tab of originTabs) {
        tab.removeEventListener("TabClose", this);
        tab.removeEventListener("TabBecomingWindow", this);
      }
    }
    this.originTabs.delete(aWindow);

    if (!aWindowClosing) {
      this.hideHighlight(aWindow);
      this.hideInfo(aWindow);
      // Ensure the menu panel is hidden before calling recreatePopup so popup events occur.
      this.hideMenu(aWindow, "appMenu");
    }

    this.endUrlbarCapture(aWindow);
    this.removePinnedTab(aWindow);
    this.resetTheme();
  },

  getChromeWindow: function(aContentDocument) {
    return aContentDocument.defaultView
                           .window
                           .QueryInterface(Ci.nsIInterfaceRequestor)
                           .getInterface(Ci.nsIWebNavigation)
                           .QueryInterface(Ci.nsIDocShellTreeItem)
                           .rootTreeItem
                           .QueryInterface(Ci.nsIInterfaceRequestor)
                           .getInterface(Ci.nsIDOMWindow)
                           .wrappedJSObject;
  },

  ensureTrustedOrigin: function(aDocument) {
    if (aDocument.defaultView.top != aDocument.defaultView)
      return false;

    let uri = aDocument.documentURIObject;

    if (uri.schemeIs("chrome"))
      return true;

    if (!this.isSafeScheme(uri))
      return false;

    let permission = Services.perms.testPermission(uri, UITOUR_PERMISSION);
    return permission == Services.perms.ALLOW_ACTION;
  },

  isSafeScheme: function(aURI) {
    let allowedSchemes = new Set(["https", "about"]);
    if (!Services.prefs.getBoolPref("browser.uitour.requireSecure"))
      allowedSchemes.add("http");

    if (!allowedSchemes.has(aURI.scheme))
      return false;

    return true;
  },

  resolveURL: function(aDocument, aURL) {
    try {
      let uri = Services.io.newURI(aURL, null, aDocument.documentURIObject);

      if (!this.isSafeScheme(uri))
        return null;

      return uri.spec;
    } catch (e) {}

    return null;
  },

  sendPageCallback: function(aDocument, aCallbackID, aData = {}) {

    let detail = {data: aData, callbackID: aCallbackID};
    detail = Cu.cloneInto(detail, aDocument.defaultView);
    let event = new aDocument.defaultView.CustomEvent("mozUITourResponse", {
      bubbles: true,
      detail: detail
    });

    aDocument.dispatchEvent(event);
  },

  isElementVisible: function(aElement) {
    let targetStyle = aElement.ownerDocument.defaultView.getComputedStyle(aElement);
    return (targetStyle.display != "none" && targetStyle.visibility == "visible");
  },

  getTarget: function(aWindow, aTargetName, aSticky = false) {
    let deferred = Promise.defer();
    if (typeof aTargetName != "string" || !aTargetName) {
      deferred.reject("Invalid target name specified");
      return deferred.promise;
    }

    if (aTargetName == "pinnedTab") {
      deferred.resolve({
          targetName: aTargetName,
          node: this.ensurePinnedTab(aWindow, aSticky)
      });
      return deferred.promise;
    }

    if (aTargetName.startsWith(TARGET_SEARCHENGINE_PREFIX)) {
      let engineID = aTargetName.slice(TARGET_SEARCHENGINE_PREFIX.length);
      return this.getSearchEngineTarget(aWindow, engineID);
    }

    let targetObject = this.targets.get(aTargetName);
    if (!targetObject) {
      deferred.reject("The specified target name is not in the allowed set");
      return deferred.promise;
    }

    let targetQuery = targetObject.query;
    aWindow.PanelUI.ensureReady().then(() => {
      let node;
      if (typeof targetQuery == "function") {
        try {
          node = targetQuery(aWindow.document);
        } catch (ex) {
          node = null;
        }
      } else {
        node = aWindow.document.querySelector(targetQuery);
      }

      deferred.resolve({
        addTargetListener: targetObject.addTargetListener,
        node: node,
        removeTargetListener: targetObject.removeTargetListener,
        targetName: aTargetName,
        widgetName: targetObject.widgetName,
        allowAdd: targetObject.allowAdd,
      });
    }).then(null, Cu.reportError);
    return deferred.promise;
  },

  targetIsInAppMenu: function(aTarget) {
    let placement = CustomizableUI.getPlacementOfWidget(aTarget.widgetName || aTarget.node.id);
    if (placement && placement.area == CustomizableUI.AREA_PANEL) {
      return true;
    }

    let targetElement = aTarget.node;
    // Use the widget for filtering if it exists since the target may be the icon inside.
    if (aTarget.widgetName) {
      targetElement = aTarget.node.ownerDocument.getElementById(aTarget.widgetName);
    }

    // Handle the non-customizable buttons at the bottom of the menu which aren't proper widgets.
    return targetElement.id.startsWith("PanelUI-")
             && targetElement.id != "PanelUI-button";
  },

  /**
   * Called before opening or after closing a highlight or info panel to see if
   * we need to open or close the appMenu to see the annotation's anchor.
   */
  _setAppMenuStateForAnnotation: function(aWindow, aAnnotationType, aShouldOpenForHighlight, aCallback = null) {
    // If the panel is in the desired state, we're done.
    let panelIsOpen = aWindow.PanelUI.panel.state != "closed";
    if (aShouldOpenForHighlight == panelIsOpen) {
      if (aCallback)
        aCallback();
      return;
    }

    // Don't close the menu if it wasn't opened by us (e.g. via showmenu instead).
    if (!aShouldOpenForHighlight && !this.appMenuOpenForAnnotation.has(aAnnotationType)) {
      if (aCallback)
        aCallback();
      return;
    }

    if (aShouldOpenForHighlight) {
      this.appMenuOpenForAnnotation.add(aAnnotationType);
    } else {
      this.appMenuOpenForAnnotation.delete(aAnnotationType);
    }

    // Actually show or hide the menu
    if (this.appMenuOpenForAnnotation.size) {
      this.showMenu(aWindow, "appMenu", aCallback);
    } else {
      this.hideMenu(aWindow, "appMenu");
      if (aCallback)
        aCallback();
    }

  },

  previewTheme: function(aTheme) {
    let origin = Services.prefs.getCharPref("browser.uitour.themeOrigin");
    let data = LightweightThemeManager.parseTheme(aTheme, origin);
    if (data)
      LightweightThemeManager.previewTheme(data);
  },

  resetTheme: function() {
    LightweightThemeManager.resetPreview();
  },

  ensurePinnedTab: function(aWindow, aSticky = false) {
    let tabInfo = this.pinnedTabs.get(aWindow);

    if (tabInfo) {
      tabInfo.sticky = tabInfo.sticky || aSticky;
    } else {
      let url = Services.urlFormatter.formatURLPref("browser.uitour.pinnedTabUrl");

      let tab = aWindow.gBrowser.addTab(url);
      aWindow.gBrowser.pinTab(tab);
      tab.addEventListener("TabClose", () => {
        this.pinnedTabs.delete(aWindow);
      });

      tabInfo = {
        tab: tab,
        sticky: aSticky
      };
      this.pinnedTabs.set(aWindow, tabInfo);
    }

    return tabInfo.tab;
  },

  removePinnedTab: function(aWindow) {
    let tabInfo = this.pinnedTabs.get(aWindow);
    if (tabInfo)
      aWindow.gBrowser.removeTab(tabInfo.tab);
  },

  /**
   * @param aTarget    The element to highlight.
   * @param aEffect    (optional) The effect to use from UITour.highlightEffects or "none".
   * @see UITour.highlightEffects
   */
  showHighlight: function(aTarget, aEffect = "none") {
    let window = aTarget.node.ownerDocument.defaultView;

    function showHighlightPanel() {
      if (aTarget.targetName.startsWith(TARGET_SEARCHENGINE_PREFIX)) {
        // This won't affect normal higlights done via the panel, so we need to
        // manually hide those.
        this.hideHighlight(window);
        aTarget.node.setAttribute("_moz-menuactive", true);
        return;
      }

      // Conversely, highlights for search engines are highlighted via CSS
      // rather than a panel, so need to be manually removed.
      this._hideSearchEngineHighlight(window);

      let highlighter = aTarget.node.ownerDocument.getElementById("UITourHighlight");

      let effect = aEffect;
      if (effect == "random") {
        // Exclude "random" from the randomly selected effects.
        let randomEffect = 1 + Math.floor(Math.random() * (this.highlightEffects.length - 1));
        if (randomEffect == this.highlightEffects.length)
          randomEffect--; // On the order of 1 in 2^62 chance of this happening.
        effect = this.highlightEffects[randomEffect];
      }
      // Toggle the effect attribute to "none" and flush layout before setting it so the effect plays.
      highlighter.setAttribute("active", "none");
      aTarget.node.ownerDocument.defaultView.getComputedStyle(highlighter).animationName;
      highlighter.setAttribute("active", effect);
      highlighter.parentElement.setAttribute("targetName", aTarget.targetName);
      highlighter.parentElement.hidden = false;

      let targetRect = aTarget.node.getBoundingClientRect();
      let highlightHeight = targetRect.height;
      let highlightWidth = targetRect.width;
      let minDimension = Math.min(highlightHeight, highlightWidth);
      let maxDimension = Math.max(highlightHeight, highlightWidth);

      // If the dimensions are within 200% of each other (to include the bookmarks button),
      // make the highlight a circle with the largest dimension as the diameter.
      if (maxDimension / minDimension <= 3.0) {
        highlightHeight = highlightWidth = maxDimension;
        highlighter.style.borderRadius = "100%";
      } else {
        highlighter.style.borderRadius = "";
      }

      highlighter.style.height = highlightHeight + "px";
      highlighter.style.width = highlightWidth + "px";

      // Close a previous highlight so we can relocate the panel.
      if (highlighter.parentElement.state == "showing" || highlighter.parentElement.state == "open") {
        highlighter.parentElement.hidePopup();
      }
      /* The "overlap" position anchors from the top-left but we want to centre highlights at their
         minimum size. */
      let highlightWindow = aTarget.node.ownerDocument.defaultView;
      let containerStyle = highlightWindow.getComputedStyle(highlighter.parentElement);
      let paddingTopPx = 0 - parseFloat(containerStyle.paddingTop);
      let paddingLeftPx = 0 - parseFloat(containerStyle.paddingLeft);
      let highlightStyle = highlightWindow.getComputedStyle(highlighter);
      let highlightHeightWithMin = Math.max(highlightHeight, parseFloat(highlightStyle.minHeight));
      let highlightWidthWithMin = Math.max(highlightWidth, parseFloat(highlightStyle.minWidth));
      let offsetX = paddingTopPx
                      - (Math.max(0, highlightWidthWithMin - targetRect.width) / 2);
      let offsetY = paddingLeftPx
                      - (Math.max(0, highlightHeightWithMin - targetRect.height) / 2);
      this._addAnnotationPanelMutationObserver(highlighter.parentElement);
      highlighter.parentElement.openPopup(aTarget.node, "overlap", offsetX, offsetY);
    }

    // Prevent showing a panel at an undefined position.
    if (!this.isElementVisible(aTarget.node))
      return;

    this._setAppMenuStateForAnnotation(aTarget.node.ownerDocument.defaultView, "highlight",
                                       this.targetIsInAppMenu(aTarget),
                                       showHighlightPanel.bind(this));
  },

  hideHighlight: function(aWindow) {
    let tabData = this.pinnedTabs.get(aWindow);
    if (tabData && !tabData.sticky)
      this.removePinnedTab(aWindow);

    let highlighter = aWindow.document.getElementById("UITourHighlight");
    this._removeAnnotationPanelMutationObserver(highlighter.parentElement);
    highlighter.parentElement.hidePopup();
    highlighter.removeAttribute("active");

    this._setAppMenuStateForAnnotation(aWindow, "highlight", false);
    this._hideSearchEngineHighlight(aWindow);
  },

  _hideSearchEngineHighlight: function(aWindow) {
    // We special case highlighting items in the search engines dropdown,
    // so just blindly remove any highlight there.
    let searchMenuBtn = null;
    try {
      searchMenuBtn = this.targets.get("searchProvider").query(aWindow.document);
    } catch (e) { /* This is ok to fail. */ }
    if (searchMenuBtn) {
      let searchPopup = aWindow.document
                               .getAnonymousElementByAttribute(searchMenuBtn,
                                                               "anonid",
                                                               "searchbar-popup");
      for (let menuItem of searchPopup.children)
        menuItem.removeAttribute("_moz-menuactive");
    }
  },

  /**
   * Show an info panel.
   *
   * @param {Document} aContentDocument
   * @param {Node}     aAnchor
   * @param {String}   [aTitle=""]
   * @param {String}   [aDescription=""]
   * @param {String}   [aIconURL=""]
   * @param {Object[]} [aButtons=[]]
   * @param {Object}   [aOptions={}]
   * @param {String}   [aOptions.closeButtonCallbackID]
   */
  showInfo: function(aContentDocument, aAnchor, aTitle = "", aDescription = "", aIconURL = "",
                     aButtons = [], aOptions = {}) {
    function showInfoPanel(aAnchorEl) {
      aAnchorEl.focus();

      let document = aAnchorEl.ownerDocument;
      let tooltip = document.getElementById("UITourTooltip");
      let tooltipTitle = document.getElementById("UITourTooltipTitle");
      let tooltipDesc = document.getElementById("UITourTooltipDescription");
      let tooltipIcon = document.getElementById("UITourTooltipIcon");
      let tooltipButtons = document.getElementById("UITourTooltipButtons");

      if (tooltip.state == "showing" || tooltip.state == "open") {
        tooltip.hidePopup();
      }

      tooltipTitle.textContent = aTitle || "";
      tooltipDesc.textContent = aDescription || "";
      tooltipIcon.src = aIconURL || "";
      tooltipIcon.hidden = !aIconURL;

      while (tooltipButtons.firstChild)
        tooltipButtons.firstChild.remove();

      for (let button of aButtons) {
        let el = document.createElement("button");
        el.setAttribute("label", button.label);
        if (button.iconURL)
          el.setAttribute("image", button.iconURL);

        if (button.style == "link")
          el.setAttribute("class", "button-link");

        if (button.style == "primary")
          el.setAttribute("class", "button-primary");

        let callbackID = button.callbackID;
        el.addEventListener("command", event => {
          tooltip.hidePopup();
          this.sendPageCallback(aContentDocument, callbackID);
        });

        tooltipButtons.appendChild(el);
      }

      tooltipButtons.hidden = !aButtons.length;

      let tooltipClose = document.getElementById("UITourTooltipClose");
      let closeButtonCallback = (event) => {
        this.hideInfo(document.defaultView);
        if (aOptions && aOptions.closeButtonCallbackID)
          this.sendPageCallback(aContentDocument, aOptions.closeButtonCallbackID);
      };
      tooltipClose.addEventListener("command", closeButtonCallback);

      let targetCallback = (event) => {
        let details = {
          target: aAnchor.targetName,
          type: event.type,
        };
        this.sendPageCallback(aContentDocument, aOptions.targetCallbackID, details);
      };
      if (aOptions.targetCallbackID && aAnchor.addTargetListener) {
        aAnchor.addTargetListener(document, targetCallback);
      }

      tooltip.addEventListener("popuphiding", function tooltipHiding(event) {
        tooltip.removeEventListener("popuphiding", tooltipHiding);
        tooltipClose.removeEventListener("command", closeButtonCallback);
        if (aOptions.targetCallbackID && aAnchor.removeTargetListener) {
          aAnchor.removeTargetListener(document, targetCallback);
        }
      });

      tooltip.setAttribute("targetName", aAnchor.targetName);
      tooltip.hidden = false;
      let alignment = "bottomcenter topright";
      this._addAnnotationPanelMutationObserver(tooltip);
      tooltip.openPopup(aAnchorEl, alignment);
    }

    // Prevent showing a panel at an undefined position.
    if (!this.isElementVisible(aAnchor.node))
      return;

    // Due to a platform limitation, we can't anchor a panel to an element in a
    // <menupopup>. So we can't support showing info panels for search engines.
    if (aAnchor.targetName.startsWith(TARGET_SEARCHENGINE_PREFIX))
      return;

    this._setAppMenuStateForAnnotation(aAnchor.node.ownerDocument.defaultView, "info",
                                       this.targetIsInAppMenu(aAnchor),
                                       showInfoPanel.bind(this, aAnchor.node));
  },

  hideInfo: function(aWindow) {
    let document = aWindow.document;

    let tooltip = document.getElementById("UITourTooltip");
    this._removeAnnotationPanelMutationObserver(tooltip);
    tooltip.hidePopup();
    this._setAppMenuStateForAnnotation(aWindow, "info", false);

    let tooltipButtons = document.getElementById("UITourTooltipButtons");
    while (tooltipButtons.firstChild)
      tooltipButtons.firstChild.remove();
  },

  showMenu: function(aWindow, aMenuName, aOpenCallback = null) {
    function openMenuButton(aMenuBtn) {
      if (!aMenuBtn || !aMenuBtn.boxObject || aMenuBtn.open) {
        if (aOpenCallback)
          aOpenCallback();
        return;
      }
      if (aOpenCallback)
<<<<<<< HEAD
        aMenuBtn.addEventListener("popupshown", onPopupShown);
      aMenuBtn.boxObject.QueryInterface(Ci.nsIMenuBoxObject).openMenu(true);
=======
        menuBtn.addEventListener("popupshown", onPopupShown);
      menuBtn.boxObject.openMenu(true);
>>>>>>> fab809e3
    }
    function onPopupShown(event) {
      this.removeEventListener("popupshown", onPopupShown);
      aOpenCallback(event);
    }

    if (aMenuName == "appMenu") {
      aWindow.PanelUI.panel.setAttribute("noautohide", "true");
      // If the popup is already opened, don't recreate the widget as it may cause a flicker.
      if (aWindow.PanelUI.panel.state != "open") {
        this.recreatePopup(aWindow.PanelUI.panel);
      }
      aWindow.PanelUI.panel.addEventListener("popuphiding", this.hidePanelAnnotations);
      aWindow.PanelUI.panel.addEventListener("ViewShowing", this.hidePanelAnnotations);
      if (aOpenCallback) {
        aWindow.PanelUI.panel.addEventListener("popupshown", onPopupShown);
      }
      aWindow.PanelUI.show();
    } else if (aMenuName == "bookmarks") {
      let menuBtn = aWindow.document.getElementById("bookmarks-menu-button");
      openMenuButton(menuBtn);
    } else if (aMenuName == "searchEngines") {
      this.getTarget(aWindow, "searchProvider").then(target => {
        openMenuButton(target.node);
      }).catch(Cu.reportError);
    }
  },

  hideMenu: function(aWindow, aMenuName) {
<<<<<<< HEAD
    function closeMenuButton(aMenuBtn) {
      if (aMenuBtn && aMenuBtn.boxObject)
        aMenuBtn.boxObject.QueryInterface(Ci.nsIMenuBoxObject).openMenu(false);
=======
    function closeMenuButton(aID) {
      let menuBtn = aWindow.document.getElementById(aID);
      if (menuBtn && menuBtn.boxObject)
        menuBtn.boxObject.openMenu(false);
>>>>>>> fab809e3
    }

    if (aMenuName == "appMenu") {
      aWindow.PanelUI.panel.removeAttribute("noautohide");
      aWindow.PanelUI.hide();
      this.recreatePopup(aWindow.PanelUI.panel);
    } else if (aMenuName == "bookmarks") {
      let menuBtn = aWindow.document.getElementById("bookmarks-menu-button");
      closeMenuButton(menuBtn);
    } else if (aMenuName == "searchEngines") {
      let menuBtn = this.targets.get("searchProvider").query(aWindow.document);
      closeMenuButton(menuBtn);
    }
  },

  hidePanelAnnotations: function(aEvent) {
    let win = aEvent.target.ownerDocument.defaultView;
    let annotationElements = new Map([
      // [annotationElement (panel), method to hide the annotation]
      [win.document.getElementById("UITourHighlightContainer"), UITour.hideHighlight.bind(UITour)],
      [win.document.getElementById("UITourTooltip"), UITour.hideInfo.bind(UITour)],
    ]);
    annotationElements.forEach((hideMethod, annotationElement) => {
      if (annotationElement.state != "closed") {
        let targetName = annotationElement.getAttribute("targetName");
        UITour.getTarget(win, targetName).then((aTarget) => {
          // Since getTarget is async, we need to make sure that the target hasn't
          // changed since it may have just moved to somewhere outside of the app menu.
          if (annotationElement.getAttribute("targetName") != aTarget.targetName ||
              annotationElement.state == "closed" ||
              !UITour.targetIsInAppMenu(aTarget)) {
            return;
          }
          hideMethod(win);
        }).then(null, Cu.reportError);
      }
    });
    UITour.appMenuOpenForAnnotation.clear();
  },

  recreatePopup: function(aPanel) {
    // After changing popup attributes that relate to how the native widget is created
    // (e.g. @noautohide) we need to re-create the frame/widget for it to take effect.
    if (aPanel.hidden) {
      // If the panel is already hidden, we don't need to recreate it but flush
      // in case someone just hid it.
      aPanel.clientWidth; // flush
      return;
    }
    aPanel.hidden = true;
    aPanel.clientWidth; // flush
    aPanel.hidden = false;
  },

  startUrlbarCapture: function(aWindow, aExpectedText, aUrl) {
    let urlbar = aWindow.document.getElementById("urlbar");
    this.urlbarCapture.set(aWindow, {
      expected: aExpectedText.toLocaleLowerCase(),
      url: aUrl
    });
    urlbar.addEventListener("input", this);
  },

  endUrlbarCapture: function(aWindow) {
    let urlbar = aWindow.document.getElementById("urlbar");
    urlbar.removeEventListener("input", this);
    this.urlbarCapture.delete(aWindow);
  },

  handleUrlbarInput: function(aWindow) {
    if (!this.urlbarCapture.has(aWindow))
      return;

    let urlbar = aWindow.document.getElementById("urlbar");

    let {expected, url} = this.urlbarCapture.get(aWindow);

    if (urlbar.value.toLocaleLowerCase().localeCompare(expected) != 0)
      return;

    urlbar.handleRevert();

    let tab = aWindow.gBrowser.addTab(url, {
      owner: aWindow.gBrowser.selectedTab,
      relatedToCurrent: true
    });
    aWindow.gBrowser.selectedTab = tab;
  },

  getConfiguration: function(aContentDocument, aConfiguration, aCallbackID) {
    switch (aConfiguration) {
      case "availableTargets":
        this.getAvailableTargets(aContentDocument, aCallbackID);
        break;
      case "sync":
        this.sendPageCallback(aContentDocument, aCallbackID, {
          setup: Services.prefs.prefHasUserValue("services.sync.username"),
        });
        break;
      case "appinfo":
        let props = ["defaultUpdateChannel", "version"];
        let appinfo = {};
        props.forEach(property => appinfo[property] = Services.appinfo[property]);
        this.sendPageCallback(aContentDocument, aCallbackID, appinfo);
        break;
      default:
        Cu.reportError("getConfiguration: Unknown configuration requested: " + aConfiguration);
        break;
    }
  },

  getAvailableTargets: function(aContentDocument, aCallbackID) {
    Task.spawn(function*() {
      let window = this.getChromeWindow(aContentDocument);
      let data = this.availableTargetsCache.get(window);
      if (data) {
        this.sendPageCallback(aContentDocument, aCallbackID, data);
        return;
      }

      let promises = [];
      for (let targetName of this.targets.keys()) {
        promises.push(this.getTarget(window, targetName));
      }
      let targetObjects = yield Promise.all(promises);

      let targetNames = [
        "pinnedTab",
      ];

      for (let targetObject of targetObjects) {
        if (targetObject.node)
          targetNames.push(targetObject.targetName);
      }

      targetNames = targetNames.concat(
        yield this.getAvailableSearchEngineTargets(window)
      );

      data = {
        targets: targetNames,
      };
      this.availableTargetsCache.set(window, data);
      this.sendPageCallback(aContentDocument, aCallbackID, data);
    }.bind(this)).catch(err => {
      Cu.reportError(err);
      this.sendPageCallback(aContentDocument, aCallbackID, {
        targets: [],
      });
    });
  },

  addNavBarWidget: function (aTarget, aContentDocument, aCallbackID) {
    if (aTarget.node) {
      Cu.reportError("UITour: can't add a widget already present: " + data.target);
      return;
    }
    if (!aTarget.allowAdd) {
      Cu.reportError("UITour: not allowed to add this widget: " + data.target);
      return;
    }
    if (!aTarget.widgetName) {
      Cu.reportError("UITour: can't add a widget without a widgetName property: " + data.target);
      return;
    }

    CustomizableUI.addWidgetToArea(aTarget.widgetName, CustomizableUI.AREA_NAVBAR);
    this.sendPageCallback(aContentDocument, aCallbackID);
  },

  _addAnnotationPanelMutationObserver: function(aPanelEl) {
#ifdef XP_LINUX
    let observer = this._annotationPanelMutationObservers.get(aPanelEl);
    if (observer) {
      return;
    }
    let win = aPanelEl.ownerDocument.defaultView;
    observer = new win.MutationObserver(this._annotationMutationCallback);
    this._annotationPanelMutationObservers.set(aPanelEl, observer);
    let observerOptions = {
      attributeFilter: ["height", "width"],
      attributes: true,
    };
    observer.observe(aPanelEl, observerOptions);
#endif
  },

  _removeAnnotationPanelMutationObserver: function(aPanelEl) {
#ifdef XP_LINUX
    let observer = this._annotationPanelMutationObservers.get(aPanelEl);
    if (observer) {
      observer.disconnect();
      this._annotationPanelMutationObservers.delete(aPanelEl);
    }
#endif
  },

/**
 * Workaround for Ubuntu panel craziness in bug 970788 where incorrect sizes get passed to
 * nsXULPopupManager::PopupResized and lead to incorrect width and height attributes getting
 * set on the panel.
 */
  _annotationMutationCallback: function(aMutations) {
    for (let mutation of aMutations) {
      // Remove both attributes at once and ignore remaining mutations to be proccessed.
      mutation.target.removeAttribute("width");
      mutation.target.removeAttribute("height");
      return;
    }
  },

  getAvailableSearchEngineTargets(aWindow) {
    return new Promise(resolve => {
      this.getTarget(aWindow, "search").then(searchTarget => {
        if (!searchTarget.node || this.targetIsInAppMenu(searchTarget))
          return resolve([]);

        Services.search.init(() => {
          let engines = Services.search.getVisibleEngines();
          resolve([TARGET_SEARCHENGINE_PREFIX + engine.identifier
                   for (engine of engines)
                   if (engine.identifier)]);
        });
      }).catch(() => resolve([]));
    });
  },

  // We only allow matching based on a search engine's identifier - this gives
  // us a non-changing ID and guarentees we only match against app-provided
  // engines.
  getSearchEngineTarget(aWindow, aIdentifier) {
    return new Promise((resolve, reject) => {
      Task.spawn(function*() {
        let searchTarget = yield this.getTarget(aWindow, "search");
        // We're not supporting having the searchbar in the app-menu, because
        // popups within popups gets crazy. This restriction should be lifted
        // once bug 988151 is implemented, as the page can then be responsible
        // for opening each menu when appropriate.
        if (!searchTarget.node || this.targetIsInAppMenu(searchTarget))
          return reject("Search engine not available");

        yield Services.search.init();

        let searchPopup = searchTarget.node._popup;
        for (let engineNode of searchPopup.children) {
          let engine = engineNode.engine;
          if (engine && engine.identifier == aIdentifier) {
            return resolve({
              targetName: TARGET_SEARCHENGINE_PREFIX + engine.identifier,
              node: engineNode,
            });
          }
        }
        reject("Search engine not available");
      }.bind(this)).catch(() => {
        reject("Search engine not available");
      });
    });
  }
};

this.UITour.init();<|MERGE_RESOLUTION|>--- conflicted
+++ resolved
@@ -1068,13 +1068,8 @@
         return;
       }
       if (aOpenCallback)
-<<<<<<< HEAD
         aMenuBtn.addEventListener("popupshown", onPopupShown);
-      aMenuBtn.boxObject.QueryInterface(Ci.nsIMenuBoxObject).openMenu(true);
-=======
-        menuBtn.addEventListener("popupshown", onPopupShown);
-      menuBtn.boxObject.openMenu(true);
->>>>>>> fab809e3
+      aMenuBtn.boxObject.openMenu(true);
     }
     function onPopupShown(event) {
       this.removeEventListener("popupshown", onPopupShown);
@@ -1104,16 +1099,9 @@
   },
 
   hideMenu: function(aWindow, aMenuName) {
-<<<<<<< HEAD
     function closeMenuButton(aMenuBtn) {
       if (aMenuBtn && aMenuBtn.boxObject)
-        aMenuBtn.boxObject.QueryInterface(Ci.nsIMenuBoxObject).openMenu(false);
-=======
-    function closeMenuButton(aID) {
-      let menuBtn = aWindow.document.getElementById(aID);
-      if (menuBtn && menuBtn.boxObject)
-        menuBtn.boxObject.openMenu(false);
->>>>>>> fab809e3
+        aMenuBtn.boxObject.openMenu(false);
     }
 
     if (aMenuName == "appMenu") {
